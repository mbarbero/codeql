--- conflicted
+++ resolved
@@ -3,11 +3,7 @@
  * @description Using the  `cat` process to read a file is unnecessarily complex, inefficient, unportable, and can lead to subtle bugs, or even security vulnerabilities.
  * @kind problem
  * @problem.severity error
-<<<<<<< HEAD
- * @security-severity 9.8
-=======
  * @security-severity 6.3
->>>>>>> c9b50f3c
  * @precision high
  * @id js/unnecessary-use-of-cat
  * @tags correctness
