/**
 * Provides classes for performing customized taint tracking.
 *
 * The classes in this module allow performing inter-procedural taint tracking
 * from a custom set of source nodes to a custom set of sink nodes. In addition
 * to normal data flow edges, taint is propagated along _taint edges_ that do
 * not preserve the value of their input but only its taintedness, such as taking
 * substrings. As for data flow configurations, additional flow edges can be
 * specified, and conversely certain nodes or edges can be designated as taint
 * _sanitizers_ that block flow.
 *
 * NOTE: The API of this library is not stable yet and may change in
 *       the future.
 */

import javascript
private import semmle.javascript.dataflow.internal.FlowSteps as FlowSteps
private import semmle.javascript.dataflow.InferredTypes

/**
 * Provides classes for modelling taint propagation.
 */
module TaintTracking {
  /**
   * A data flow tracking configuration that considers taint propagation through
   * objects, arrays, promises and strings in addition to standard data flow.
   *
   * If a different set of flow edges is desired, extend this class and override
   * `isAdditionalTaintStep`.
   */
  abstract class Configuration extends DataFlow::Configuration {
    bindingset[this]
    Configuration() { any() }

    /**
     * Holds if `source` is a relevant taint source.
     *
     * The smaller this predicate is, the faster `hasFlow()` will converge.
     */
    // overridden to provide taint-tracking specific qldoc
    override predicate isSource(DataFlow::Node source) { super.isSource(source) }

    /**
     * Holds if `sink` is a relevant taint sink.
     *
     * The smaller this predicate is, the faster `hasFlow()` will converge.
     */
    // overridden to provide taint-tracking specific qldoc
    override predicate isSink(DataFlow::Node sink) { super.isSink(sink) }

    /**
     * Holds if the intermediate node `node` is a taint sanitizer, that is,
     * tainted values can not flow into or out of `node`.
     *
     * Note that this only blocks flow through nodes that operate directly on the tainted value.
     * An object _containing_ a tainted value in a property can still flow into and out of `node`.
     * To block such objects, override `isBarrier` or use a labeled sanitizer to block the `data` flow label.
     *
     * For operations that _check_ if a value is tainted or safe, use `isSanitizerGuard` instead.
     */
    predicate isSanitizer(DataFlow::Node node) { none() }

    /**
     * DEPRECATED: Use `isSanitizerEdge` instead.
     *
     * Holds if the edge from `source` to `sink` is a taint sanitizer.
     */
    deprecated predicate isSanitizer(DataFlow::Node source, DataFlow::Node sink) { none() }

    /**
     * DEPRECATED: Use `isSanitizerEdge` instead.
     *
     * Holds if the edge from `source` to `sink` is a taint sanitizer for data labelled with `lbl`.
     */
    deprecated predicate isSanitizer(
      DataFlow::Node source, DataFlow::Node sink, DataFlow::FlowLabel lbl
    ) {
      none()
    }

    /** Holds if the edge from `pred` to `succ` is a taint sanitizer. */
    predicate isSanitizerEdge(DataFlow::Node pred, DataFlow::Node succ) { none() }

    /** Holds if the edge from `pred` to `succ` is a taint sanitizer for data labelled with `lbl`. */
    predicate isSanitizerEdge(DataFlow::Node pred, DataFlow::Node succ, DataFlow::FlowLabel lbl) {
      none()
    }

    /**
     * Holds if data flow node `guard` can act as a sanitizer when appearing
     * in a condition.
     *
     * For example, if `guard` is the comparison expression in
     * `if(x == 'some-constant'){ ... x ... }`, it could sanitize flow of
     * `x` into the "then" branch.
     *
     * Node that this only handles checks that operate directly on the tainted value.
     * Objects that _contain_ a tainted value in a property may still flow across the check.
     * To block such objects, use a labeled sanitizer guard to block the `data` label.
     */
    predicate isSanitizerGuard(SanitizerGuardNode guard) { none() }

    override predicate isLabeledBarrier(DataFlow::Node node, DataFlow::FlowLabel lbl) {
      super.isLabeledBarrier(node, lbl)
      or
      isSanitizer(node) and lbl.isTaint()
    }

    override predicate isBarrier(DataFlow::Node node) {
      super.isBarrier(node)
      or
      // For variable accesses we block both the data and taint label, as a falsy value
      // can't be an object, and thus can't have any tainted properties.
      node instanceof DataFlow::VarAccessBarrier
    }

    final override predicate isBarrierEdge(
      DataFlow::Node source, DataFlow::Node sink, DataFlow::FlowLabel lbl
    ) {
      super.isBarrierEdge(source, sink, lbl)
      or
      isSanitizerEdge(source, sink, lbl)
      or
      isSanitizerEdge(source, sink) and lbl.isTaint()
    }

    final override predicate isBarrierGuard(DataFlow::BarrierGuardNode guard) {
      super.isBarrierGuard(guard) or
      guard.(AdditionalSanitizerGuardNode).appliesTo(this) or
      isSanitizerGuard(guard)
    }

    /**
     * Holds if the additional taint propagation step from `pred` to `succ`
     * must be taken into account in the analysis.
     */
    predicate isAdditionalTaintStep(DataFlow::Node pred, DataFlow::Node succ) { none() }

    final override predicate isAdditionalFlowStep(DataFlow::Node pred, DataFlow::Node succ) {
      isAdditionalTaintStep(pred, succ) or
      any(AdditionalTaintStep dts).step(pred, succ)
    }

    final override predicate isAdditionalFlowStep(
      DataFlow::Node pred, DataFlow::Node succ, boolean valuePreserving
    ) {
      isAdditionalFlowStep(pred, succ) and valuePreserving = false
    }

    override DataFlow::FlowLabel getDefaultSourceLabel() { result.isTaint() }
  }

  /**
   * A `SanitizerGuardNode` that controls which taint tracking
   * configurations it is used in.
   *
   * Note: For performance reasons, all subclasses of this class should be part
   * of the standard library. Override `Configuration::isSanitizerGuard`
   * for analysis-specific taint sanitizer guards.
   */
  abstract class AdditionalSanitizerGuardNode extends SanitizerGuardNode {
    /**
     * Holds if this guard applies to the flow in `cfg`.
     */
    abstract predicate appliesTo(Configuration cfg);
  }

  /**
   * A node that can act as a sanitizer when appearing in a condition.
   *
   * To add a sanitizer guard to a configuration, define a subclass of this class overriding the
   * `sanitizes` predicate, and then extend the configuration's `isSanitizerGuard` predicate to
   * include the new class.
   *
   * Note that it is generally a good idea to make the characteristic predicate of sanitizer guard
   * classes as precise as possible: if two subclasses of `SanitizerGuardNode` overlap, their
   * implementations of `sanitizes` will _both_ apply to any configuration that includes either of
   * them.
   */
  abstract class SanitizerGuardNode extends DataFlow::BarrierGuardNode {
    override predicate blocks(boolean outcome, Expr e) { none() }

    /**
     * Holds if this node sanitizes expression `e`, provided it evaluates
     * to `outcome`.
     */
    abstract predicate sanitizes(boolean outcome, Expr e);

    override predicate blocks(boolean outcome, Expr e, DataFlow::FlowLabel label) {
      sanitizes(outcome, e) and label.isTaint()
      or
      sanitizes(outcome, e, label)
    }

    /**
     * Holds if this node sanitizes expression `e`, provided it evaluates
     * to `outcome`.
     */
    predicate sanitizes(boolean outcome, Expr e, DataFlow::FlowLabel label) { none() }
  }

  /**
   * A sanitizer guard node that only blocks specific flow labels.
   */
  abstract class LabeledSanitizerGuardNode extends SanitizerGuardNode, DataFlow::BarrierGuardNode {
    override predicate sanitizes(boolean outcome, Expr e) { none() }
  }

  /**
   * A taint-propagating data flow edge that should be added to all taint tracking
   * configurations in addition to standard data flow edges.
   *
   * Note: For performance reasons, all subclasses of this class should be part
   * of the standard library. Override `Configuration::isAdditionalTaintStep`
   * for analysis-specific taint steps.
   */
  cached
  abstract class AdditionalTaintStep extends DataFlow::Node {
    /**
     * Holds if `pred` &rarr; `succ` should be considered a taint-propagating
     * data flow edge.
     */
    cached
    abstract predicate step(DataFlow::Node pred, DataFlow::Node succ);
  }

  /**
   * A taint propagating data flow edge through object or array elements and
   * promises.
   */
  private class HeapTaintStep extends AdditionalTaintStep {
    HeapTaintStep() { heapStep(_, this) }

    override predicate step(DataFlow::Node pred, DataFlow::Node succ) {
      heapStep(pred, succ) and succ = this
    }
  }

  /**
   * Holds if there is taint propagation through the heap from `pred` to `succ`.
   */
  private predicate heapStep(DataFlow::Node pred, DataFlow::Node succ) {
    exists(Expr e, Expr f | e = succ.asExpr() and f = pred.asExpr() |
      exists(Property prop | e.(ObjectExpr).getAProperty() = prop |
        prop.isComputed() and f = prop.getNameExpr()
      )
      or
      // awaiting a tainted expression gives a tainted result
      e.(AwaitExpr).getOperand() = f
      or
      // spreading a tainted object into an object literal gives a tainted object
      e.(ObjectExpr).getAProperty().(SpreadProperty).getInit().(SpreadElement).getOperand() = f
      or
      // spreading a tainted value into an array literal gives a tainted array
      e.(ArrayExpr).getAnElement().(SpreadElement).getOperand() = f
    )
    or
    // arrays with tainted elements and objects with tainted property names are tainted
    succ.(DataFlow::ArrayCreationNode).getAnElement() = pred and
    not any(PromiseAllCreation call).getArrayNode() = succ
    or
    // reading from a tainted object yields a tainted result
    succ.(DataFlow::PropRead).getBase() = pred
    or
    // iterating over a tainted iterator taints the loop variable
    exists(ForOfStmt fos |
      pred = DataFlow::valueNode(fos.getIterationDomain()) and
      succ = DataFlow::lvalueNode(fos.getLValue())
    )
  }

  /**
   * A taint propagating data flow edge through persistent storage.
   */
  class PersistentStorageTaintStep extends AdditionalTaintStep {
    PersistentReadAccess read;

    PersistentStorageTaintStep() { this = read }

    override predicate step(DataFlow::Node pred, DataFlow::Node succ) {
      pred = read.getAWrite().getValue() and
      succ = read
    }
  }

  predicate arrayFunctionTaintStep = ArrayTaintTracking::arrayFunctionTaintStep/3;

  /**
   * A taint propagating data flow edge for assignments of the form `o[k] = v`, where
   * `k` is not a constant and `o` refers to some object literal; in this case, we consider
   * taint to flow from `v` to that object literal.
   *
   * The rationale for this heuristic is that if properties of `o` are accessed by
   * computed (that is, non-constant) names, then `o` is most likely being treated as
   * a map, not as a real object. In this case, it makes sense to consider the entire
   * map to be tainted as soon as one of its entries is.
   */
  private class DictionaryTaintStep extends AdditionalTaintStep {
    DictionaryTaintStep() { dictionaryTaintStep(_, this) }

    override predicate step(DataFlow::Node pred, DataFlow::Node succ) {
      succ = this and
      dictionaryTaintStep(pred, succ)
    }
  }

  /** Holds if there is a step `pred -> succ` used by `DictionaryTaintStep`. */
  private predicate dictionaryTaintStep(DataFlow::Node pred, DataFlow::ObjectLiteralNode succ) {
    exists(AssignExpr assgn, IndexExpr idx |
      assgn.getTarget() = idx and
      succ.flowsToExpr(idx.getBase()) and
      not exists(idx.getPropertyName()) and
      pred = DataFlow::valueNode(assgn.getRhs())
    )
  }

  /**
   * A taint propagating data flow edge for assignments of the form `c1.state.p = v`,
   * where `c1` is an instance of React component `C`; in this case, we consider
   * taint to flow from `v` to any read of `c2.state.p`, where `c2`
   * also is an instance of `C`.
   */
  private class ReactComponentStateTaintStep extends AdditionalTaintStep, DataFlow::ValueNode {
    DataFlow::Node source;

    ReactComponentStateTaintStep() {
      exists(ReactComponent c, DataFlow::PropRead prn, DataFlow::PropWrite pwn |
        (
          c.getACandidateStateSource().flowsTo(pwn.getBase()) or
          c.getADirectStateAccess().flowsTo(pwn.getBase())
        ) and
        (
          c.getAPreviousStateSource().flowsTo(prn.getBase()) or
          c.getADirectStateAccess().flowsTo(prn.getBase())
        )
      |
        prn.getPropertyName() = pwn.getPropertyName() and
        this = prn and
        source = pwn.getRhs()
      )
    }

    override predicate step(DataFlow::Node pred, DataFlow::Node succ) {
      pred = source and succ = this
    }
  }

  /**
   * A taint propagating data flow edge for assignments of the form `c1.props.p = v`,
   * where `c1` is an instance of React component `C`; in this case, we consider
   * taint to flow from `v` to any read of `c2.props.p`, where `c2`
   * also is an instance of `C`.
   */
  private class ReactComponentPropsTaintStep extends AdditionalTaintStep, DataFlow::ValueNode {
    DataFlow::Node source;

    ReactComponentPropsTaintStep() {
      exists(ReactComponent c, string name, DataFlow::PropRead prn |
        prn = c.getAPropRead(name) or
        prn = c.getAPreviousPropsSource().getAPropertyRead(name)
      |
        source = c.getACandidatePropsValue(name) and
        this = prn
      )
    }

    override predicate step(DataFlow::Node pred, DataFlow::Node succ) {
      pred = source and succ = this
    }
  }

  /**
   * A taint propagating data flow edge arising from string concatenations.
   *
   * Note that since we cannot easily distinguish string append from addition,
   * we consider any `+` operation to propagate taint.
   */
  class StringConcatenationTaintStep extends AdditionalTaintStep {
    StringConcatenationTaintStep() { StringConcatenation::taintStep(_, this) }

    override predicate step(DataFlow::Node pred, DataFlow::Node succ) {
      succ = this and
      StringConcatenation::taintStep(pred, succ)
    }
  }

  /**
   * A taint propagating data flow edge arising from string manipulation
   * functions defined in the standard library.
   */
  private class StringManipulationTaintStep extends AdditionalTaintStep, DataFlow::ValueNode {
    StringManipulationTaintStep() { stringManipulationStep(_, this) }

    override predicate step(DataFlow::Node pred, DataFlow::Node succ) {
      succ = this and
      stringManipulationStep(pred, succ)
    }
  }

  /**
   * Holds if taint can propagate from `pred` to `succ` with a step related to string manipulation.
   */
  private predicate stringManipulationStep(DataFlow::Node pred, DataFlow::ValueNode succ) {
    // string operations that propagate taint
    exists(string name | name = succ.getAstNode().(MethodCallExpr).getMethodName() |
      pred.asExpr() = succ.getAstNode().(MethodCallExpr).getReceiver() and
      (
        // sorted, interesting, properties of String.prototype
        name = "anchor" or
        name = "big" or
        name = "blink" or
        name = "bold" or
        name = "concat" or
        name = "fixed" or
        name = "fontcolor" or
        name = "fontsize" or
        name = "italics" or
        name = "link" or
        name = "padEnd" or
        name = "padStart" or
        name = "repeat" or
        name = "replace" or
        name = "slice" or
        name = "small" or
        name = "split" or
        name = "strike" or
        name = "sub" or
        name = "substr" or
        name = "substring" or
        name = "sup" or
        name = "toLocaleLowerCase" or
        name = "toLocaleUpperCase" or
        name = "toLowerCase" or
        name = "toUpperCase" or
        name = "trim" or
        name = "trimLeft" or
        name = "trimRight" or
        // sorted, interesting, properties of Object.prototype
        name = "toString" or
        name = "valueOf" or
        // sorted, interesting, properties of Array.prototype
        name = "join"
      )
      or
      exists(int i | pred.asExpr() = succ.getAstNode().(MethodCallExpr).getArgument(i) |
        name = "concat"
        or
        name = "replace" and i = 1
      )
    )
    or
    // standard library constructors that propagate taint: `RegExp` and `String`
    exists(DataFlow::InvokeNode invk, string gv | gv = "RegExp" or gv = "String" |
      succ = invk and
      invk = DataFlow::globalVarRef(gv).getAnInvocation() and
      pred = invk.getArgument(0)
    )
    or
    // String.fromCharCode and String.fromCodePoint
    exists(int i, MethodCallExpr mce |
      mce = succ.getAstNode() and
      pred.asExpr() = mce.getArgument(i) and
      (mce.getMethodName() = "fromCharCode" or mce.getMethodName() = "fromCodePoint")
    )
    or
    // `(encode|decode)URI(Component)?` propagate taint
    exists(DataFlow::CallNode c, string name |
      succ = c and
      c = DataFlow::globalVarRef(name).getACall() and
      pred = c.getArgument(0)
    |
      name = "encodeURI" or
      name = "decodeURI" or
      name = "encodeURIComponent" or
      name = "decodeURIComponent"
    )
  }

  /**
   * A taint propagating data flow edge arising from string formatting.
   */
  private class StringFormattingTaintStep extends AdditionalTaintStep {
    PrintfStyleCall call;

    StringFormattingTaintStep() {
      this = call and
      call.returnsFormatted()
    }

    override predicate step(DataFlow::Node pred, DataFlow::Node succ) {
      succ = this and
      (
        pred = call.getFormatString()
        or
        pred = call.getFormatArgument(_)
      )
    }
  }

  /**
   * A taint-propagating data flow edge from the first (and only) argument in a call to
   * `RegExp.prototype.exec` to its result.
   */
  private class RegExpExecTaintStep extends AdditionalTaintStep {
    DataFlow::MethodCallNode self;

    RegExpExecTaintStep() {
      this = self and
      self.getReceiver().analyze().getAType() = TTRegExp() and
      self.getMethodName() = "exec" and
      self.getNumArgument() = 1
    }

    override predicate step(DataFlow::Node pred, DataFlow::Node succ) {
      pred = self.getArgument(0) and
      succ = this
    }
  }

  /**
   * A taint propagating data flow edge arising from calling `String.prototype.match()`.
   */
  private class StringMatchTaintStep extends AdditionalTaintStep, DataFlow::MethodCallNode {
    StringMatchTaintStep() {
      this.getMethodName() = "match" and
      this.getNumArgument() = 1 and
      this.getArgument(0).analyze().getAType() = TTRegExp()
    }

    override predicate step(DataFlow::Node pred, DataFlow::Node succ) {
      pred = this.getReceiver() and
      succ = this
    }
  }

  /**
   * A taint propagating data flow edge arising from JSON unparsing.
   */
  private class JsonStringifyTaintStep extends AdditionalTaintStep, DataFlow::MethodCallNode {
    JsonStringifyTaintStep() { this = DataFlow::globalVarRef("JSON").getAMemberCall("stringify") }

    override predicate step(DataFlow::Node pred, DataFlow::Node succ) {
      pred = getArgument(0) and succ = this
    }
  }

  /**
   * A taint propagating data flow edge arising from JSON parsing.
   */
  private class JsonParserTaintStep extends AdditionalTaintStep, DataFlow::CallNode {
    JsonParserCall call;

    JsonParserTaintStep() { this = call }

    override predicate step(DataFlow::Node pred, DataFlow::Node succ) {
      pred = call.getInput() and
      succ = call.getOutput()
    }
  }

  /**
   * Holds if `params` is a construction of a `URLSearchParams` that parses
   * the parameters in `input`.
   */
  predicate isUrlSearchParams(DataFlow::SourceNode params, DataFlow::Node input) {
    exists(DataFlow::GlobalVarRefNode urlSearchParams, NewExpr newUrlSearchParams |
      urlSearchParams.getName() = "URLSearchParams" and
      newUrlSearchParams = urlSearchParams.getAnInstantiation().asExpr() and
      params.asExpr() = newUrlSearchParams and
      input.asExpr() = newUrlSearchParams.getArgument(0)
    )
  }

  /**
   * A pseudo-property a `URL` that stores a value that can be obtained
   * with a `get` or `getAll` call to the `searchParams` property.
   */
  private string hiddenUrlPseudoProperty() { result = "$hiddenSearchPararms" }

  /**
   * A pseudo-property on a `URLSearchParams` that can be obtained
   * with a `get` or `getAll` call.
   */
  private string getableUrlPseudoProperty() { result = "$gettableSearchPararms" }

  /**
   * A taint propagating data flow edge arising from URL parameter parsing.
   */
  private class UrlSearchParamsTaintStep extends DataFlow::AdditionalFlowStep, DataFlow::ValueNode {
    /**
     * Holds if `succ` is a `URLSearchParams` providing access to the
     * parameters encoded in `pred`.
     */
    override predicate step(DataFlow::Node pred, DataFlow::Node succ) {
      isUrlSearchParams(succ, pred) and succ = this
    }

    /**
     * Holds if `pred` should be stored in the object `succ` under the property `prop`.
     *
     * This step is used to model 3 facts:
     * 1) A `URL` constructed using `url = new URL(input)` transfers taint from `input` to `url.searchParams`, `url.hash`, and `url.search`.
     * 2) Accessing the `searchParams` on a `URL` results in a `URLSearchParams` object (See the loadStoreStep method on this class and hiddenUrlPseudoProperty())
     * 3) A `URLSearchParams` object (either `url.searchParams` or `new URLSearchParams(input)`) has a tainted value,
     *    which can be accessed using a `get` or `getAll` call. (See getableUrlPseudoProperty())
     */
    override predicate storeStep(DataFlow::Node pred, DataFlow::SourceNode succ, string prop) {
      succ = this and
      (
        prop = ["searchParams", "hash", "search", hiddenUrlPseudoProperty()] and
        exists(DataFlow::NewNode newUrl | succ = newUrl |
          newUrl = DataFlow::globalVarRef("URL").getAnInstantiation() and
          pred = newUrl.getArgument(0)
        )
        or
        prop = getableUrlPseudoProperty() and
        isUrlSearchParams(succ, pred)
      )
    }

    /**
     * Holds if the property `loadStep` should be copied from the object `pred` to the property `storeStep` of object `succ`.
     *
     * This step is used to copy the value of our pseudo-property that can later be accessed using a `get` or `getAll` call.
     * For an expression `url.searchParams`, the property `hiddenUrlPseudoProperty()` from the `url` object is stored in the property `getableUrlPseudoProperty()` on `url.searchParams`.
     */
    override predicate loadStoreStep(
      DataFlow::Node pred, DataFlow::Node succ, string loadProp, string storeProp
    ) {
      succ = this and
      loadProp = hiddenUrlPseudoProperty() and
      storeProp = getableUrlPseudoProperty() and
      exists(DataFlow::PropRead read | read = succ |
        read.getPropertyName() = "searchParams" and
        read.getBase() = pred
      )
    }

    /**
     * Holds if the property `prop` of the object `pred` should be loaded into `succ`.
     *
     * This step is used to load the value stored in the pseudo-property `getableUrlPseudoProperty()`.
     */
    override predicate loadStep(DataFlow::Node pred, DataFlow::Node succ, string prop) {
      succ = this and
      prop = getableUrlPseudoProperty() and
      // this is a call to `get` or `getAll` on a `URLSearchParams` object
      exists(string m, DataFlow::MethodCallNode call | call = succ |
        call.getMethodName() = m and
        call.getReceiver() = pred and
        m.matches("get%")
      )
    }
  }

  /**
   * A taint propagating data flow edge arising from sorting.
   */
  private class SortTaintStep extends AdditionalTaintStep, DataFlow::MethodCallNode {
    SortTaintStep() { getMethodName() = "sort" }

    override predicate step(DataFlow::Node pred, DataFlow::Node succ) {
      pred = getReceiver() and succ = this
    }
  }

  /**
   * A taint step through an exception constructor, such as `x` to `new Error(x)`.
   */
  class ErrorConstructorTaintStep extends AdditionalTaintStep, DataFlow::InvokeNode {
    ErrorConstructorTaintStep() {
      exists(string name | this = DataFlow::globalVarRef(name).getAnInvocation() |
        name = "Error" or
        name = "EvalError" or
        name = "RangeError" or
        name = "ReferenceError" or
        name = "SyntaxError" or
        name = "TypeError" or
        name = "URIError"
      )
    }

    override predicate step(DataFlow::Node pred, DataFlow::Node succ) {
      pred = getArgument(0) and
      succ = this
    }
  }

  /**
   * A taint step through the Node.JS function `util.inspect(..)`.
   */
  class UtilInspectTaintStep extends AdditionalTaintStep, DataFlow::InvokeNode {
    UtilInspectTaintStep() { this = DataFlow::moduleImport("util").getAMemberCall("inspect") }

    override predicate step(DataFlow::Node pred, DataFlow::Node succ) {
      succ = this and
      this.getAnArgument() = pred
    }
  }

  /**
   * A conditional checking a tainted string against a regular expression, which is
   * considered to be a sanitizer for all configurations.
   */
  class SanitizingRegExpTest extends AdditionalSanitizerGuardNode, DataFlow::ValueNode {
    Expr expr;
    boolean sanitizedOutcome;

    SanitizingRegExpTest() {
      exists(MethodCallExpr mce, Expr base, string m, Expr firstArg |
        mce = astNode and mce.calls(base, m) and firstArg = mce.getArgument(0)
      |
        // /re/.test(u) or /re/.exec(u)
        RegExp::isGenericRegExpSanitizer(RegExp::getRegExpObjectFromNode(base.flow()),
          sanitizedOutcome) and
        (m = "test" or m = "exec") and
        firstArg = expr
        or
        // u.match(/re/) or u.match("re")
        base = expr and
        m = "match" and
        RegExp::isGenericRegExpSanitizer(RegExp::getRegExpFromNode(firstArg.flow()),
          sanitizedOutcome)
      )
      or
      // m = /re/.exec(u) and similar
      exists(SanitizingRegExpTest other |
        other = DataFlow::valueNode(astNode.(AssignExpr).getRhs()) and
        expr = other.getSanitizedExpr() and
        sanitizedOutcome = other.getSanitizedOutcome()
      )
    }

    private Expr getSanitizedExpr() { result = expr }

    private boolean getSanitizedOutcome() { result = sanitizedOutcome }

    override predicate sanitizes(boolean outcome, Expr e) {
      outcome = sanitizedOutcome and
      e = expr
    }

    override predicate appliesTo(Configuration cfg) { any() }
  }

  /**
   * A check of the form `if(o.<contains>(x))`, which sanitizes `x` in its "then" branch.
   *
   * `<contains>` is one of: `contains`, `has`, `hasOwnProperty`
   *
   * Note that the `includes` method is covered by `StringInclusionSanitizer`.
   */
  class WhitelistContainmentCallSanitizer extends AdditionalSanitizerGuardNode,
    DataFlow::MethodCallNode {
    WhitelistContainmentCallSanitizer() {
      exists(string name |
        name = "contains" or
        name = "has" or
        name = "hasOwnProperty"
      |
        getMethodName() = name
      )
    }

    override predicate sanitizes(boolean outcome, Expr e) {
      outcome = true and
      e = getArgument(0).asExpr()
    }

    override predicate appliesTo(Configuration cfg) { any() }
  }

  /**
   * A check of the form `if(<isWhitelisted>(x))`, which sanitizes `x` in its "then" branch.
   *
   * `<isWhitelisted>` is a call with callee name 'safe', 'whitelist', 'allow', or similar.
   *
   * This sanitizer is not enabled by default.
   */
  class AdHocWhitelistCheckSanitizer extends SanitizerGuardNode, DataFlow::CallNode {
    AdHocWhitelistCheckSanitizer() {
      getCalleeName()
          .regexpMatch("(?i).*((?<!un)safe|whitelist|(?<!in)valid|allow|(?<!un)auth(?!or\\b)).*") and
      getNumArgument() = 1
    }

    override predicate sanitizes(boolean outcome, Expr e) {
      outcome = true and
      e = getArgument(0).asExpr()
    }
  }

  /** A check of the form `if(x in o)`, which sanitizes `x` in its "then" branch. */
  class InSanitizer extends AdditionalSanitizerGuardNode, DataFlow::ValueNode {
    override InExpr astNode;

    override predicate sanitizes(boolean outcome, Expr e) {
      outcome = true and
      e = astNode.getLeftOperand()
    }

    override predicate appliesTo(Configuration cfg) { any() }
  }

  /** A check of the form `if(o[x] != undefined)`, which sanitizes `x` in its "then" branch. */
  class UndefinedCheckSanitizer extends AdditionalSanitizerGuardNode, DataFlow::ValueNode {
    Expr x;
    override EqualityTest astNode;

    UndefinedCheckSanitizer() {
      exists(IndexExpr idx, DataFlow::AnalyzedNode undef |
        astNode.hasOperands(idx, undef.asExpr())
      |
        // one operand is of the form `o[x]`
        idx = astNode.getAnOperand() and
        idx.getPropertyNameExpr() = x and
        // and the other one is guaranteed to be `undefined`
        forex(InferredType tp | tp = undef.getAType() | tp = TTUndefined())
      )
    }

    override predicate sanitizes(boolean outcome, Expr e) {
      outcome = astNode.getPolarity().booleanNot() and
      e = x
    }

    override predicate appliesTo(Configuration cfg) { any() }
  }

<<<<<<< HEAD
  /** DEPRECATED. This class has been renamed to `MembershipTestSanitizer`. */
  deprecated class StringInclusionSanitizer = MembershipTestSanitizer;
=======
  /**
   * A test of form `x.length === "0"`, preventing `x` from being tainted.
   */
  class IsEmptyGuard extends AdditionalSanitizerGuardNode, DataFlow::ValueNode {
    override EqualityTest astNode;
    boolean polarity;
    Expr operand;

    IsEmptyGuard() {
      astNode.getPolarity() = polarity and
      astNode.getAnOperand().(ConstantExpr).getIntValue() = 0 and
      exists(DataFlow::PropRead read | read.asExpr() = astNode.getAnOperand() |
        read.getBase().asExpr() = operand and
        read.getPropertyName() = "length"
      )
    }

    override predicate sanitizes(boolean outcome, Expr e) { polarity = outcome and e = operand }

    override predicate appliesTo(Configuration cfg) { any() }
  }

  /** DEPRECATED. This class has been renamed to `InclusionSanitizer`. */
  deprecated class StringInclusionSanitizer = InclusionSanitizer;
>>>>>>> 7265e940

  /** DEPRECATED. This class has been renamed to `MembershipTestSanitizer`. */
  deprecated class InclusionSanitizer = MembershipTestSanitizer;

  /**
   * A check of the form `whitelist.includes(x)` or equivalent, which sanitizes `x` in its "then" branch.
   */
  class MembershipTestSanitizer extends AdditionalSanitizerGuardNode {
    MembershipCandidate candidate;

    MembershipTestSanitizer() { this = candidate.getTest() }

    override predicate sanitizes(boolean outcome, Expr e) {
      candidate = e.flow() and candidate.getTestPolarity() = outcome
    }

    override predicate appliesTo(Configuration cfg) { any() }
  }

  /**
   * A check of form `x.indexOf(y) > 0` or similar, which sanitizes `y` in the "then" branch.
   *
   * The more typical case of `x.indexOf(y) >= 0` is covered by `StringInclusionSanitizer`.
   */
  class PositiveIndexOfSanitizer extends AdditionalSanitizerGuardNode, DataFlow::ValueNode {
    MethodCallExpr indexOf;
    override RelationalComparison astNode;

    PositiveIndexOfSanitizer() {
      indexOf.getMethodName() = "indexOf" and
      exists(int bound |
        astNode.getGreaterOperand() = indexOf and
        astNode.getLesserOperand().getIntValue() = bound and
        bound >= 0
      )
    }

    override predicate sanitizes(boolean outcome, Expr e) {
      outcome = true and
      e = indexOf.getArgument(0)
    }

    override predicate appliesTo(Configuration cfg) { any() }
  }

  /** Gets a variable that is defined exactly once. */
  private Variable singleDef() { strictcount(result.getADefinition()) = 1 }

  /**
   * A check of the form `if(x == 'some-constant')`, which sanitizes `x` in its "then" branch.
   *
   * DEPRECATED: use `MembershipTestSanitizer` instead.
   */
  deprecated class ConstantComparison extends SanitizerGuardNode, DataFlow::ValueNode {
    Expr x;
    override EqualityTest astNode;

    ConstantComparison() {
      exists(Expr const | astNode.hasOperands(x, const) |
        // either the other operand is a constant
        const instanceof ConstantExpr
        or
        // or it's an access to a variable that probably acts as a symbolic constant
        const = singleDef().getAnAccess()
      )
    }

    override predicate sanitizes(boolean outcome, Expr e) {
      outcome = astNode.getPolarity() and x = e
    }

    /**
     * Holds if this guard applies to the flow in `cfg`.
     */
    predicate appliesTo(Configuration cfg) { any() }
  }

  /**
   * An equality test on `e.origin` or `e.source` where `e` is a `postMessage` event object,
   * considered as a sanitizer for `e`.
   */
  private class PostMessageEventSanitizer extends AdditionalSanitizerGuardNode, DataFlow::ValueNode {
    VarAccess event;
    override EqualityTest astNode;

    PostMessageEventSanitizer() {
      exists(string prop | prop = "origin" or prop = "source" |
        astNode.getAnOperand().(PropAccess).accesses(event, prop) and
        event.mayReferToParameter(any(PostMessageEventHandler h).getEventParameter())
      )
    }

    override predicate sanitizes(boolean outcome, Expr e) {
      outcome = astNode.getPolarity() and
      e = event
    }

    override predicate appliesTo(Configuration cfg) { any() }
  }

  /**
   * Holds if taint propagates from `pred` to `succ` in one local (intra-procedural) step.
   */
  predicate localTaintStep(DataFlow::Node pred, DataFlow::Node succ) {
    DataFlow::localFlowStep(pred, succ) or
    any(AdditionalTaintStep s).step(pred, succ)
  }
}<|MERGE_RESOLUTION|>--- conflicted
+++ resolved
@@ -827,10 +827,9 @@
     override predicate appliesTo(Configuration cfg) { any() }
   }
 
-<<<<<<< HEAD
   /** DEPRECATED. This class has been renamed to `MembershipTestSanitizer`. */
   deprecated class StringInclusionSanitizer = MembershipTestSanitizer;
-=======
+
   /**
    * A test of form `x.length === "0"`, preventing `x` from being tainted.
    */
@@ -852,10 +851,6 @@
 
     override predicate appliesTo(Configuration cfg) { any() }
   }
-
-  /** DEPRECATED. This class has been renamed to `InclusionSanitizer`. */
-  deprecated class StringInclusionSanitizer = InclusionSanitizer;
->>>>>>> 7265e940
 
   /** DEPRECATED. This class has been renamed to `MembershipTestSanitizer`. */
   deprecated class InclusionSanitizer = MembershipTestSanitizer;
