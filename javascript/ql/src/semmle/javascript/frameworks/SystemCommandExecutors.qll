/**
 * Provides concrete classes for data-flow nodes that execute an
 * operating system command, for instance by spawning a new process.
 */

import javascript

private class SystemCommandExecutors extends SystemCommandExecution, DataFlow::InvokeNode {
  int cmdArg;
<<<<<<< HEAD
  int optionsArg; // either a positive number representing the n'th argument, or a negative number representing the n'th last argument (e.g. -2 is the second last argument).

=======
>>>>>>> ec90627a
  boolean shell;
  boolean sync;

  SystemCommandExecutors() {
    exists(string mod, DataFlow::SourceNode callee |
      exists(string method |
        mod = "cross-spawn" and method = "sync" and cmdArg = 0 and shell = false and optionsArg = -1
        or
        mod = "execa" and optionsArg = -1 and
        (
          shell = false and
          (
            method = "shell" or
            method = "shellSync" or
            method = "stdout" or
            method = "stderr" or
            method = "sync"
          )
          or
          shell = true and
          (method = "command" or method = "commandSync")
        ) and
        cmdArg = 0
      |
        callee = DataFlow::moduleMember(mod, method) and
        sync = getSync(method)
      )
      or
      sync = false and
      (
        shell = false and
        (
          mod = "cross-spawn" and cmdArg = 0 and optionsArg = -1
          or
          mod = "cross-spawn-async" and cmdArg = 0 and optionsArg = -1
          or
          mod = "exec-async" and cmdArg = 0 and optionsArg = -1
          or
          mod = "execa" and cmdArg = 0 and optionsArg = -1  
        )
        or
        shell = true and
        (
          mod = "exec" and optionsArg = -2 and
          cmdArg = 0
          or
          mod = "remote-exec" and cmdArg = 1 and optionsArg = -1
        )
      ) and
      callee = DataFlow::moduleImport(mod)
    |
      this = callee.getACall()
    )
  }

  override DataFlow::Node getACommandArgument() { result = getArgument(cmdArg) }

  override predicate isShellInterpreted(DataFlow::Node arg) {
    arg = getACommandArgument() and shell = true
  }

  override DataFlow::Node getArgumentList() { shell = false and result = getArgument(1) }

  override predicate isSync() { sync = true }

  override DataFlow::Node getOptionsArg() {
    (if optionsArg < 0 then
     result = getArgument(getNumArgument() + optionsArg) and getNumArgument() + optionsArg > cmdArg
    else 
     result = getArgument(optionsArg)) and
    not result.getALocalSource() instanceof DataFlow::FunctionNode and // looks like callback
    not result.getALocalSource() instanceof DataFlow::ArrayCreationNode // looks like argumentlist
  }
}

/**
 * Gets a boolean reflecting if the name ends with "sync" or "Sync". 
 */ 
bindingset[name]
private boolean getSync(string name) {
  if name.suffix(name.length() - 4) = "Sync" or name.suffix(name.length() - 4) = "sync" then
    result = true
  else
    result = false
}<|MERGE_RESOLUTION|>--- conflicted
+++ resolved
@@ -7,11 +7,7 @@
 
 private class SystemCommandExecutors extends SystemCommandExecution, DataFlow::InvokeNode {
   int cmdArg;
-<<<<<<< HEAD
   int optionsArg; // either a positive number representing the n'th argument, or a negative number representing the n'th last argument (e.g. -2 is the second last argument).
-
-=======
->>>>>>> ec90627a
   boolean shell;
   boolean sync;
 
@@ -20,7 +16,8 @@
       exists(string method |
         mod = "cross-spawn" and method = "sync" and cmdArg = 0 and shell = false and optionsArg = -1
         or
-        mod = "execa" and optionsArg = -1 and
+        mod = "execa" and
+        optionsArg = -1 and
         (
           shell = false and
           (
@@ -50,12 +47,13 @@
           or
           mod = "exec-async" and cmdArg = 0 and optionsArg = -1
           or
-          mod = "execa" and cmdArg = 0 and optionsArg = -1  
+          mod = "execa" and cmdArg = 0 and optionsArg = -1
         )
         or
         shell = true and
         (
-          mod = "exec" and optionsArg = -2 and
+          mod = "exec" and
+          optionsArg = -2 and
           cmdArg = 0
           or
           mod = "remote-exec" and cmdArg = 1 and optionsArg = -1
@@ -78,22 +76,24 @@
   override predicate isSync() { sync = true }
 
   override DataFlow::Node getOptionsArg() {
-    (if optionsArg < 0 then
-     result = getArgument(getNumArgument() + optionsArg) and getNumArgument() + optionsArg > cmdArg
-    else 
-     result = getArgument(optionsArg)) and
+    (
+      if optionsArg < 0
+      then
+        result = getArgument(getNumArgument() + optionsArg) and
+        getNumArgument() + optionsArg > cmdArg
+      else result = getArgument(optionsArg)
+    ) and
     not result.getALocalSource() instanceof DataFlow::FunctionNode and // looks like callback
     not result.getALocalSource() instanceof DataFlow::ArrayCreationNode // looks like argumentlist
   }
 }
 
 /**
- * Gets a boolean reflecting if the name ends with "sync" or "Sync". 
- */ 
+ * Gets a boolean reflecting if the name ends with "sync" or "Sync".
+ */
 bindingset[name]
 private boolean getSync(string name) {
-  if name.suffix(name.length() - 4) = "Sync" or name.suffix(name.length() - 4) = "sync" then
-    result = true
-  else
-    result = false
+  if name.suffix(name.length() - 4) = "Sync" or name.suffix(name.length() - 4) = "sync"
+  then result = true
+  else result = false
 }