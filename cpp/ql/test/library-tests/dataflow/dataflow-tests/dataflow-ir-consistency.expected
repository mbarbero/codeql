--- conflicted
+++ resolved
@@ -38,11 +38,7 @@
 | dispatch.cpp:168:3:168:4 | Unary | Origin of readStep is missing a PostUpdateNode. |
 | dispatch.cpp:173:37:173:38 | Unary | Origin of readStep is missing a PostUpdateNode. |
 | dispatch.cpp:174:37:174:38 | Unary | Origin of readStep is missing a PostUpdateNode. |
-<<<<<<< HEAD
-| test.cpp:488:21:488:21 | Unary | Origin of readStep is missing a PostUpdateNode. |
-=======
-| test.cpp:481:21:481:21 | s | Origin of readStep is missing a PostUpdateNode. |
->>>>>>> 70a9e490
+| test.cpp:488:21:488:21 | s | Origin of readStep is missing a PostUpdateNode. |
 argHasPostUpdate
 postWithInFlow
 | test.cpp:384:10:384:13 | memcpy output argument | PostUpdateNode should not be the target of local flow. |
