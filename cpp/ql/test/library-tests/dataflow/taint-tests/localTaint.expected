| arrayassignment.cpp:9:9:9:10 | 0 | arrayassignment.cpp:10:14:10:14 | x |  |
| arrayassignment.cpp:9:9:9:10 | 0 | arrayassignment.cpp:11:15:11:15 | x |  |
| arrayassignment.cpp:9:9:9:10 | 0 | arrayassignment.cpp:12:13:12:13 | x |  |
| arrayassignment.cpp:9:9:9:10 | 0 | arrayassignment.cpp:16:7:16:7 | x |  |
| arrayassignment.cpp:10:13:10:14 | & ... | arrayassignment.cpp:14:3:14:5 | p_x |  |
| arrayassignment.cpp:10:13:10:14 | & ... | arrayassignment.cpp:17:8:17:10 | p_x |  |
| arrayassignment.cpp:10:14:10:14 | x | arrayassignment.cpp:10:13:10:14 | & ... |  |
| arrayassignment.cpp:11:14:11:15 | & ... | arrayassignment.cpp:18:8:18:11 | p2_x |  |
| arrayassignment.cpp:11:15:11:15 | x | arrayassignment.cpp:11:14:11:15 | & ... |  |
| arrayassignment.cpp:12:13:12:13 | x | arrayassignment.cpp:19:7:19:9 | r_x |  |
| arrayassignment.cpp:14:3:14:5 | p_x | arrayassignment.cpp:14:2:14:5 | * ... | TAINT |
| arrayassignment.cpp:14:9:14:14 | call to source | arrayassignment.cpp:14:2:14:16 | ... = ... |  |
| arrayassignment.cpp:17:8:17:10 | p_x | arrayassignment.cpp:17:7:17:10 | * ... | TAINT |
| arrayassignment.cpp:18:8:18:11 | p2_x | arrayassignment.cpp:18:7:18:11 | * ... | TAINT |
| arrayassignment.cpp:24:9:24:10 | 0 | arrayassignment.cpp:25:14:25:14 | x |  |
| arrayassignment.cpp:24:9:24:10 | 0 | arrayassignment.cpp:26:13:26:13 | x |  |
| arrayassignment.cpp:24:9:24:10 | 0 | arrayassignment.cpp:27:14:27:14 | x |  |
| arrayassignment.cpp:24:9:24:10 | 0 | arrayassignment.cpp:31:7:31:7 | x |  |
| arrayassignment.cpp:25:13:25:14 | & ... | arrayassignment.cpp:32:8:32:10 | p_x |  |
| arrayassignment.cpp:25:14:25:14 | x | arrayassignment.cpp:25:13:25:14 | & ... |  |
| arrayassignment.cpp:27:14:27:14 | x | arrayassignment.cpp:34:7:34:10 | r2_x |  |
| arrayassignment.cpp:29:8:29:13 | call to source | arrayassignment.cpp:29:2:29:15 | ... = ... |  |
| arrayassignment.cpp:29:8:29:13 | call to source | arrayassignment.cpp:33:7:33:9 | r_x |  |
| arrayassignment.cpp:32:8:32:10 | p_x | arrayassignment.cpp:32:7:32:10 | * ... | TAINT |
| arrayassignment.cpp:37:7:37:7 | Unknown literal | arrayassignment.cpp:37:7:37:7 | constructor init of field i | TAINT |
| arrayassignment.cpp:37:7:37:7 | this | arrayassignment.cpp:37:7:37:7 | constructor init of field i [pre-this] |  |
| arrayassignment.cpp:40:2:40:6 | this | arrayassignment.cpp:40:12:40:15 | constructor init of field i [pre-this] |  |
| arrayassignment.cpp:40:12:40:15 | 0 | arrayassignment.cpp:40:12:40:15 | constructor init of field i | TAINT |
| arrayassignment.cpp:42:7:42:9 | this | arrayassignment.cpp:42:22:42:22 | this |  |
| arrayassignment.cpp:52:8:52:9 | call to MyInt | arrayassignment.cpp:54:2:54:3 | mi |  |
| arrayassignment.cpp:52:8:52:9 | call to MyInt | arrayassignment.cpp:56:7:56:8 | mi |  |
| arrayassignment.cpp:52:8:52:9 | call to MyInt | arrayassignment.cpp:57:7:57:8 | mi |  |
| arrayassignment.cpp:54:2:54:3 | mi [post update] | arrayassignment.cpp:56:7:56:8 | mi |  |
| arrayassignment.cpp:54:2:54:3 | mi [post update] | arrayassignment.cpp:57:7:57:8 | mi |  |
| arrayassignment.cpp:54:2:54:16 | ... = ... | arrayassignment.cpp:54:5:54:5 | i [post update] |  |
| arrayassignment.cpp:54:9:54:14 | call to source | arrayassignment.cpp:54:2:54:16 | ... = ... |  |
| arrayassignment.cpp:62:8:62:9 | call to MyInt | arrayassignment.cpp:64:2:64:3 | mi |  |
| arrayassignment.cpp:62:8:62:9 | call to MyInt | arrayassignment.cpp:66:7:66:8 | mi |  |
| arrayassignment.cpp:62:8:62:9 | call to MyInt | arrayassignment.cpp:67:7:67:8 | mi |  |
| arrayassignment.cpp:64:2:64:3 | ref arg mi | arrayassignment.cpp:66:7:66:8 | mi |  |
| arrayassignment.cpp:64:2:64:3 | ref arg mi | arrayassignment.cpp:67:7:67:8 | mi |  |
| arrayassignment.cpp:64:2:64:20 | ... = ... | arrayassignment.cpp:64:5:64:7 | call to get [post update] |  |
| arrayassignment.cpp:64:13:64:18 | call to source | arrayassignment.cpp:64:2:64:20 | ... = ... |  |
| arrayassignment.cpp:72:8:72:9 | call to MyInt | arrayassignment.cpp:74:2:74:3 | mi |  |
| arrayassignment.cpp:72:8:72:9 | call to MyInt | arrayassignment.cpp:75:8:75:9 | mi |  |
| arrayassignment.cpp:72:8:72:9 | call to MyInt | arrayassignment.cpp:77:7:77:8 | mi |  |
| arrayassignment.cpp:72:8:72:9 | call to MyInt | arrayassignment.cpp:78:7:78:8 | mi |  |
| arrayassignment.cpp:72:12:72:14 | call to MyInt | arrayassignment.cpp:75:2:75:4 | mi2 |  |
| arrayassignment.cpp:72:12:72:14 | call to MyInt | arrayassignment.cpp:79:7:79:9 | mi2 |  |
| arrayassignment.cpp:72:12:72:14 | call to MyInt | arrayassignment.cpp:80:7:80:9 | mi2 |  |
| arrayassignment.cpp:74:2:74:3 | ref arg mi | arrayassignment.cpp:75:8:75:9 | mi |  |
| arrayassignment.cpp:74:2:74:3 | ref arg mi | arrayassignment.cpp:77:7:77:8 | mi |  |
| arrayassignment.cpp:74:2:74:3 | ref arg mi | arrayassignment.cpp:78:7:78:8 | mi |  |
| arrayassignment.cpp:75:2:75:4 | ref arg mi2 | arrayassignment.cpp:79:7:79:9 | mi2 |  |
| arrayassignment.cpp:75:2:75:4 | ref arg mi2 | arrayassignment.cpp:80:7:80:9 | mi2 |  |
| arrayassignment.cpp:75:8:75:9 | mi | arrayassignment.cpp:75:2:75:4 | ref arg mi2 | TAINT |
| arrayassignment.cpp:75:8:75:9 | mi | arrayassignment.cpp:75:6:75:6 | call to operator= | TAINT |
| arrayassignment.cpp:86:2:86:8 | this | arrayassignment.cpp:86:14:86:24 | constructor init of field values [pre-this] |  |
| arrayassignment.cpp:86:14:86:24 | {...} | arrayassignment.cpp:86:14:86:24 | constructor init of field values | TAINT |
| arrayassignment.cpp:86:22:86:22 | 0 | arrayassignment.cpp:86:14:86:24 | {...} | TAINT |
| arrayassignment.cpp:88:7:88:9 | this | arrayassignment.cpp:88:27:88:32 | this |  |
| arrayassignment.cpp:88:15:88:15 | i | arrayassignment.cpp:88:34:88:34 | i |  |
| arrayassignment.cpp:88:27:88:32 | values | arrayassignment.cpp:88:27:88:35 | access to array | TAINT |
| arrayassignment.cpp:88:34:88:34 | i | arrayassignment.cpp:88:27:88:35 | access to array | TAINT |
| arrayassignment.cpp:97:10:97:11 | call to MyArray | arrayassignment.cpp:99:2:99:3 | ma |  |
| arrayassignment.cpp:97:10:97:11 | call to MyArray | arrayassignment.cpp:101:7:101:8 | ma |  |
| arrayassignment.cpp:99:2:99:3 | ma [post update] | arrayassignment.cpp:101:7:101:8 | ma |  |
| arrayassignment.cpp:99:2:99:13 | access to array [post update] | arrayassignment.cpp:99:5:99:10 | values [inner post update] |  |
| arrayassignment.cpp:99:2:99:24 | ... = ... | arrayassignment.cpp:99:2:99:13 | access to array [post update] |  |
| arrayassignment.cpp:99:5:99:10 | values | arrayassignment.cpp:99:2:99:13 | access to array | TAINT |
| arrayassignment.cpp:99:12:99:12 | 0 | arrayassignment.cpp:99:2:99:13 | access to array | TAINT |
| arrayassignment.cpp:99:17:99:22 | call to source | arrayassignment.cpp:99:2:99:24 | ... = ... |  |
| arrayassignment.cpp:101:10:101:15 | values | arrayassignment.cpp:101:7:101:18 | access to array | TAINT |
| arrayassignment.cpp:101:17:101:17 | 0 | arrayassignment.cpp:101:7:101:18 | access to array | TAINT |
| arrayassignment.cpp:106:10:106:11 | call to MyArray | arrayassignment.cpp:108:2:108:3 | ma |  |
| arrayassignment.cpp:106:10:106:11 | call to MyArray | arrayassignment.cpp:110:7:110:8 | ma |  |
| arrayassignment.cpp:108:2:108:3 | ref arg ma | arrayassignment.cpp:110:7:110:8 | ma |  |
| arrayassignment.cpp:108:2:108:21 | ... = ... | arrayassignment.cpp:108:5:108:7 | call to get [post update] |  |
| arrayassignment.cpp:108:14:108:19 | call to source | arrayassignment.cpp:108:2:108:21 | ... = ... |  |
| arrayassignment.cpp:115:10:115:11 | call to MyArray | arrayassignment.cpp:117:2:117:3 | ma |  |
| arrayassignment.cpp:115:10:115:11 | call to MyArray | arrayassignment.cpp:118:8:118:9 | ma |  |
| arrayassignment.cpp:115:10:115:11 | call to MyArray | arrayassignment.cpp:120:7:120:8 | ma |  |
| arrayassignment.cpp:117:2:117:3 | ref arg ma | arrayassignment.cpp:118:8:118:9 | ma |  |
| arrayassignment.cpp:117:2:117:3 | ref arg ma | arrayassignment.cpp:120:7:120:8 | ma |  |
| arrayassignment.cpp:117:2:117:17 | ... = ... | arrayassignment.cpp:117:4:117:4 | call to operator[] [post update] |  |
| arrayassignment.cpp:117:10:117:15 | call to source | arrayassignment.cpp:117:2:117:17 | ... = ... |  |
| arrayassignment.cpp:118:8:118:9 | ma | arrayassignment.cpp:118:2:118:9 | ... = ... |  |
| arrayassignment.cpp:118:8:118:9 | ma | arrayassignment.cpp:121:7:121:9 | ma2 |  |
| arrayassignment.cpp:128:16:128:19 | {...} | arrayassignment.cpp:131:14:131:17 | arr1 |  |
| arrayassignment.cpp:128:16:128:19 | {...} | arrayassignment.cpp:136:7:136:10 | arr1 |  |
| arrayassignment.cpp:128:18:128:18 | 0 | arrayassignment.cpp:128:16:128:19 | {...} | TAINT |
| arrayassignment.cpp:129:16:129:19 | {...} | arrayassignment.cpp:138:11:138:14 | arr2 |  |
| arrayassignment.cpp:129:16:129:19 | {...} | arrayassignment.cpp:141:7:141:10 | arr2 |  |
| arrayassignment.cpp:129:18:129:18 | 0 | arrayassignment.cpp:129:16:129:19 | {...} | TAINT |
| arrayassignment.cpp:130:16:130:19 | {...} | arrayassignment.cpp:143:9:143:12 | arr3 |  |
| arrayassignment.cpp:130:16:130:19 | {...} | arrayassignment.cpp:146:7:146:10 | arr3 |  |
| arrayassignment.cpp:130:18:130:18 | 0 | arrayassignment.cpp:130:16:130:19 | {...} | TAINT |
| arrayassignment.cpp:131:14:131:17 | arr1 | arrayassignment.cpp:131:14:131:20 | access to array | TAINT |
| arrayassignment.cpp:131:19:131:19 | 5 | arrayassignment.cpp:131:14:131:20 | access to array | TAINT |
| arrayassignment.cpp:134:9:134:14 | call to source | arrayassignment.cpp:134:2:134:16 | ... = ... |  |
| arrayassignment.cpp:134:9:134:14 | call to source | arrayassignment.cpp:135:7:135:10 | ref1 |  |
| arrayassignment.cpp:136:7:136:10 | arr1 | arrayassignment.cpp:136:7:136:13 | access to array | TAINT |
| arrayassignment.cpp:136:12:136:12 | 5 | arrayassignment.cpp:136:7:136:13 | access to array | TAINT |
| arrayassignment.cpp:138:9:138:18 | & ... | arrayassignment.cpp:138:2:138:18 | ... = ... |  |
| arrayassignment.cpp:138:9:138:18 | & ... | arrayassignment.cpp:139:3:139:6 | ptr2 |  |
| arrayassignment.cpp:138:9:138:18 | & ... | arrayassignment.cpp:140:8:140:11 | ptr2 |  |
| arrayassignment.cpp:138:11:138:14 | arr2 | arrayassignment.cpp:138:11:138:17 | access to array | TAINT |
| arrayassignment.cpp:138:11:138:17 | access to array | arrayassignment.cpp:138:9:138:18 | & ... |  |
| arrayassignment.cpp:138:16:138:16 | 5 | arrayassignment.cpp:138:11:138:17 | access to array | TAINT |
| arrayassignment.cpp:139:3:139:6 | ptr2 | arrayassignment.cpp:139:2:139:6 | * ... | TAINT |
| arrayassignment.cpp:139:10:139:15 | call to source | arrayassignment.cpp:139:2:139:17 | ... = ... |  |
| arrayassignment.cpp:140:8:140:11 | ptr2 | arrayassignment.cpp:140:7:140:11 | * ... | TAINT |
| arrayassignment.cpp:141:7:141:10 | arr2 | arrayassignment.cpp:141:7:141:13 | access to array | TAINT |
| arrayassignment.cpp:141:12:141:12 | 5 | arrayassignment.cpp:141:7:141:13 | access to array | TAINT |
| arrayassignment.cpp:143:9:143:12 | arr3 | arrayassignment.cpp:143:2:143:12 | ... = ... |  |
| arrayassignment.cpp:143:9:143:12 | arr3 | arrayassignment.cpp:144:2:144:5 | ptr3 |  |
| arrayassignment.cpp:143:9:143:12 | arr3 | arrayassignment.cpp:145:7:145:10 | ptr3 |  |
| arrayassignment.cpp:144:2:144:5 | ptr3 | arrayassignment.cpp:144:2:144:8 | access to array | TAINT |
| arrayassignment.cpp:144:7:144:7 | 5 | arrayassignment.cpp:144:2:144:8 | access to array | TAINT |
| arrayassignment.cpp:144:12:144:17 | call to source | arrayassignment.cpp:144:2:144:19 | ... = ... |  |
| arrayassignment.cpp:145:7:145:10 | ptr3 | arrayassignment.cpp:145:7:145:13 | access to array | TAINT |
| arrayassignment.cpp:145:12:145:12 | 5 | arrayassignment.cpp:145:7:145:13 | access to array | TAINT |
| arrayassignment.cpp:146:7:146:10 | arr3 | arrayassignment.cpp:146:7:146:13 | access to array | TAINT |
| arrayassignment.cpp:146:12:146:12 | 5 | arrayassignment.cpp:146:7:146:13 | access to array | TAINT |
| copyableclass.cpp:8:2:8:16 | this | copyableclass.cpp:8:28:8:32 | constructor init of field v [pre-this] |  |
| copyableclass.cpp:8:22:8:23 | _v | copyableclass.cpp:8:30:8:31 | _v |  |
| copyableclass.cpp:8:30:8:31 | _v | copyableclass.cpp:8:28:8:32 | constructor init of field v | TAINT |
| copyableclass.cpp:9:2:9:16 | this | copyableclass.cpp:9:50:9:59 | constructor init of field v [pre-this] |  |
| copyableclass.cpp:9:41:9:45 | other | copyableclass.cpp:9:52:9:56 | other |  |
| copyableclass.cpp:9:58:9:58 | v | copyableclass.cpp:9:50:9:59 | constructor init of field v | TAINT |
| copyableclass.cpp:9:58:9:58 | v | copyableclass.cpp:9:58:9:58 | v |  |
| copyableclass.cpp:10:19:10:27 | this | copyableclass.cpp:11:3:11:3 | this |  |
| copyableclass.cpp:10:52:10:56 | other | copyableclass.cpp:11:7:11:11 | other |  |
| copyableclass.cpp:11:3:11:3 | this | copyableclass.cpp:12:11:12:14 | this |  |
| copyableclass.cpp:11:3:11:3 | this [post update] | copyableclass.cpp:12:11:12:14 | this |  |
| copyableclass.cpp:11:3:11:13 | ... = ... | copyableclass.cpp:11:3:11:3 | v [post update] |  |
| copyableclass.cpp:11:13:11:13 | v | copyableclass.cpp:11:3:11:13 | ... = ... |  |
| copyableclass.cpp:12:11:12:14 | this | copyableclass.cpp:12:10:12:14 | * ... | TAINT |
| copyableclass.cpp:21:22:21:22 | 1 | copyableclass.cpp:21:22:21:23 | call to MyCopyableClass | TAINT |
| copyableclass.cpp:21:22:21:23 | call to MyCopyableClass | copyableclass.cpp:23:22:23:23 | s1 |  |
| copyableclass.cpp:21:22:21:23 | call to MyCopyableClass | copyableclass.cpp:27:8:27:9 | s1 |  |
| copyableclass.cpp:22:23:22:24 | call to MyCopyableClass | copyableclass.cpp:28:8:28:9 | s2 |  |
| copyableclass.cpp:22:24:22:24 | 1 | copyableclass.cpp:22:23:22:24 | call to MyCopyableClass | TAINT |
| copyableclass.cpp:23:22:23:23 | s1 | copyableclass.cpp:23:22:23:24 | call to MyCopyableClass |  |
| copyableclass.cpp:23:22:23:24 | call to MyCopyableClass | copyableclass.cpp:29:8:29:9 | s3 |  |
| copyableclass.cpp:24:19:24:20 | call to MyCopyableClass | copyableclass.cpp:25:3:25:4 | s4 |  |
| copyableclass.cpp:24:19:24:20 | call to MyCopyableClass | copyableclass.cpp:30:8:30:9 | s4 |  |
| copyableclass.cpp:25:3:25:4 | ref arg s4 | copyableclass.cpp:30:8:30:9 | s4 |  |
| copyableclass.cpp:25:8:25:8 | 1 | copyableclass.cpp:25:8:25:8 | call to MyCopyableClass | TAINT |
| copyableclass.cpp:25:8:25:8 | call to MyCopyableClass | copyableclass.cpp:25:3:25:4 | ref arg s4 | TAINT |
| copyableclass.cpp:25:8:25:8 | call to MyCopyableClass | copyableclass.cpp:25:6:25:6 | call to operator= | TAINT |
| copyableclass.cpp:34:22:34:27 | call to source | copyableclass.cpp:34:22:34:30 | call to MyCopyableClass | TAINT |
| copyableclass.cpp:34:22:34:30 | call to MyCopyableClass | copyableclass.cpp:36:22:36:23 | s1 |  |
| copyableclass.cpp:34:22:34:30 | call to MyCopyableClass | copyableclass.cpp:40:8:40:9 | s1 |  |
| copyableclass.cpp:35:23:35:31 | call to MyCopyableClass | copyableclass.cpp:41:8:41:9 | s2 |  |
| copyableclass.cpp:35:24:35:29 | call to source | copyableclass.cpp:35:23:35:31 | call to MyCopyableClass | TAINT |
| copyableclass.cpp:36:22:36:23 | s1 | copyableclass.cpp:36:22:36:24 | call to MyCopyableClass |  |
| copyableclass.cpp:36:22:36:24 | call to MyCopyableClass | copyableclass.cpp:42:8:42:9 | s3 |  |
| copyableclass.cpp:37:19:37:20 | call to MyCopyableClass | copyableclass.cpp:38:3:38:4 | s4 |  |
| copyableclass.cpp:37:19:37:20 | call to MyCopyableClass | copyableclass.cpp:43:8:43:9 | s4 |  |
| copyableclass.cpp:38:3:38:4 | ref arg s4 | copyableclass.cpp:43:8:43:9 | s4 |  |
| copyableclass.cpp:38:8:38:13 | call to source | copyableclass.cpp:38:8:38:15 | call to MyCopyableClass | TAINT |
| copyableclass.cpp:38:8:38:15 | call to MyCopyableClass | copyableclass.cpp:38:3:38:4 | ref arg s4 | TAINT |
| copyableclass.cpp:38:8:38:15 | call to MyCopyableClass | copyableclass.cpp:38:6:38:6 | call to operator= | TAINT |
| copyableclass.cpp:47:19:47:20 | call to MyCopyableClass | copyableclass.cpp:48:24:48:25 | s1 |  |
| copyableclass.cpp:47:19:47:20 | call to MyCopyableClass | copyableclass.cpp:49:22:49:23 | s1 |  |
| copyableclass.cpp:47:19:47:20 | call to MyCopyableClass | copyableclass.cpp:51:8:51:9 | s1 |  |
| copyableclass.cpp:47:19:47:20 | call to MyCopyableClass | copyableclass.cpp:53:8:53:9 | s1 |  |
| copyableclass.cpp:48:23:48:25 | call to MyCopyableClass | copyableclass.cpp:54:8:54:9 | s2 |  |
| copyableclass.cpp:48:24:48:25 | s1 | copyableclass.cpp:48:23:48:25 | call to MyCopyableClass |  |
| copyableclass.cpp:49:22:49:23 | s1 | copyableclass.cpp:49:22:49:24 | call to MyCopyableClass |  |
| copyableclass.cpp:49:22:49:24 | call to MyCopyableClass | copyableclass.cpp:55:8:55:9 | s3 |  |
| copyableclass.cpp:50:19:50:20 | call to MyCopyableClass | copyableclass.cpp:51:3:51:4 | s4 |  |
| copyableclass.cpp:50:19:50:20 | call to MyCopyableClass | copyableclass.cpp:56:8:56:9 | s4 |  |
| copyableclass.cpp:51:3:51:4 | ref arg s4 | copyableclass.cpp:56:8:56:9 | s4 |  |
| copyableclass.cpp:51:8:51:9 | s1 | copyableclass.cpp:51:3:51:4 | ref arg s4 | TAINT |
| copyableclass.cpp:51:8:51:9 | s1 | copyableclass.cpp:51:6:51:6 | call to operator= | TAINT |
| copyableclass.cpp:60:23:60:48 | call to MyCopyableClass | copyableclass.cpp:65:8:65:9 | s1 |  |
| copyableclass.cpp:60:40:60:45 | call to source | copyableclass.cpp:60:23:60:48 | call to MyCopyableClass | TAINT |
| copyableclass.cpp:61:19:61:20 | call to MyCopyableClass | copyableclass.cpp:63:3:63:4 | s2 |  |
| copyableclass.cpp:61:19:61:20 | call to MyCopyableClass | copyableclass.cpp:66:8:66:9 | s2 |  |
| copyableclass.cpp:62:19:62:20 | call to MyCopyableClass | copyableclass.cpp:67:8:67:9 | s3 |  |
| copyableclass.cpp:63:3:63:4 | ref arg s2 | copyableclass.cpp:66:8:66:9 | s2 |  |
| copyableclass.cpp:63:8:63:32 | call to MyCopyableClass | copyableclass.cpp:63:3:63:4 | ref arg s2 | TAINT |
| copyableclass.cpp:63:8:63:32 | call to MyCopyableClass | copyableclass.cpp:63:6:63:6 | call to operator= | TAINT |
| copyableclass.cpp:63:24:63:29 | call to source | copyableclass.cpp:63:8:63:32 | call to MyCopyableClass | TAINT |
| copyableclass.cpp:67:13:67:18 | call to source | copyableclass.cpp:67:13:67:20 | call to MyCopyableClass | TAINT |
| copyableclass.cpp:67:13:67:20 | call to MyCopyableClass | copyableclass.cpp:67:8:67:9 | ref arg s3 | TAINT |
| copyableclass.cpp:67:13:67:20 | call to MyCopyableClass | copyableclass.cpp:67:11:67:11 | call to operator= | TAINT |
| copyableclass_declonly.cpp:21:30:21:30 | 1 | copyableclass_declonly.cpp:21:30:21:31 | call to MyCopyableClassDeclOnly | TAINT |
| copyableclass_declonly.cpp:21:30:21:31 | call to MyCopyableClassDeclOnly | copyableclass_declonly.cpp:23:30:23:31 | s1 |  |
| copyableclass_declonly.cpp:21:30:21:31 | call to MyCopyableClassDeclOnly | copyableclass_declonly.cpp:27:8:27:9 | s1 |  |
| copyableclass_declonly.cpp:22:31:22:32 | call to MyCopyableClassDeclOnly | copyableclass_declonly.cpp:28:8:28:9 | s2 |  |
| copyableclass_declonly.cpp:22:32:22:32 | 1 | copyableclass_declonly.cpp:22:31:22:32 | call to MyCopyableClassDeclOnly | TAINT |
| copyableclass_declonly.cpp:23:30:23:31 | s1 | copyableclass_declonly.cpp:23:30:23:32 | call to MyCopyableClassDeclOnly |  |
| copyableclass_declonly.cpp:23:30:23:32 | call to MyCopyableClassDeclOnly | copyableclass_declonly.cpp:29:8:29:9 | s3 |  |
| copyableclass_declonly.cpp:24:27:24:28 | call to MyCopyableClassDeclOnly | copyableclass_declonly.cpp:25:3:25:4 | s4 |  |
| copyableclass_declonly.cpp:24:27:24:28 | call to MyCopyableClassDeclOnly | copyableclass_declonly.cpp:30:8:30:9 | s4 |  |
| copyableclass_declonly.cpp:25:3:25:4 | ref arg s4 | copyableclass_declonly.cpp:30:8:30:9 | s4 |  |
| copyableclass_declonly.cpp:25:8:25:8 | 1 | copyableclass_declonly.cpp:25:8:25:8 | call to MyCopyableClassDeclOnly | TAINT |
| copyableclass_declonly.cpp:25:8:25:8 | call to MyCopyableClassDeclOnly | copyableclass_declonly.cpp:25:3:25:4 | ref arg s4 | TAINT |
| copyableclass_declonly.cpp:25:8:25:8 | call to MyCopyableClassDeclOnly | copyableclass_declonly.cpp:25:6:25:6 | call to operator= | TAINT |
| copyableclass_declonly.cpp:34:30:34:35 | call to source | copyableclass_declonly.cpp:34:30:34:38 | call to MyCopyableClassDeclOnly | TAINT |
| copyableclass_declonly.cpp:34:30:34:38 | call to MyCopyableClassDeclOnly | copyableclass_declonly.cpp:36:30:36:31 | s1 |  |
| copyableclass_declonly.cpp:34:30:34:38 | call to MyCopyableClassDeclOnly | copyableclass_declonly.cpp:40:8:40:9 | s1 |  |
| copyableclass_declonly.cpp:35:31:35:39 | call to MyCopyableClassDeclOnly | copyableclass_declonly.cpp:41:8:41:9 | s2 |  |
| copyableclass_declonly.cpp:35:32:35:37 | call to source | copyableclass_declonly.cpp:35:31:35:39 | call to MyCopyableClassDeclOnly | TAINT |
| copyableclass_declonly.cpp:36:30:36:31 | s1 | copyableclass_declonly.cpp:36:30:36:32 | call to MyCopyableClassDeclOnly |  |
| copyableclass_declonly.cpp:36:30:36:32 | call to MyCopyableClassDeclOnly | copyableclass_declonly.cpp:42:8:42:9 | s3 |  |
| copyableclass_declonly.cpp:37:27:37:28 | call to MyCopyableClassDeclOnly | copyableclass_declonly.cpp:38:3:38:4 | s4 |  |
| copyableclass_declonly.cpp:37:27:37:28 | call to MyCopyableClassDeclOnly | copyableclass_declonly.cpp:43:8:43:9 | s4 |  |
| copyableclass_declonly.cpp:38:3:38:4 | ref arg s4 | copyableclass_declonly.cpp:43:8:43:9 | s4 |  |
| copyableclass_declonly.cpp:38:8:38:13 | call to source | copyableclass_declonly.cpp:38:8:38:15 | call to MyCopyableClassDeclOnly | TAINT |
| copyableclass_declonly.cpp:38:8:38:15 | call to MyCopyableClassDeclOnly | copyableclass_declonly.cpp:38:3:38:4 | ref arg s4 | TAINT |
| copyableclass_declonly.cpp:38:8:38:15 | call to MyCopyableClassDeclOnly | copyableclass_declonly.cpp:38:6:38:6 | call to operator= | TAINT |
| copyableclass_declonly.cpp:47:27:47:28 | call to MyCopyableClassDeclOnly | copyableclass_declonly.cpp:48:32:48:33 | s1 |  |
| copyableclass_declonly.cpp:47:27:47:28 | call to MyCopyableClassDeclOnly | copyableclass_declonly.cpp:49:30:49:31 | s1 |  |
| copyableclass_declonly.cpp:47:27:47:28 | call to MyCopyableClassDeclOnly | copyableclass_declonly.cpp:51:8:51:9 | s1 |  |
| copyableclass_declonly.cpp:47:27:47:28 | call to MyCopyableClassDeclOnly | copyableclass_declonly.cpp:53:8:53:9 | s1 |  |
| copyableclass_declonly.cpp:48:31:48:33 | call to MyCopyableClassDeclOnly | copyableclass_declonly.cpp:54:8:54:9 | s2 |  |
| copyableclass_declonly.cpp:48:32:48:33 | s1 | copyableclass_declonly.cpp:48:31:48:33 | call to MyCopyableClassDeclOnly |  |
| copyableclass_declonly.cpp:49:30:49:31 | s1 | copyableclass_declonly.cpp:49:30:49:32 | call to MyCopyableClassDeclOnly |  |
| copyableclass_declonly.cpp:49:30:49:32 | call to MyCopyableClassDeclOnly | copyableclass_declonly.cpp:55:8:55:9 | s3 |  |
| copyableclass_declonly.cpp:50:27:50:28 | call to MyCopyableClassDeclOnly | copyableclass_declonly.cpp:51:3:51:4 | s4 |  |
| copyableclass_declonly.cpp:50:27:50:28 | call to MyCopyableClassDeclOnly | copyableclass_declonly.cpp:56:8:56:9 | s4 |  |
| copyableclass_declonly.cpp:51:3:51:4 | ref arg s4 | copyableclass_declonly.cpp:56:8:56:9 | s4 |  |
| copyableclass_declonly.cpp:51:8:51:9 | s1 | copyableclass_declonly.cpp:51:3:51:4 | ref arg s4 | TAINT |
| copyableclass_declonly.cpp:51:8:51:9 | s1 | copyableclass_declonly.cpp:51:6:51:6 | call to operator= | TAINT |
| copyableclass_declonly.cpp:60:31:60:64 | call to MyCopyableClassDeclOnly | copyableclass_declonly.cpp:65:8:65:9 | s1 |  |
| copyableclass_declonly.cpp:60:56:60:61 | call to source | copyableclass_declonly.cpp:60:31:60:64 | call to MyCopyableClassDeclOnly | TAINT |
| copyableclass_declonly.cpp:61:27:61:28 | call to MyCopyableClassDeclOnly | copyableclass_declonly.cpp:63:3:63:4 | s2 |  |
| copyableclass_declonly.cpp:61:27:61:28 | call to MyCopyableClassDeclOnly | copyableclass_declonly.cpp:66:8:66:9 | s2 |  |
| copyableclass_declonly.cpp:62:27:62:28 | call to MyCopyableClassDeclOnly | copyableclass_declonly.cpp:67:8:67:9 | s3 |  |
| copyableclass_declonly.cpp:63:3:63:4 | ref arg s2 | copyableclass_declonly.cpp:66:8:66:9 | s2 |  |
| copyableclass_declonly.cpp:63:8:63:40 | call to MyCopyableClassDeclOnly | copyableclass_declonly.cpp:63:3:63:4 | ref arg s2 | TAINT |
| copyableclass_declonly.cpp:63:8:63:40 | call to MyCopyableClassDeclOnly | copyableclass_declonly.cpp:63:6:63:6 | call to operator= | TAINT |
| copyableclass_declonly.cpp:63:32:63:37 | call to source | copyableclass_declonly.cpp:63:8:63:40 | call to MyCopyableClassDeclOnly | TAINT |
| copyableclass_declonly.cpp:67:13:67:18 | call to source | copyableclass_declonly.cpp:67:13:67:20 | call to MyCopyableClassDeclOnly | TAINT |
| copyableclass_declonly.cpp:67:13:67:20 | call to MyCopyableClassDeclOnly | copyableclass_declonly.cpp:67:8:67:9 | ref arg s3 | TAINT |
| copyableclass_declonly.cpp:67:13:67:20 | call to MyCopyableClassDeclOnly | copyableclass_declonly.cpp:67:11:67:11 | call to operator= | TAINT |
| file://:0:0:0:0 | p#0 | file://:0:0:0:0 | p#0 |  |
| file://:0:0:0:0 | p#0 | file://:0:0:0:0 | p#0 |  |
| file://:0:0:0:0 | p#0 | file://:0:0:0:0 | p#0 |  |
| file://:0:0:0:0 | p#0 | file://:0:0:0:0 | p#0 |  |
| file://:0:0:0:0 | p#0 | file://:0:0:0:0 | p#0 |  |
| file://:0:0:0:0 | p#0 | file://:0:0:0:0 | p#0 |  |
| file://:0:0:0:0 | p#0 | file://:0:0:0:0 | p#0 |  |
| format.cpp:16:21:16:21 | s | format.cpp:22:22:22:22 | s |  |
| format.cpp:16:31:16:31 | n | format.cpp:22:25:22:25 | n |  |
| format.cpp:16:46:16:51 | format | format.cpp:22:28:22:33 | format |  |
| format.cpp:20:10:20:13 | args | format.cpp:22:36:22:39 | args |  |
| format.cpp:22:12:22:20 | call to vsnprintf | format.cpp:22:3:22:40 | ... = ... |  |
| format.cpp:22:12:22:20 | call to vsnprintf | format.cpp:25:9:25:14 | result |  |
| format.cpp:50:21:50:24 | {...} | format.cpp:51:17:51:22 | buffer |  |
| format.cpp:50:21:50:24 | {...} | format.cpp:52:8:52:13 | buffer |  |
| format.cpp:50:23:50:23 | 0 | format.cpp:50:21:50:24 | {...} | TAINT |
| format.cpp:51:17:51:22 | ref arg buffer | format.cpp:52:8:52:13 | buffer |  |
| format.cpp:51:30:51:33 | %s | format.cpp:51:17:51:22 | ref arg buffer | TAINT |
| format.cpp:51:36:51:43 | Hello. | format.cpp:51:17:51:22 | ref arg buffer | TAINT |
| format.cpp:55:21:55:24 | {...} | format.cpp:56:17:56:22 | buffer |  |
| format.cpp:55:21:55:24 | {...} | format.cpp:57:8:57:13 | buffer |  |
| format.cpp:55:23:55:23 | 0 | format.cpp:55:21:55:24 | {...} | TAINT |
| format.cpp:56:17:56:22 | ref arg buffer | format.cpp:57:8:57:13 | buffer |  |
| format.cpp:56:30:56:33 | %s | format.cpp:56:17:56:22 | ref arg buffer | TAINT |
| format.cpp:56:36:56:49 | call to source | format.cpp:56:17:56:22 | ref arg buffer | TAINT |
| format.cpp:60:21:60:24 | {...} | format.cpp:61:17:61:22 | buffer |  |
| format.cpp:60:21:60:24 | {...} | format.cpp:62:8:62:13 | buffer |  |
| format.cpp:60:23:60:23 | 0 | format.cpp:60:21:60:24 | {...} | TAINT |
| format.cpp:61:17:61:22 | ref arg buffer | format.cpp:62:8:62:13 | buffer |  |
| format.cpp:61:30:61:43 | call to source | format.cpp:61:17:61:22 | ref arg buffer | TAINT |
| format.cpp:61:48:61:55 | Hello. | format.cpp:61:17:61:22 | ref arg buffer | TAINT |
| format.cpp:65:21:65:24 | {...} | format.cpp:66:17:66:22 | buffer |  |
| format.cpp:65:21:65:24 | {...} | format.cpp:67:8:67:13 | buffer |  |
| format.cpp:65:23:65:23 | 0 | format.cpp:65:21:65:24 | {...} | TAINT |
| format.cpp:66:17:66:22 | ref arg buffer | format.cpp:67:8:67:13 | buffer |  |
| format.cpp:66:30:66:39 | %s %s %s | format.cpp:66:17:66:22 | ref arg buffer | TAINT |
| format.cpp:66:42:66:44 | a | format.cpp:66:17:66:22 | ref arg buffer | TAINT |
| format.cpp:66:47:66:49 | b | format.cpp:66:17:66:22 | ref arg buffer | TAINT |
| format.cpp:66:52:66:65 | call to source | format.cpp:66:17:66:22 | ref arg buffer | TAINT |
| format.cpp:70:21:70:24 | {...} | format.cpp:71:17:71:22 | buffer |  |
| format.cpp:70:21:70:24 | {...} | format.cpp:72:8:72:13 | buffer |  |
| format.cpp:70:23:70:23 | 0 | format.cpp:70:21:70:24 | {...} | TAINT |
| format.cpp:71:17:71:22 | ref arg buffer | format.cpp:72:8:72:13 | buffer |  |
| format.cpp:71:30:71:35 | %.*s | format.cpp:71:17:71:22 | ref arg buffer | TAINT |
| format.cpp:71:38:71:39 | 10 | format.cpp:71:17:71:22 | ref arg buffer | TAINT |
| format.cpp:71:42:71:55 | call to source | format.cpp:71:17:71:22 | ref arg buffer | TAINT |
| format.cpp:76:21:76:24 | {...} | format.cpp:77:17:77:22 | buffer |  |
| format.cpp:76:21:76:24 | {...} | format.cpp:78:8:78:13 | buffer |  |
| format.cpp:76:23:76:23 | 0 | format.cpp:76:21:76:24 | {...} | TAINT |
| format.cpp:77:17:77:22 | ref arg buffer | format.cpp:78:8:78:13 | buffer |  |
| format.cpp:77:30:77:33 | %i | format.cpp:77:17:77:22 | ref arg buffer | TAINT |
| format.cpp:77:36:77:36 | 0 | format.cpp:77:17:77:22 | ref arg buffer | TAINT |
| format.cpp:81:21:81:24 | {...} | format.cpp:82:17:82:22 | buffer |  |
| format.cpp:81:21:81:24 | {...} | format.cpp:83:8:83:13 | buffer |  |
| format.cpp:81:23:81:23 | 0 | format.cpp:81:21:81:24 | {...} | TAINT |
| format.cpp:82:17:82:22 | ref arg buffer | format.cpp:83:8:83:13 | buffer |  |
| format.cpp:82:30:82:33 | %i | format.cpp:82:17:82:22 | ref arg buffer | TAINT |
| format.cpp:82:36:82:41 | call to source | format.cpp:82:17:82:22 | ref arg buffer | TAINT |
| format.cpp:86:21:86:24 | {...} | format.cpp:87:17:87:22 | buffer |  |
| format.cpp:86:21:86:24 | {...} | format.cpp:88:8:88:13 | buffer |  |
| format.cpp:86:23:86:23 | 0 | format.cpp:86:21:86:24 | {...} | TAINT |
| format.cpp:87:17:87:22 | ref arg buffer | format.cpp:88:8:88:13 | buffer |  |
| format.cpp:87:30:87:35 | %.*s | format.cpp:87:17:87:22 | ref arg buffer | TAINT |
| format.cpp:87:38:87:43 | call to source | format.cpp:87:17:87:22 | ref arg buffer | TAINT |
| format.cpp:87:48:87:55 | Hello. | format.cpp:87:17:87:22 | ref arg buffer | TAINT |
| format.cpp:92:21:92:24 | {...} | format.cpp:93:17:93:22 | buffer |  |
| format.cpp:92:21:92:24 | {...} | format.cpp:94:8:94:13 | buffer |  |
| format.cpp:92:23:92:23 | 0 | format.cpp:92:21:92:24 | {...} | TAINT |
| format.cpp:93:17:93:22 | ref arg buffer | format.cpp:94:8:94:13 | buffer |  |
| format.cpp:93:30:93:33 | %p | format.cpp:93:17:93:22 | ref arg buffer | TAINT |
| format.cpp:93:36:93:49 | call to source | format.cpp:93:17:93:22 | ref arg buffer | TAINT |
| format.cpp:98:21:98:24 | {...} | format.cpp:99:16:99:21 | buffer |  |
| format.cpp:98:21:98:24 | {...} | format.cpp:100:8:100:13 | buffer |  |
| format.cpp:98:23:98:23 | 0 | format.cpp:98:21:98:24 | {...} | TAINT |
| format.cpp:99:16:99:21 | ref arg buffer | format.cpp:100:8:100:13 | buffer |  |
| format.cpp:99:24:99:27 | %s | format.cpp:99:16:99:21 | ref arg buffer | TAINT |
| format.cpp:99:30:99:43 | call to source | format.cpp:99:16:99:21 | ref arg buffer | TAINT |
| format.cpp:103:21:103:24 | {...} | format.cpp:104:16:104:21 | buffer |  |
| format.cpp:103:21:103:24 | {...} | format.cpp:105:8:105:13 | buffer |  |
| format.cpp:103:23:103:23 | 0 | format.cpp:103:21:103:24 | {...} | TAINT |
| format.cpp:104:16:104:21 | ref arg buffer | format.cpp:105:8:105:13 | buffer |  |
| format.cpp:104:24:104:28 | %ls | format.cpp:104:16:104:21 | ref arg buffer | TAINT |
| format.cpp:104:31:104:45 | call to source | format.cpp:104:16:104:21 | ref arg buffer | TAINT |
| format.cpp:108:25:108:28 | {...} | format.cpp:109:17:109:23 | wbuffer |  |
| format.cpp:108:25:108:28 | {...} | format.cpp:110:8:110:14 | wbuffer |  |
| format.cpp:108:27:108:27 | 0 | format.cpp:108:25:108:28 | {...} | TAINT |
| format.cpp:109:17:109:23 | ref arg wbuffer | format.cpp:110:8:110:14 | wbuffer |  |
| format.cpp:109:31:109:35 | %s | format.cpp:109:17:109:23 | ref arg wbuffer | TAINT |
| format.cpp:109:38:109:52 | call to source | format.cpp:109:17:109:23 | ref arg wbuffer | TAINT |
| format.cpp:113:21:113:24 | {...} | format.cpp:114:18:114:23 | buffer |  |
| format.cpp:113:21:113:24 | {...} | format.cpp:115:8:115:13 | buffer |  |
| format.cpp:113:23:113:23 | 0 | format.cpp:113:21:113:24 | {...} | TAINT |
| format.cpp:114:18:114:23 | ref arg buffer | format.cpp:115:8:115:13 | buffer |  |
| format.cpp:114:31:114:34 | %s | format.cpp:114:18:114:23 | ref arg buffer | TAINT |
| format.cpp:114:37:114:50 | call to source | format.cpp:114:18:114:23 | ref arg buffer | TAINT |
| format.cpp:119:10:119:11 | 0 | format.cpp:120:29:120:29 | i |  |
| format.cpp:119:10:119:11 | 0 | format.cpp:121:8:121:8 | i |  |
| format.cpp:120:28:120:29 | ref arg & ... | format.cpp:120:29:120:29 | i [inner post update] |  |
| format.cpp:120:28:120:29 | ref arg & ... | format.cpp:121:8:121:8 | i |  |
| format.cpp:120:29:120:29 | i | format.cpp:120:28:120:29 | & ... |  |
| format.cpp:124:10:124:11 | 0 | format.cpp:125:40:125:40 | i |  |
| format.cpp:124:10:124:11 | 0 | format.cpp:126:8:126:8 | i |  |
| format.cpp:125:39:125:40 | ref arg & ... | format.cpp:125:40:125:40 | i [inner post update] |  |
| format.cpp:125:39:125:40 | ref arg & ... | format.cpp:126:8:126:8 | i |  |
| format.cpp:125:40:125:40 | i | format.cpp:125:39:125:40 | & ... |  |
| format.cpp:129:21:129:24 | {...} | format.cpp:130:32:130:37 | buffer |  |
| format.cpp:129:21:129:24 | {...} | format.cpp:131:8:131:13 | buffer |  |
| format.cpp:129:23:129:23 | 0 | format.cpp:129:21:129:24 | {...} | TAINT |
| format.cpp:130:31:130:37 | ref arg & ... | format.cpp:130:32:130:37 | buffer [inner post update] |  |
| format.cpp:130:31:130:37 | ref arg & ... | format.cpp:131:8:131:13 | buffer |  |
| format.cpp:130:32:130:37 | buffer | format.cpp:130:31:130:37 | & ... |  |
| format.cpp:134:21:134:24 | {...} | format.cpp:135:40:135:45 | buffer |  |
| format.cpp:134:21:134:24 | {...} | format.cpp:136:8:136:13 | buffer |  |
| format.cpp:134:23:134:23 | 0 | format.cpp:134:21:134:24 | {...} | TAINT |
| format.cpp:135:39:135:45 | ref arg & ... | format.cpp:135:40:135:45 | buffer [inner post update] |  |
| format.cpp:135:39:135:45 | ref arg & ... | format.cpp:136:8:136:13 | buffer |  |
| format.cpp:135:40:135:45 | buffer | format.cpp:135:39:135:45 | & ... |  |
| format.cpp:147:12:147:25 | call to source | format.cpp:151:14:151:14 | s |  |
| format.cpp:147:12:147:25 | call to source | format.cpp:154:13:154:13 | s |  |
| format.cpp:147:12:147:25 | call to source | format.cpp:157:7:157:7 | s |  |
| format.cpp:147:12:147:25 | call to source | format.cpp:157:16:157:16 | s |  |
| format.cpp:148:16:148:30 | call to source | format.cpp:152:14:152:15 | ws |  |
| format.cpp:148:16:148:30 | call to source | format.cpp:158:7:158:8 | ws |  |
| format.cpp:148:16:148:30 | call to source | format.cpp:158:20:158:21 | ws |  |
| format.cpp:154:6:154:11 | call to strlen | format.cpp:154:6:154:18 | ... + ... | TAINT |
| format.cpp:154:6:154:18 | ... + ... | format.cpp:154:2:154:18 | ... = ... |  |
| format.cpp:154:6:154:18 | ... + ... | format.cpp:155:7:155:7 | i |  |
| format.cpp:154:18:154:18 | 1 | format.cpp:154:6:154:18 | ... + ... | TAINT |
| format.cpp:157:7:157:7 | s | format.cpp:157:7:157:22 | access to array | TAINT |
| format.cpp:157:9:157:14 | call to strlen | format.cpp:157:9:157:21 | ... - ... | TAINT |
| format.cpp:157:9:157:21 | ... - ... | format.cpp:157:7:157:22 | access to array | TAINT |
| format.cpp:157:21:157:21 | 1 | format.cpp:157:9:157:21 | ... - ... | TAINT |
| format.cpp:158:7:158:8 | ws | format.cpp:158:7:158:27 | ... + ... | TAINT |
| format.cpp:158:7:158:27 | ref arg ... + ... | format.cpp:158:7:158:8 | ws [inner post update] |  |
| format.cpp:158:13:158:18 | call to wcslen | format.cpp:158:13:158:26 | ... / ... | TAINT |
| format.cpp:158:13:158:26 | ... / ... | format.cpp:158:7:158:27 | ... + ... | TAINT |
| format.cpp:158:26:158:26 | 2 | format.cpp:158:13:158:26 | ... / ... | TAINT |
| movableclass.cpp:8:2:8:15 | this | movableclass.cpp:8:27:8:31 | constructor init of field v [pre-this] |  |
| movableclass.cpp:8:21:8:22 | _v | movableclass.cpp:8:29:8:30 | _v |  |
| movableclass.cpp:8:29:8:30 | _v | movableclass.cpp:8:27:8:31 | constructor init of field v | TAINT |
| movableclass.cpp:9:2:9:15 | this | movableclass.cpp:10:3:10:3 | this |  |
| movableclass.cpp:9:34:9:38 | other | movableclass.cpp:9:34:9:38 | other |  |
| movableclass.cpp:9:34:9:38 | other | movableclass.cpp:10:7:10:11 | other |  |
| movableclass.cpp:9:34:9:38 | other | movableclass.cpp:11:3:11:7 | other |  |
| movableclass.cpp:10:3:10:13 | ... = ... | movableclass.cpp:10:3:10:3 | v [post update] |  |
| movableclass.cpp:10:13:10:13 | v | movableclass.cpp:10:3:10:13 | ... = ... |  |
| movableclass.cpp:11:3:11:7 | other [post update] | movableclass.cpp:9:34:9:38 | other |  |
| movableclass.cpp:11:3:11:13 | ... = ... | movableclass.cpp:11:9:11:9 | v [post update] |  |
| movableclass.cpp:11:13:11:13 | 0 | movableclass.cpp:11:3:11:13 | ... = ... |  |
| movableclass.cpp:13:18:13:26 | this | movableclass.cpp:14:3:14:3 | this |  |
| movableclass.cpp:13:45:13:49 | other | movableclass.cpp:13:45:13:49 | other |  |
| movableclass.cpp:13:45:13:49 | other | movableclass.cpp:14:7:14:11 | other |  |
| movableclass.cpp:13:45:13:49 | other | movableclass.cpp:15:3:15:7 | other |  |
| movableclass.cpp:14:3:14:3 | this | movableclass.cpp:16:11:16:14 | this |  |
| movableclass.cpp:14:3:14:3 | this [post update] | movableclass.cpp:16:11:16:14 | this |  |
| movableclass.cpp:14:3:14:13 | ... = ... | movableclass.cpp:14:3:14:3 | v [post update] |  |
| movableclass.cpp:14:13:14:13 | v | movableclass.cpp:14:3:14:13 | ... = ... |  |
| movableclass.cpp:15:3:15:7 | other [post update] | movableclass.cpp:13:45:13:49 | other |  |
| movableclass.cpp:15:3:15:13 | ... = ... | movableclass.cpp:15:9:15:9 | v [post update] |  |
| movableclass.cpp:15:13:15:13 | 0 | movableclass.cpp:15:3:15:13 | ... = ... |  |
| movableclass.cpp:16:11:16:14 | this | movableclass.cpp:16:10:16:14 | * ... | TAINT |
| movableclass.cpp:22:57:22:57 | 1 | movableclass.cpp:22:42:22:58 | call to MyMovableClass | TAINT |
| movableclass.cpp:23:55:23:60 | call to source | movableclass.cpp:23:40:23:63 | call to MyMovableClass | TAINT |
| movableclass.cpp:28:21:28:21 | 1 | movableclass.cpp:28:21:28:22 | call to MyMovableClass | TAINT |
| movableclass.cpp:28:21:28:22 | call to MyMovableClass | movableclass.cpp:33:8:33:9 | s1 |  |
| movableclass.cpp:29:22:29:23 | call to MyMovableClass | movableclass.cpp:34:8:34:9 | s2 |  |
| movableclass.cpp:29:23:29:23 | 1 | movableclass.cpp:29:22:29:23 | call to MyMovableClass | TAINT |
| movableclass.cpp:30:18:30:19 | call to MyMovableClass | movableclass.cpp:31:3:31:4 | s3 |  |
| movableclass.cpp:30:18:30:19 | call to MyMovableClass | movableclass.cpp:35:8:35:9 | s3 |  |
| movableclass.cpp:31:3:31:4 | ref arg s3 | movableclass.cpp:35:8:35:9 | s3 |  |
| movableclass.cpp:31:8:31:8 | 1 | movableclass.cpp:31:8:31:8 | call to MyMovableClass | TAINT |
| movableclass.cpp:31:8:31:8 | call to MyMovableClass | movableclass.cpp:31:3:31:4 | ref arg s3 | TAINT |
| movableclass.cpp:31:8:31:8 | call to MyMovableClass | movableclass.cpp:31:6:31:6 | call to operator= | TAINT |
| movableclass.cpp:39:21:39:26 | call to source | movableclass.cpp:39:21:39:29 | call to MyMovableClass | TAINT |
| movableclass.cpp:39:21:39:29 | call to MyMovableClass | movableclass.cpp:44:8:44:9 | s1 |  |
| movableclass.cpp:40:22:40:30 | call to MyMovableClass | movableclass.cpp:45:8:45:9 | s2 |  |
| movableclass.cpp:40:23:40:28 | call to source | movableclass.cpp:40:22:40:30 | call to MyMovableClass | TAINT |
| movableclass.cpp:41:18:41:19 | call to MyMovableClass | movableclass.cpp:42:3:42:4 | s3 |  |
| movableclass.cpp:41:18:41:19 | call to MyMovableClass | movableclass.cpp:46:8:46:9 | s3 |  |
| movableclass.cpp:42:3:42:4 | ref arg s3 | movableclass.cpp:46:8:46:9 | s3 |  |
| movableclass.cpp:42:8:42:13 | call to source | movableclass.cpp:42:8:42:15 | call to MyMovableClass | TAINT |
| movableclass.cpp:42:8:42:15 | call to MyMovableClass | movableclass.cpp:42:3:42:4 | ref arg s3 | TAINT |
| movableclass.cpp:42:8:42:15 | call to MyMovableClass | movableclass.cpp:42:6:42:6 | call to operator= | TAINT |
| movableclass.cpp:50:22:50:46 | call to MyMovableClass | movableclass.cpp:54:8:54:9 | s1 |  |
| movableclass.cpp:50:38:50:43 | call to source | movableclass.cpp:50:22:50:46 | call to MyMovableClass | TAINT |
| movableclass.cpp:51:18:51:19 | call to MyMovableClass | movableclass.cpp:52:3:52:4 | s2 |  |
| movableclass.cpp:51:18:51:19 | call to MyMovableClass | movableclass.cpp:55:8:55:9 | s2 |  |
| movableclass.cpp:52:3:52:4 | ref arg s2 | movableclass.cpp:55:8:55:9 | s2 |  |
| movableclass.cpp:52:8:52:31 | call to MyMovableClass | movableclass.cpp:52:3:52:4 | ref arg s2 | TAINT |
| movableclass.cpp:52:8:52:31 | call to MyMovableClass | movableclass.cpp:52:6:52:6 | call to operator= | TAINT |
| movableclass.cpp:52:23:52:28 | call to source | movableclass.cpp:52:8:52:31 | call to MyMovableClass | TAINT |
| movableclass.cpp:59:21:59:32 | call to getUnTainted | movableclass.cpp:59:21:59:35 | call to MyMovableClass |  |
| movableclass.cpp:59:21:59:35 | call to MyMovableClass | movableclass.cpp:63:8:63:9 | s1 |  |
| movableclass.cpp:60:21:60:30 | call to getTainted | movableclass.cpp:60:21:60:33 | call to MyMovableClass |  |
| movableclass.cpp:60:21:60:33 | call to MyMovableClass | movableclass.cpp:64:8:64:9 | s2 |  |
| movableclass.cpp:61:18:61:19 | call to MyMovableClass | movableclass.cpp:65:8:65:9 | s3 |  |
| movableclass.cpp:65:13:65:18 | call to source | movableclass.cpp:65:13:65:20 | call to MyMovableClass | TAINT |
| movableclass.cpp:65:13:65:20 | call to MyMovableClass | movableclass.cpp:65:8:65:9 | ref arg s3 | TAINT |
| movableclass.cpp:65:13:65:20 | call to MyMovableClass | movableclass.cpp:65:11:65:11 | call to operator= | TAINT |
<<<<<<< HEAD
| standalone_iterators.cpp:39:45:39:51 | source1 | standalone_iterators.cpp:40:11:40:17 | source1 |  |
| standalone_iterators.cpp:39:45:39:51 | source1 | standalone_iterators.cpp:41:12:41:18 | source1 |  |
| standalone_iterators.cpp:39:45:39:51 | source1 | standalone_iterators.cpp:42:14:42:20 | source1 |  |
| standalone_iterators.cpp:40:11:40:17 | source1 | standalone_iterators.cpp:40:10:40:10 | call to operator* | TAINT |
| standalone_iterators.cpp:41:12:41:18 | ref arg source1 | standalone_iterators.cpp:42:14:42:20 | source1 |  |
| standalone_iterators.cpp:41:12:41:18 | source1 | standalone_iterators.cpp:41:19:41:19 | call to operator++ | TAINT |
| standalone_iterators.cpp:41:19:41:19 | call to operator++ | standalone_iterators.cpp:41:10:41:10 | call to operator* | TAINT |
| standalone_iterators.cpp:42:12:42:12 | call to operator++ | standalone_iterators.cpp:42:10:42:10 | call to operator* | TAINT |
| standalone_iterators.cpp:42:14:42:20 | source1 | standalone_iterators.cpp:42:12:42:12 | call to operator++ | TAINT |
| standalone_iterators.cpp:45:39:45:45 | source1 | standalone_iterators.cpp:46:11:46:17 | source1 |  |
| standalone_iterators.cpp:45:39:45:45 | source1 | standalone_iterators.cpp:47:12:47:18 | source1 |  |
| standalone_iterators.cpp:45:39:45:45 | source1 | standalone_iterators.cpp:48:14:48:20 | source1 |  |
| standalone_iterators.cpp:46:11:46:17 | source1 | standalone_iterators.cpp:46:10:46:10 | call to operator* | TAINT |
| standalone_iterators.cpp:47:12:47:18 | ref arg source1 | standalone_iterators.cpp:48:14:48:20 | source1 |  |
| standalone_iterators.cpp:47:12:47:18 | source1 | standalone_iterators.cpp:47:19:47:19 | call to operator++ | TAINT |
| standalone_iterators.cpp:47:19:47:19 | call to operator++ | standalone_iterators.cpp:47:10:47:10 | call to operator* | TAINT |
| standalone_iterators.cpp:48:12:48:12 | call to operator++ | standalone_iterators.cpp:48:10:48:10 | call to operator* | TAINT |
| standalone_iterators.cpp:48:14:48:20 | source1 | standalone_iterators.cpp:48:12:48:12 | call to operator++ | TAINT |
| standalone_iterators.cpp:51:37:51:43 | source1 | standalone_iterators.cpp:52:11:52:17 | source1 |  |
| standalone_iterators.cpp:51:37:51:43 | source1 | standalone_iterators.cpp:53:12:53:18 | source1 |  |
| standalone_iterators.cpp:51:37:51:43 | source1 | standalone_iterators.cpp:54:14:54:20 | source1 |  |
| standalone_iterators.cpp:53:12:53:18 | ref arg source1 | standalone_iterators.cpp:54:14:54:20 | source1 |  |
=======
| stl.h:139:30:139:40 | call to allocator | stl.h:139:21:139:41 | noexcept(...) | TAINT |
| stl.h:139:30:139:40 | call to allocator | stl.h:139:21:139:41 | noexcept(...) | TAINT |
| stl.h:139:30:139:40 | call to allocator | stl.h:139:21:139:41 | noexcept(...) | TAINT |
| stl.h:139:30:139:40 | call to allocator | stl.h:139:21:139:41 | noexcept(...) | TAINT |
| stl.h:139:30:139:40 | call to allocator | stl.h:139:21:139:41 | noexcept(...) | TAINT |
| stl.h:139:53:139:63 | 0 | stl.h:139:46:139:64 | (no string representation) | TAINT |
>>>>>>> 35494ab9
| string.cpp:24:12:24:17 | call to source | string.cpp:28:7:28:7 | a |  |
| string.cpp:25:16:25:20 | 123 | string.cpp:25:16:25:21 | call to basic_string | TAINT |
| string.cpp:25:16:25:21 | call to basic_string | string.cpp:29:7:29:7 | b |  |
| string.cpp:25:16:25:21 | call to basic_string | string.cpp:31:7:31:7 | b |  |
| string.cpp:26:16:26:21 | call to source | string.cpp:26:16:26:24 | call to basic_string | TAINT |
| string.cpp:26:16:26:24 | call to basic_string | string.cpp:30:7:30:7 | c |  |
| string.cpp:26:16:26:24 | call to basic_string | string.cpp:32:7:32:7 | c |  |
| string.cpp:31:7:31:7 | b | string.cpp:31:9:31:13 | call to c_str | TAINT |
| string.cpp:32:7:32:7 | c | string.cpp:32:9:32:13 | call to c_str | TAINT |
| string.cpp:37:16:37:28 | call to basic_string | string.cpp:38:7:38:11 | path1 |  |
| string.cpp:37:17:37:26 | call to user_input | string.cpp:37:16:37:28 | call to basic_string | TAINT |
| string.cpp:38:7:38:11 | path1 | string.cpp:38:13:38:17 | call to c_str | TAINT |
| string.cpp:41:10:41:19 | call to user_input | string.cpp:41:10:41:21 | call to basic_string | TAINT |
| string.cpp:41:10:41:21 | call to basic_string | string.cpp:41:2:41:21 | ... = ... |  |
| string.cpp:41:10:41:21 | call to basic_string | string.cpp:42:7:42:11 | path2 |  |
| string.cpp:42:7:42:11 | path2 | string.cpp:42:13:42:17 | call to c_str | TAINT |
| string.cpp:44:15:44:24 | call to user_input | string.cpp:44:15:44:27 | call to basic_string | TAINT |
| string.cpp:44:15:44:27 | call to basic_string | string.cpp:45:7:45:11 | path3 |  |
| string.cpp:45:7:45:11 | path3 | string.cpp:45:13:45:17 | call to c_str | TAINT |
| string.cpp:50:19:50:24 | call to source | string.cpp:53:17:53:18 | cs |  |
| string.cpp:50:19:50:24 | call to source | string.cpp:55:7:55:8 | cs |  |
| string.cpp:53:17:53:18 | cs | string.cpp:53:17:53:19 | call to basic_string | TAINT |
| string.cpp:53:17:53:19 | call to basic_string | string.cpp:56:7:56:8 | ss |  |
| string.cpp:61:19:61:24 | call to source | string.cpp:64:17:64:18 | cs |  |
| string.cpp:64:17:64:18 | cs | string.cpp:64:17:64:19 | call to basic_string | TAINT |
| string.cpp:64:17:64:19 | call to basic_string | string.cpp:67:7:67:8 | ss |  |
| string.cpp:64:17:64:19 | call to basic_string | string.cpp:70:7:70:8 | ss |  |
| string.cpp:67:7:67:8 | ss | string.cpp:67:10:67:14 | call to c_str | TAINT |
| string.cpp:67:10:67:14 | call to c_str | string.cpp:67:2:67:16 | ... = ... |  |
| string.cpp:67:10:67:14 | call to c_str | string.cpp:69:7:69:8 | cs |  |
| string.cpp:76:18:76:24 | hello | string.cpp:76:18:76:25 | call to basic_string | TAINT |
| string.cpp:76:18:76:25 | call to basic_string | string.cpp:81:8:81:9 | s1 |  |
| string.cpp:77:19:77:26 | call to basic_string | string.cpp:82:8:82:9 | s2 |  |
| string.cpp:77:20:77:26 | hello | string.cpp:77:19:77:26 | call to basic_string | TAINT |
| string.cpp:79:8:79:14 | call to basic_string | string.cpp:79:3:79:14 | ... = ... |  |
| string.cpp:79:8:79:14 | call to basic_string | string.cpp:83:8:83:9 | s3 |  |
| string.cpp:79:8:79:14 | hello | string.cpp:79:8:79:14 | call to basic_string | TAINT |
| string.cpp:87:18:87:23 | call to source | string.cpp:87:18:87:26 | call to basic_string | TAINT |
| string.cpp:87:18:87:26 | call to basic_string | string.cpp:92:8:92:9 | s1 |  |
| string.cpp:88:19:88:27 | call to basic_string | string.cpp:93:8:93:9 | s2 |  |
| string.cpp:88:20:88:25 | call to source | string.cpp:88:19:88:27 | call to basic_string | TAINT |
| string.cpp:90:8:90:13 | call to source | string.cpp:90:8:90:15 | call to basic_string | TAINT |
| string.cpp:90:8:90:15 | call to basic_string | string.cpp:90:3:90:15 | ... = ... |  |
| string.cpp:90:8:90:15 | call to basic_string | string.cpp:94:8:94:9 | s3 |  |
| string.cpp:98:15:98:16 | call to basic_string | string.cpp:99:20:99:21 | s1 |  |
| string.cpp:98:15:98:16 | call to basic_string | string.cpp:101:8:101:9 | s1 |  |
| string.cpp:98:15:98:16 | call to basic_string | string.cpp:103:8:103:9 | s1 |  |
| string.cpp:99:20:99:21 | s1 | string.cpp:104:8:104:9 | s2 |  |
| string.cpp:101:8:101:9 | s1 | string.cpp:101:3:101:9 | ... = ... |  |
| string.cpp:101:8:101:9 | s1 | string.cpp:105:8:105:9 | s3 |  |
| string.cpp:109:19:109:40 | call to basic_string | string.cpp:113:8:113:9 | s1 |  |
| string.cpp:109:32:109:37 | call to source | string.cpp:109:19:109:40 | call to basic_string | TAINT |
| string.cpp:111:8:111:28 | call to basic_string | string.cpp:111:3:111:28 | ... = ... |  |
| string.cpp:111:8:111:28 | call to basic_string | string.cpp:114:8:114:9 | s2 |  |
| string.cpp:111:20:111:25 | call to source | string.cpp:111:8:111:28 | call to basic_string | TAINT |
| string.cpp:119:16:119:21 | call to source | string.cpp:119:16:119:24 | call to basic_string | TAINT |
| string.cpp:119:16:119:24 | call to basic_string | string.cpp:120:15:120:15 | s |  |
| string.cpp:119:16:119:24 | call to basic_string | string.cpp:124:33:124:33 | s |  |
| string.cpp:119:16:119:24 | call to basic_string | string.cpp:124:50:124:50 | s |  |
| string.cpp:119:16:119:24 | call to basic_string | string.cpp:128:16:128:16 | s |  |
| string.cpp:120:15:120:15 | (__begin) | string.cpp:120:15:120:15 | call to operator* | TAINT |
| string.cpp:120:15:120:15 | (__begin) | string.cpp:120:15:120:15 | call to operator++ | TAINT |
| string.cpp:120:15:120:15 | (__range) | string.cpp:120:15:120:15 | call to begin | TAINT |
| string.cpp:120:15:120:15 | (__range) | string.cpp:120:15:120:15 | call to end | TAINT |
| string.cpp:120:15:120:15 | call to begin | string.cpp:120:15:120:15 | (__begin) |  |
| string.cpp:120:15:120:15 | call to begin | string.cpp:120:15:120:15 | (__begin) |  |
| string.cpp:120:15:120:15 | call to begin | string.cpp:120:15:120:15 | (__begin) |  |
| string.cpp:120:15:120:15 | call to end | string.cpp:120:15:120:15 | (__end) |  |
| string.cpp:120:15:120:15 | call to operator* | string.cpp:121:8:121:8 | c |  |
| string.cpp:120:15:120:15 | ref arg (__begin) | string.cpp:120:15:120:15 | (__begin) |  |
| string.cpp:120:15:120:15 | ref arg (__begin) | string.cpp:120:15:120:15 | (__begin) |  |
| string.cpp:120:15:120:15 | ref arg (__begin) | string.cpp:120:15:120:15 | (__begin) |  |
| string.cpp:120:15:120:15 | ref arg (__range) | string.cpp:120:15:120:15 | (__range) |  |
| string.cpp:120:15:120:15 | s | string.cpp:120:15:120:15 | (__range) |  |
| string.cpp:120:15:120:15 | s | string.cpp:120:15:120:15 | (__range) |  |
| string.cpp:120:15:120:15 | s | string.cpp:120:15:120:15 | call to operator* | TAINT |
| string.cpp:124:33:124:33 | ref arg s | string.cpp:124:50:124:50 | s |  |
| string.cpp:124:33:124:33 | ref arg s | string.cpp:128:16:128:16 | s |  |
| string.cpp:124:33:124:33 | s | string.cpp:124:35:124:39 | call to begin | TAINT |
| string.cpp:124:35:124:39 | call to begin | string.cpp:124:44:124:45 | it |  |
| string.cpp:124:35:124:39 | call to begin | string.cpp:124:61:124:62 | it |  |
| string.cpp:124:35:124:39 | call to begin | string.cpp:125:9:125:10 | it |  |
| string.cpp:124:50:124:50 | ref arg s | string.cpp:124:50:124:50 | s |  |
| string.cpp:124:50:124:50 | ref arg s | string.cpp:128:16:128:16 | s |  |
| string.cpp:124:50:124:50 | s | string.cpp:124:52:124:54 | call to end | TAINT |
| string.cpp:124:61:124:62 | it | string.cpp:124:59:124:59 | call to operator++ | TAINT |
| string.cpp:124:61:124:62 | ref arg it | string.cpp:124:44:124:45 | it |  |
| string.cpp:124:61:124:62 | ref arg it | string.cpp:124:61:124:62 | it |  |
| string.cpp:124:61:124:62 | ref arg it | string.cpp:125:9:125:10 | it |  |
| string.cpp:125:9:125:10 | it | string.cpp:125:8:125:8 | call to operator* | TAINT |
| string.cpp:128:16:128:16 | (__begin) | string.cpp:128:16:128:16 | call to operator* | TAINT |
| string.cpp:128:16:128:16 | (__begin) | string.cpp:128:16:128:16 | call to operator++ | TAINT |
| string.cpp:128:16:128:16 | (__range) | string.cpp:128:16:128:16 | call to begin | TAINT |
| string.cpp:128:16:128:16 | (__range) | string.cpp:128:16:128:16 | call to end | TAINT |
| string.cpp:128:16:128:16 | call to begin | string.cpp:128:16:128:16 | (__begin) |  |
| string.cpp:128:16:128:16 | call to begin | string.cpp:128:16:128:16 | (__begin) |  |
| string.cpp:128:16:128:16 | call to begin | string.cpp:128:16:128:16 | (__begin) |  |
| string.cpp:128:16:128:16 | call to end | string.cpp:128:16:128:16 | (__end) |  |
| string.cpp:128:16:128:16 | call to operator* | string.cpp:129:8:129:8 | c |  |
| string.cpp:128:16:128:16 | ref arg (__begin) | string.cpp:128:16:128:16 | (__begin) |  |
| string.cpp:128:16:128:16 | ref arg (__begin) | string.cpp:128:16:128:16 | (__begin) |  |
| string.cpp:128:16:128:16 | ref arg (__begin) | string.cpp:128:16:128:16 | (__begin) |  |
| string.cpp:128:16:128:16 | ref arg (__range) | string.cpp:128:16:128:16 | (__range) |  |
| string.cpp:128:16:128:16 | s | string.cpp:128:16:128:16 | (__range) |  |
| string.cpp:128:16:128:16 | s | string.cpp:128:16:128:16 | (__range) |  |
| string.cpp:128:16:128:16 | s | string.cpp:128:16:128:16 | call to operator* | TAINT |
| string.cpp:132:28:132:33 | call to source | string.cpp:132:28:132:36 | call to basic_string | TAINT |
| string.cpp:132:28:132:36 | call to basic_string | string.cpp:133:22:133:28 | const_s |  |
| string.cpp:133:22:133:22 | (__begin) | string.cpp:133:22:133:22 | call to operator* | TAINT |
| string.cpp:133:22:133:22 | (__begin) | string.cpp:133:22:133:22 | call to operator++ | TAINT |
| string.cpp:133:22:133:22 | (__range) | string.cpp:133:22:133:22 | call to begin | TAINT |
| string.cpp:133:22:133:22 | (__range) | string.cpp:133:22:133:22 | call to end | TAINT |
| string.cpp:133:22:133:22 | call to begin | string.cpp:133:22:133:22 | (__begin) |  |
| string.cpp:133:22:133:22 | call to begin | string.cpp:133:22:133:22 | (__begin) |  |
| string.cpp:133:22:133:22 | call to begin | string.cpp:133:22:133:22 | (__begin) |  |
| string.cpp:133:22:133:22 | call to end | string.cpp:133:22:133:22 | (__end) |  |
| string.cpp:133:22:133:22 | call to operator* | string.cpp:134:8:134:8 | c |  |
| string.cpp:133:22:133:22 | ref arg (__begin) | string.cpp:133:22:133:22 | (__begin) |  |
| string.cpp:133:22:133:22 | ref arg (__begin) | string.cpp:133:22:133:22 | (__begin) |  |
| string.cpp:133:22:133:22 | ref arg (__begin) | string.cpp:133:22:133:22 | (__begin) |  |
| string.cpp:133:22:133:28 | const_s | string.cpp:133:22:133:22 | (__range) |  |
| string.cpp:133:22:133:28 | const_s | string.cpp:133:22:133:22 | (__range) |  |
| string.cpp:133:22:133:28 | const_s | string.cpp:133:22:133:22 | call to operator* | TAINT |
| string.cpp:140:18:140:24 | hello | string.cpp:140:18:140:25 | call to basic_string | TAINT |
| string.cpp:140:18:140:25 | call to basic_string | string.cpp:143:8:143:9 | s1 |  |
| string.cpp:140:18:140:25 | call to basic_string | string.cpp:143:13:143:14 | s1 |  |
| string.cpp:140:18:140:25 | call to basic_string | string.cpp:144:8:144:9 | s1 |  |
| string.cpp:140:18:140:25 | call to basic_string | string.cpp:145:13:145:14 | s1 |  |
| string.cpp:140:18:140:25 | call to basic_string | string.cpp:148:8:148:9 | s1 |  |
| string.cpp:140:18:140:25 | call to basic_string | string.cpp:149:8:149:9 | s1 |  |
| string.cpp:141:18:141:23 | call to source | string.cpp:141:18:141:26 | call to basic_string | TAINT |
| string.cpp:141:18:141:26 | call to basic_string | string.cpp:144:13:144:14 | s2 |  |
| string.cpp:141:18:141:26 | call to basic_string | string.cpp:145:8:145:9 | s2 |  |
| string.cpp:141:18:141:26 | call to basic_string | string.cpp:146:8:146:9 | s2 |  |
| string.cpp:141:18:141:26 | call to basic_string | string.cpp:146:13:146:14 | s2 |  |
| string.cpp:143:8:143:9 | s1 | string.cpp:143:11:143:11 | call to operator+ | TAINT |
| string.cpp:143:13:143:14 | s1 | string.cpp:143:11:143:11 | call to operator+ | TAINT |
| string.cpp:144:8:144:9 | s1 | string.cpp:144:11:144:11 | call to operator+ | TAINT |
| string.cpp:144:13:144:14 | s2 | string.cpp:144:11:144:11 | call to operator+ | TAINT |
| string.cpp:145:8:145:9 | s2 | string.cpp:145:11:145:11 | call to operator+ | TAINT |
| string.cpp:145:13:145:14 | s1 | string.cpp:145:11:145:11 | call to operator+ | TAINT |
| string.cpp:146:8:146:9 | s2 | string.cpp:146:11:146:11 | call to operator+ | TAINT |
| string.cpp:146:13:146:14 | s2 | string.cpp:146:11:146:11 | call to operator+ | TAINT |
| string.cpp:148:8:148:9 | s1 | string.cpp:148:11:148:11 | call to operator+ | TAINT |
| string.cpp:148:13:148:20 |  world | string.cpp:148:11:148:11 | call to operator+ | TAINT |
| string.cpp:149:8:149:9 | s1 | string.cpp:149:11:149:11 | call to operator+ | TAINT |
| string.cpp:149:13:149:18 | call to source | string.cpp:149:11:149:11 | call to operator+ | TAINT |
| string.cpp:153:18:153:22 | abc | string.cpp:153:18:153:23 | call to basic_string | TAINT |
| string.cpp:153:18:153:23 | call to basic_string | string.cpp:157:8:157:9 | s3 |  |
| string.cpp:153:18:153:23 | call to basic_string | string.cpp:160:8:160:9 | s3 |  |
| string.cpp:153:18:153:23 | call to basic_string | string.cpp:164:8:164:9 | s3 |  |
| string.cpp:153:18:153:23 | call to basic_string | string.cpp:169:8:169:9 | s3 |  |
| string.cpp:153:18:153:23 | call to basic_string | string.cpp:173:8:173:9 | s3 |  |
| string.cpp:154:18:154:23 | call to source | string.cpp:154:18:154:26 | call to basic_string | TAINT |
| string.cpp:154:18:154:26 | call to basic_string | string.cpp:157:13:157:14 | s4 |  |
| string.cpp:154:18:154:26 | call to basic_string | string.cpp:161:9:161:10 | s4 |  |
| string.cpp:154:18:154:26 | call to basic_string | string.cpp:170:13:170:14 | s4 |  |
| string.cpp:157:8:157:9 | s3 | string.cpp:157:11:157:11 | call to operator+ | TAINT |
| string.cpp:157:11:157:11 | call to operator+ | string.cpp:157:3:157:14 | ... = ... |  |
| string.cpp:157:11:157:11 | call to operator+ | string.cpp:158:8:158:9 | s5 |  |
| string.cpp:157:13:157:14 | s4 | string.cpp:157:11:157:11 | call to operator+ | TAINT |
| string.cpp:160:8:160:9 | s3 | string.cpp:160:3:160:9 | ... = ... |  |
| string.cpp:160:8:160:9 | s3 | string.cpp:161:3:161:4 | s6 |  |
| string.cpp:160:8:160:9 | s3 | string.cpp:162:8:162:9 | s6 |  |
| string.cpp:161:3:161:4 | ref arg s6 | string.cpp:162:8:162:9 | s6 |  |
| string.cpp:161:3:161:4 | s6 | string.cpp:161:6:161:6 | call to operator+= | TAINT |
| string.cpp:161:9:161:10 | s4 | string.cpp:161:3:161:4 | ref arg s6 | TAINT |
| string.cpp:161:9:161:10 | s4 | string.cpp:161:6:161:6 | call to operator+= | TAINT |
| string.cpp:164:8:164:9 | s3 | string.cpp:164:3:164:9 | ... = ... |  |
| string.cpp:164:8:164:9 | s3 | string.cpp:165:3:165:4 | s7 |  |
| string.cpp:164:8:164:9 | s3 | string.cpp:166:3:166:4 | s7 |  |
| string.cpp:164:8:164:9 | s3 | string.cpp:167:8:167:9 | s7 |  |
| string.cpp:165:3:165:4 | ref arg s7 | string.cpp:166:3:166:4 | s7 |  |
| string.cpp:165:3:165:4 | ref arg s7 | string.cpp:167:8:167:9 | s7 |  |
| string.cpp:165:3:165:4 | s7 | string.cpp:165:6:165:6 | call to operator+= | TAINT |
| string.cpp:165:9:165:14 | call to source | string.cpp:165:3:165:4 | ref arg s7 | TAINT |
| string.cpp:165:9:165:14 | call to source | string.cpp:165:6:165:6 | call to operator+= | TAINT |
| string.cpp:166:3:166:4 | ref arg s7 | string.cpp:167:8:167:9 | s7 |  |
| string.cpp:166:3:166:4 | s7 | string.cpp:166:6:166:6 | call to operator+= | TAINT |
| string.cpp:166:9:166:11 |   | string.cpp:166:3:166:4 | ref arg s7 | TAINT |
| string.cpp:166:9:166:11 |   | string.cpp:166:6:166:6 | call to operator+= | TAINT |
| string.cpp:169:8:169:9 | s3 | string.cpp:169:3:169:9 | ... = ... |  |
| string.cpp:169:8:169:9 | s3 | string.cpp:170:3:170:4 | s8 |  |
| string.cpp:169:8:169:9 | s3 | string.cpp:171:8:171:9 | s8 |  |
| string.cpp:170:3:170:4 | ref arg s8 | string.cpp:171:8:171:9 | s8 |  |
| string.cpp:170:3:170:4 | s8 | string.cpp:170:6:170:11 | call to append | TAINT |
| string.cpp:170:13:170:14 | s4 | string.cpp:170:3:170:4 | ref arg s8 | TAINT |
| string.cpp:170:13:170:14 | s4 | string.cpp:170:6:170:11 | call to append | TAINT |
| string.cpp:173:8:173:9 | s3 | string.cpp:173:3:173:9 | ... = ... |  |
| string.cpp:173:8:173:9 | s3 | string.cpp:174:3:174:4 | s9 |  |
| string.cpp:173:8:173:9 | s3 | string.cpp:175:3:175:4 | s9 |  |
| string.cpp:173:8:173:9 | s3 | string.cpp:176:8:176:9 | s9 |  |
| string.cpp:174:3:174:4 | ref arg s9 | string.cpp:175:3:175:4 | s9 |  |
| string.cpp:174:3:174:4 | ref arg s9 | string.cpp:176:8:176:9 | s9 |  |
| string.cpp:174:3:174:4 | s9 | string.cpp:174:6:174:11 | call to append | TAINT |
| string.cpp:174:13:174:18 | call to source | string.cpp:174:3:174:4 | ref arg s9 | TAINT |
| string.cpp:174:13:174:18 | call to source | string.cpp:174:6:174:11 | call to append | TAINT |
| string.cpp:175:3:175:4 | ref arg s9 | string.cpp:176:8:176:9 | s9 |  |
| string.cpp:175:3:175:4 | s9 | string.cpp:175:6:175:11 | call to append | TAINT |
| string.cpp:175:13:175:15 |   | string.cpp:175:3:175:4 | ref arg s9 | TAINT |
| string.cpp:175:13:175:15 |   | string.cpp:175:6:175:11 | call to append | TAINT |
| string.cpp:180:19:180:23 | abc | string.cpp:180:19:180:24 | call to basic_string | TAINT |
| string.cpp:180:19:180:24 | call to basic_string | string.cpp:183:3:183:5 | s10 |  |
| string.cpp:180:19:180:24 | call to basic_string | string.cpp:184:8:184:10 | s10 |  |
| string.cpp:181:12:181:26 | call to source | string.cpp:183:17:183:17 | c |  |
| string.cpp:183:3:183:5 | ref arg s10 | string.cpp:184:8:184:10 | s10 |  |
| string.cpp:183:3:183:5 | s10 | string.cpp:183:7:183:12 | call to append | TAINT |
| string.cpp:183:17:183:17 | c | string.cpp:183:3:183:5 | ref arg s10 | TAINT |
| string.cpp:183:17:183:17 | c | string.cpp:183:7:183:12 | call to append | TAINT |
| string.cpp:189:17:189:23 | hello | string.cpp:189:17:189:24 | call to basic_string | TAINT |
| string.cpp:189:17:189:24 | call to basic_string | string.cpp:195:17:195:18 | s1 |  |
| string.cpp:189:17:189:24 | call to basic_string | string.cpp:204:17:204:18 | s1 |  |
| string.cpp:190:17:190:22 | call to source | string.cpp:190:17:190:25 | call to basic_string | TAINT |
| string.cpp:190:17:190:25 | call to basic_string | string.cpp:198:17:198:18 | s2 |  |
| string.cpp:191:11:191:25 | call to source | string.cpp:201:21:201:21 | c |  |
| string.cpp:192:14:192:15 | call to basic_string | string.cpp:195:7:195:8 | s3 |  |
| string.cpp:192:14:192:15 | call to basic_string | string.cpp:196:7:196:8 | s3 |  |
| string.cpp:192:18:192:19 | call to basic_string | string.cpp:198:7:198:8 | s4 |  |
| string.cpp:192:18:192:19 | call to basic_string | string.cpp:199:7:199:8 | s4 |  |
| string.cpp:192:22:192:23 | call to basic_string | string.cpp:201:7:201:8 | s5 |  |
| string.cpp:192:22:192:23 | call to basic_string | string.cpp:202:7:202:8 | s5 |  |
| string.cpp:193:17:193:22 | call to source | string.cpp:193:17:193:25 | call to basic_string | TAINT |
| string.cpp:193:17:193:25 | call to basic_string | string.cpp:204:7:204:8 | s6 |  |
| string.cpp:193:17:193:25 | call to basic_string | string.cpp:205:7:205:8 | s6 |  |
| string.cpp:195:7:195:8 | ref arg s3 | string.cpp:196:7:196:8 | s3 |  |
| string.cpp:195:17:195:18 | s1 | string.cpp:195:7:195:8 | ref arg s3 | TAINT |
| string.cpp:195:17:195:18 | s1 | string.cpp:195:10:195:15 | call to assign | TAINT |
| string.cpp:198:7:198:8 | ref arg s4 | string.cpp:199:7:199:8 | s4 |  |
| string.cpp:198:17:198:18 | s2 | string.cpp:198:7:198:8 | ref arg s4 | TAINT |
| string.cpp:198:17:198:18 | s2 | string.cpp:198:10:198:15 | call to assign | TAINT |
| string.cpp:201:7:201:8 | ref arg s5 | string.cpp:202:7:202:8 | s5 |  |
| string.cpp:201:21:201:21 | c | string.cpp:201:7:201:8 | ref arg s5 | TAINT |
| string.cpp:201:21:201:21 | c | string.cpp:201:10:201:15 | call to assign | TAINT |
| string.cpp:204:7:204:8 | ref arg s6 | string.cpp:205:7:205:8 | s6 |  |
| string.cpp:204:17:204:18 | s1 | string.cpp:204:7:204:8 | ref arg s6 | TAINT |
| string.cpp:204:17:204:18 | s1 | string.cpp:204:10:204:15 | call to assign | TAINT |
| string.cpp:209:17:209:23 | hello | string.cpp:209:17:209:24 | call to basic_string | TAINT |
| string.cpp:209:17:209:24 | call to basic_string | string.cpp:214:7:214:8 | s1 |  |
| string.cpp:209:17:209:24 | call to basic_string | string.cpp:215:20:215:21 | s1 |  |
| string.cpp:209:17:209:24 | call to basic_string | string.cpp:219:20:219:21 | s1 |  |
| string.cpp:209:17:209:24 | call to basic_string | string.cpp:222:7:222:8 | s1 |  |
| string.cpp:209:17:209:24 | call to basic_string | string.cpp:226:7:226:8 | s1 |  |
| string.cpp:210:17:210:22 | call to source | string.cpp:210:17:210:25 | call to basic_string | TAINT |
| string.cpp:210:17:210:25 | call to basic_string | string.cpp:218:7:218:8 | s2 |  |
| string.cpp:210:17:210:25 | call to basic_string | string.cpp:223:20:223:21 | s2 |  |
| string.cpp:211:11:211:25 | call to source | string.cpp:227:24:227:24 | c |  |
| string.cpp:214:7:214:8 | s1 | string.cpp:214:2:214:8 | ... = ... |  |
| string.cpp:214:7:214:8 | s1 | string.cpp:215:7:215:8 | s3 |  |
| string.cpp:214:7:214:8 | s1 | string.cpp:216:7:216:8 | s3 |  |
| string.cpp:215:7:215:8 | ref arg s3 | string.cpp:216:7:216:8 | s3 |  |
| string.cpp:215:7:215:8 | s3 | string.cpp:215:10:215:15 | call to insert | TAINT |
| string.cpp:215:20:215:21 | s1 | string.cpp:215:7:215:8 | ref arg s3 | TAINT |
| string.cpp:215:20:215:21 | s1 | string.cpp:215:10:215:15 | call to insert | TAINT |
| string.cpp:218:7:218:8 | s2 | string.cpp:218:2:218:8 | ... = ... |  |
| string.cpp:218:7:218:8 | s2 | string.cpp:219:7:219:8 | s4 |  |
| string.cpp:218:7:218:8 | s2 | string.cpp:220:7:220:8 | s4 |  |
| string.cpp:219:7:219:8 | ref arg s4 | string.cpp:220:7:220:8 | s4 |  |
| string.cpp:219:7:219:8 | s4 | string.cpp:219:10:219:15 | call to insert | TAINT |
| string.cpp:219:20:219:21 | s1 | string.cpp:219:7:219:8 | ref arg s4 | TAINT |
| string.cpp:219:20:219:21 | s1 | string.cpp:219:10:219:15 | call to insert | TAINT |
| string.cpp:222:7:222:8 | s1 | string.cpp:222:2:222:8 | ... = ... |  |
| string.cpp:222:7:222:8 | s1 | string.cpp:223:7:223:8 | s5 |  |
| string.cpp:222:7:222:8 | s1 | string.cpp:224:7:224:8 | s5 |  |
| string.cpp:223:7:223:8 | ref arg s5 | string.cpp:224:7:224:8 | s5 |  |
| string.cpp:223:7:223:8 | s5 | string.cpp:223:10:223:15 | call to insert | TAINT |
| string.cpp:223:20:223:21 | s2 | string.cpp:223:7:223:8 | ref arg s5 | TAINT |
| string.cpp:223:20:223:21 | s2 | string.cpp:223:10:223:15 | call to insert | TAINT |
| string.cpp:226:7:226:8 | s1 | string.cpp:226:2:226:8 | ... = ... |  |
| string.cpp:226:7:226:8 | s1 | string.cpp:227:7:227:8 | s6 |  |
| string.cpp:226:7:226:8 | s1 | string.cpp:228:7:228:8 | s6 |  |
| string.cpp:227:7:227:8 | ref arg s6 | string.cpp:228:7:228:8 | s6 |  |
| string.cpp:227:7:227:8 | s6 | string.cpp:227:10:227:15 | call to insert | TAINT |
| string.cpp:227:24:227:24 | c | string.cpp:227:7:227:8 | ref arg s6 | TAINT |
| string.cpp:227:24:227:24 | c | string.cpp:227:10:227:15 | call to insert | TAINT |
| string.cpp:232:17:232:23 | hello | string.cpp:232:17:232:24 | call to basic_string | TAINT |
| string.cpp:232:17:232:24 | call to basic_string | string.cpp:237:7:237:8 | s1 |  |
| string.cpp:232:17:232:24 | call to basic_string | string.cpp:238:24:238:25 | s1 |  |
| string.cpp:232:17:232:24 | call to basic_string | string.cpp:242:24:242:25 | s1 |  |
| string.cpp:232:17:232:24 | call to basic_string | string.cpp:245:7:245:8 | s1 |  |
| string.cpp:232:17:232:24 | call to basic_string | string.cpp:249:7:249:8 | s1 |  |
| string.cpp:233:17:233:22 | call to source | string.cpp:233:17:233:25 | call to basic_string | TAINT |
| string.cpp:233:17:233:25 | call to basic_string | string.cpp:241:7:241:8 | s2 |  |
| string.cpp:233:17:233:25 | call to basic_string | string.cpp:246:24:246:25 | s2 |  |
| string.cpp:234:11:234:25 | call to source | string.cpp:250:28:250:28 | c |  |
| string.cpp:237:7:237:8 | s1 | string.cpp:237:2:237:8 | ... = ... |  |
| string.cpp:237:7:237:8 | s1 | string.cpp:238:7:238:8 | s3 |  |
| string.cpp:237:7:237:8 | s1 | string.cpp:239:7:239:8 | s3 |  |
| string.cpp:238:7:238:8 | ref arg s3 | string.cpp:239:7:239:8 | s3 |  |
| string.cpp:238:7:238:8 | s3 | string.cpp:238:10:238:16 | call to replace | TAINT |
| string.cpp:238:24:238:25 | s1 | string.cpp:238:7:238:8 | ref arg s3 | TAINT |
| string.cpp:238:24:238:25 | s1 | string.cpp:238:10:238:16 | call to replace | TAINT |
| string.cpp:241:7:241:8 | s2 | string.cpp:241:2:241:8 | ... = ... |  |
| string.cpp:241:7:241:8 | s2 | string.cpp:242:7:242:8 | s4 |  |
| string.cpp:241:7:241:8 | s2 | string.cpp:243:7:243:8 | s4 |  |
| string.cpp:242:7:242:8 | ref arg s4 | string.cpp:243:7:243:8 | s4 |  |
| string.cpp:242:7:242:8 | s4 | string.cpp:242:10:242:16 | call to replace | TAINT |
| string.cpp:242:24:242:25 | s1 | string.cpp:242:7:242:8 | ref arg s4 | TAINT |
| string.cpp:242:24:242:25 | s1 | string.cpp:242:10:242:16 | call to replace | TAINT |
| string.cpp:245:7:245:8 | s1 | string.cpp:245:2:245:8 | ... = ... |  |
| string.cpp:245:7:245:8 | s1 | string.cpp:246:7:246:8 | s5 |  |
| string.cpp:245:7:245:8 | s1 | string.cpp:247:7:247:8 | s5 |  |
| string.cpp:246:7:246:8 | ref arg s5 | string.cpp:247:7:247:8 | s5 |  |
| string.cpp:246:7:246:8 | s5 | string.cpp:246:10:246:16 | call to replace | TAINT |
| string.cpp:246:24:246:25 | s2 | string.cpp:246:7:246:8 | ref arg s5 | TAINT |
| string.cpp:246:24:246:25 | s2 | string.cpp:246:10:246:16 | call to replace | TAINT |
| string.cpp:249:7:249:8 | s1 | string.cpp:249:2:249:8 | ... = ... |  |
| string.cpp:249:7:249:8 | s1 | string.cpp:250:7:250:8 | s6 |  |
| string.cpp:249:7:249:8 | s1 | string.cpp:251:7:251:8 | s6 |  |
| string.cpp:250:7:250:8 | ref arg s6 | string.cpp:251:7:251:8 | s6 |  |
| string.cpp:250:7:250:8 | s6 | string.cpp:250:10:250:16 | call to replace | TAINT |
| string.cpp:250:28:250:28 | c | string.cpp:250:7:250:8 | ref arg s6 | TAINT |
| string.cpp:250:28:250:28 | c | string.cpp:250:10:250:16 | call to replace | TAINT |
| string.cpp:255:17:255:20 | {...} | string.cpp:260:10:260:11 | b1 |  |
| string.cpp:255:17:255:20 | {...} | string.cpp:261:7:261:8 | b1 |  |
| string.cpp:255:19:255:19 | 0 | string.cpp:255:17:255:20 | {...} | TAINT |
| string.cpp:256:17:256:20 | {...} | string.cpp:263:10:263:11 | b2 |  |
| string.cpp:256:17:256:20 | {...} | string.cpp:264:7:264:8 | b2 |  |
| string.cpp:256:19:256:19 | 0 | string.cpp:256:17:256:20 | {...} | TAINT |
| string.cpp:257:17:257:23 | hello | string.cpp:257:17:257:24 | call to basic_string | TAINT |
| string.cpp:257:17:257:24 | call to basic_string | string.cpp:260:2:260:3 | s1 |  |
| string.cpp:257:17:257:24 | call to basic_string | string.cpp:260:14:260:15 | s1 |  |
| string.cpp:257:17:257:24 | call to basic_string | string.cpp:263:14:263:15 | s1 |  |
| string.cpp:258:17:258:22 | call to source | string.cpp:258:17:258:25 | call to basic_string | TAINT |
| string.cpp:258:17:258:25 | call to basic_string | string.cpp:263:2:263:3 | s2 |  |
| string.cpp:260:2:260:3 | s1 | string.cpp:260:10:260:11 | ref arg b1 | TAINT |
| string.cpp:260:10:260:11 | ref arg b1 | string.cpp:261:7:261:8 | b1 |  |
| string.cpp:263:2:263:3 | s2 | string.cpp:263:10:263:11 | ref arg b2 | TAINT |
| string.cpp:263:10:263:11 | ref arg b2 | string.cpp:264:7:264:8 | b2 |  |
| string.cpp:268:17:268:23 | hello | string.cpp:268:17:268:24 | call to basic_string | TAINT |
| string.cpp:268:17:268:24 | call to basic_string | string.cpp:273:7:273:8 | s1 |  |
| string.cpp:268:17:268:24 | call to basic_string | string.cpp:278:2:278:3 | s1 |  |
| string.cpp:268:17:268:24 | call to basic_string | string.cpp:281:7:281:8 | s1 |  |
| string.cpp:269:17:269:22 | call to source | string.cpp:269:17:269:25 | call to basic_string | TAINT |
| string.cpp:269:17:269:25 | call to basic_string | string.cpp:274:7:274:8 | s2 |  |
| string.cpp:269:17:269:25 | call to basic_string | string.cpp:278:10:278:11 | s2 |  |
| string.cpp:269:17:269:25 | call to basic_string | string.cpp:282:7:282:8 | s2 |  |
| string.cpp:270:17:270:23 | world | string.cpp:270:17:270:24 | call to basic_string | TAINT |
| string.cpp:270:17:270:24 | call to basic_string | string.cpp:275:7:275:8 | s3 |  |
| string.cpp:270:17:270:24 | call to basic_string | string.cpp:279:10:279:11 | s3 |  |
| string.cpp:270:17:270:24 | call to basic_string | string.cpp:283:7:283:8 | s3 |  |
| string.cpp:271:17:271:22 | call to source | string.cpp:271:17:271:25 | call to basic_string | TAINT |
| string.cpp:271:17:271:25 | call to basic_string | string.cpp:276:7:276:8 | s4 |  |
| string.cpp:271:17:271:25 | call to basic_string | string.cpp:279:2:279:3 | s4 |  |
| string.cpp:271:17:271:25 | call to basic_string | string.cpp:284:7:284:8 | s4 |  |
| string.cpp:278:2:278:3 | ref arg s1 | string.cpp:281:7:281:8 | s1 |  |
| string.cpp:278:2:278:3 | s1 | string.cpp:278:10:278:11 | ref arg s2 | TAINT |
| string.cpp:278:10:278:11 | ref arg s2 | string.cpp:282:7:282:8 | s2 |  |
| string.cpp:278:10:278:11 | s2 | string.cpp:278:2:278:3 | ref arg s1 | TAINT |
| string.cpp:279:2:279:3 | ref arg s4 | string.cpp:284:7:284:8 | s4 |  |
| string.cpp:279:2:279:3 | s4 | string.cpp:279:10:279:11 | ref arg s3 | TAINT |
| string.cpp:279:10:279:11 | ref arg s3 | string.cpp:283:7:283:8 | s3 |  |
| string.cpp:279:10:279:11 | s3 | string.cpp:279:2:279:3 | ref arg s4 | TAINT |
| string.cpp:288:17:288:22 | call to source | string.cpp:288:17:288:25 | call to basic_string | TAINT |
| string.cpp:288:17:288:25 | call to basic_string | string.cpp:292:7:292:8 | s1 |  |
| string.cpp:288:17:288:25 | call to basic_string | string.cpp:296:2:296:3 | s1 |  |
| string.cpp:288:17:288:25 | call to basic_string | string.cpp:300:7:300:8 | s1 |  |
| string.cpp:289:17:289:22 | call to source | string.cpp:289:17:289:25 | call to basic_string | TAINT |
| string.cpp:289:17:289:25 | call to basic_string | string.cpp:293:7:293:8 | s2 |  |
| string.cpp:290:17:290:22 | call to source | string.cpp:290:17:290:25 | call to basic_string | TAINT |
| string.cpp:290:17:290:25 | call to basic_string | string.cpp:294:7:294:8 | s3 |  |
| string.cpp:290:17:290:25 | call to basic_string | string.cpp:298:7:298:8 | s3 |  |
| string.cpp:296:2:296:3 | ref arg s1 | string.cpp:300:7:300:8 | s1 |  |
| string.cpp:297:7:297:8 |  | string.cpp:297:7:297:8 | call to basic_string | TAINT |
| string.cpp:297:7:297:8 | call to basic_string | string.cpp:297:2:297:8 | ... = ... |  |
| string.cpp:297:7:297:8 | call to basic_string | string.cpp:301:7:301:8 | s2 |  |
| string.cpp:298:7:298:8 | s3 | string.cpp:298:2:298:8 | ... = ... |  |
| string.cpp:298:7:298:8 | s3 | string.cpp:302:7:302:8 | s3 |  |
| string.cpp:307:16:307:20 | 123 | string.cpp:307:16:307:21 | call to basic_string | TAINT |
| string.cpp:307:16:307:21 | call to basic_string | string.cpp:310:7:310:7 | a |  |
| string.cpp:307:16:307:21 | call to basic_string | string.cpp:312:7:312:7 | a |  |
| string.cpp:308:16:308:21 | call to source | string.cpp:308:16:308:24 | call to basic_string | TAINT |
| string.cpp:308:16:308:24 | call to basic_string | string.cpp:311:7:311:7 | b |  |
| string.cpp:308:16:308:24 | call to basic_string | string.cpp:313:7:313:7 | b |  |
| string.cpp:310:7:310:7 | a | string.cpp:310:9:310:12 | call to data | TAINT |
| string.cpp:310:7:310:7 | ref arg a | string.cpp:312:7:312:7 | a |  |
| string.cpp:311:7:311:7 | b | string.cpp:311:9:311:12 | call to data | TAINT |
| string.cpp:311:7:311:7 | ref arg b | string.cpp:313:7:313:7 | b |  |
| string.cpp:318:16:318:20 | 123 | string.cpp:318:16:318:21 | call to basic_string | TAINT |
| string.cpp:318:16:318:21 | call to basic_string | string.cpp:321:7:321:7 | a |  |
| string.cpp:318:16:318:21 | call to basic_string | string.cpp:321:19:321:19 | a |  |
| string.cpp:319:16:319:21 | call to source | string.cpp:319:16:319:24 | call to basic_string | TAINT |
| string.cpp:319:16:319:24 | call to basic_string | string.cpp:322:7:322:7 | b |  |
| string.cpp:319:16:319:24 | call to basic_string | string.cpp:322:19:322:19 | b |  |
| string.cpp:321:7:321:7 | a | string.cpp:321:9:321:14 | call to substr | TAINT |
| string.cpp:322:7:322:7 | b | string.cpp:322:9:322:14 | call to substr | TAINT |
<<<<<<< HEAD
| string.cpp:328:18:328:24 | hello | string.cpp:328:18:328:25 | call to basic_string | TAINT |
| string.cpp:328:18:328:25 | call to basic_string | string.cpp:333:8:333:9 | s1 |  |
| string.cpp:328:18:328:25 | call to basic_string | string.cpp:334:8:334:9 | s1 |  |
| string.cpp:328:18:328:25 | call to basic_string | string.cpp:335:8:335:9 | s1 |  |
| string.cpp:329:18:329:23 | call to source | string.cpp:329:18:329:26 | call to basic_string | TAINT |
| string.cpp:329:18:329:26 | call to basic_string | string.cpp:334:18:334:19 | s2 |  |
| string.cpp:329:18:329:26 | call to basic_string | string.cpp:334:30:334:31 | s2 |  |
| string.cpp:330:18:330:24 | hello | string.cpp:330:18:330:25 | call to basic_string | TAINT |
| string.cpp:330:18:330:25 | call to basic_string | string.cpp:337:8:337:9 | s3 |  |
| string.cpp:330:18:330:25 | call to basic_string | string.cpp:338:8:338:9 | s3 |  |
| string.cpp:330:18:330:25 | call to basic_string | string.cpp:339:8:339:9 | s3 |  |
| string.cpp:331:18:331:24 | world | string.cpp:331:18:331:25 | call to basic_string | TAINT |
| string.cpp:331:18:331:25 | call to basic_string | string.cpp:338:18:338:19 | s4 |  |
| string.cpp:331:18:331:25 | call to basic_string | string.cpp:338:30:338:31 | s4 |  |
| string.cpp:334:8:334:9 | ref arg s1 | string.cpp:335:8:335:9 | s1 |  |
| string.cpp:334:8:334:9 | s1 | string.cpp:334:11:334:16 | call to append | TAINT |
| string.cpp:334:18:334:19 | ref arg s2 | string.cpp:334:30:334:31 | s2 |  |
| string.cpp:334:18:334:19 | s2 | string.cpp:334:21:334:25 | call to begin | TAINT |
| string.cpp:334:21:334:25 | call to begin | string.cpp:334:8:334:9 | ref arg s1 | TAINT |
| string.cpp:334:21:334:25 | call to begin | string.cpp:334:11:334:16 | call to append | TAINT |
| string.cpp:334:30:334:31 | s2 | string.cpp:334:33:334:35 | call to end | TAINT |
| string.cpp:334:33:334:35 | call to end | string.cpp:334:8:334:9 | ref arg s1 | TAINT |
| string.cpp:334:33:334:35 | call to end | string.cpp:334:11:334:16 | call to append | TAINT |
| string.cpp:338:8:338:9 | ref arg s3 | string.cpp:339:8:339:9 | s3 |  |
| string.cpp:338:8:338:9 | s3 | string.cpp:338:11:338:16 | call to append | TAINT |
| string.cpp:338:18:338:19 | ref arg s4 | string.cpp:338:30:338:31 | s4 |  |
| string.cpp:338:18:338:19 | s4 | string.cpp:338:21:338:25 | call to begin | TAINT |
| string.cpp:338:21:338:25 | call to begin | string.cpp:338:8:338:9 | ref arg s3 | TAINT |
| string.cpp:338:21:338:25 | call to begin | string.cpp:338:11:338:16 | call to append | TAINT |
| string.cpp:338:30:338:31 | s4 | string.cpp:338:33:338:35 | call to end | TAINT |
| string.cpp:338:33:338:35 | call to end | string.cpp:338:8:338:9 | ref arg s3 | TAINT |
| string.cpp:338:33:338:35 | call to end | string.cpp:338:11:338:16 | call to append | TAINT |
| string.cpp:344:18:344:24 | hello | string.cpp:344:18:344:25 | call to basic_string | TAINT |
| string.cpp:344:18:344:25 | call to basic_string | string.cpp:347:28:347:29 | s1 |  |
| string.cpp:345:18:345:23 | call to source | string.cpp:345:18:345:26 | call to basic_string | TAINT |
| string.cpp:345:18:345:26 | call to basic_string | string.cpp:351:28:351:29 | s2 |  |
| string.cpp:347:28:347:29 | s1 | string.cpp:347:31:347:35 | call to begin | TAINT |
| string.cpp:347:31:347:35 | call to begin | string.cpp:349:9:349:13 | iter1 |  |
| string.cpp:347:31:347:35 | call to begin | string.cpp:350:8:350:12 | iter1 |  |
| string.cpp:349:9:349:13 | iter1 | string.cpp:349:8:349:8 | call to operator* | TAINT |
| string.cpp:350:8:350:12 | iter1 | string.cpp:350:13:350:13 | call to operator[] | TAINT |
| string.cpp:350:14:350:14 | 1 | string.cpp:350:13:350:13 | call to operator[] | TAINT |
| string.cpp:351:28:351:29 | s2 | string.cpp:351:31:351:35 | call to begin | TAINT |
| string.cpp:351:31:351:35 | call to begin | string.cpp:353:9:353:13 | iter2 |  |
| string.cpp:351:31:351:35 | call to begin | string.cpp:354:8:354:12 | iter2 |  |
| string.cpp:353:9:353:13 | iter2 | string.cpp:353:8:353:8 | call to operator* | TAINT |
| string.cpp:354:8:354:12 | iter2 | string.cpp:354:13:354:13 | call to operator[] | TAINT |
| string.cpp:354:14:354:14 | 1 | string.cpp:354:13:354:13 | call to operator[] | TAINT |
| string.cpp:359:18:359:24 | hello | string.cpp:359:18:359:25 | call to basic_string | TAINT |
| string.cpp:359:18:359:25 | call to basic_string | string.cpp:362:25:362:26 | s1 |  |
| string.cpp:360:18:360:23 | call to source | string.cpp:360:18:360:26 | call to basic_string | TAINT |
| string.cpp:360:18:360:26 | call to basic_string | string.cpp:364:25:364:26 | s2 |  |
| string.cpp:360:18:360:26 | call to basic_string | string.cpp:384:8:384:9 | s2 |  |
| string.cpp:362:25:362:26 | s1 | string.cpp:362:28:362:32 | call to begin | TAINT |
| string.cpp:364:25:364:26 | ref arg s2 | string.cpp:384:8:384:9 | s2 |  |
| string.cpp:364:25:364:26 | s2 | string.cpp:364:28:364:32 | call to begin | TAINT |
| string.cpp:364:28:364:32 | call to begin | string.cpp:367:10:367:11 | i2 |  |
| string.cpp:364:28:364:32 | call to begin | string.cpp:368:10:368:11 | i2 |  |
| string.cpp:364:28:364:32 | call to begin | string.cpp:369:8:369:9 | i2 |  |
| string.cpp:364:28:364:32 | call to begin | string.cpp:371:8:371:9 | i2 |  |
| string.cpp:364:28:364:32 | call to begin | string.cpp:373:8:373:9 | i2 |  |
| string.cpp:364:28:364:32 | call to begin | string.cpp:376:8:376:9 | i2 |  |
| string.cpp:364:28:364:32 | call to begin | string.cpp:379:8:379:9 | i2 |  |
| string.cpp:364:28:364:32 | call to begin | string.cpp:381:8:381:9 | i2 |  |
| string.cpp:367:10:367:11 | i2 | string.cpp:367:12:367:12 | call to operator+ | TAINT |
| string.cpp:367:10:367:11 | ref arg i2 | string.cpp:368:10:368:11 | i2 |  |
| string.cpp:367:10:367:11 | ref arg i2 | string.cpp:369:8:369:9 | i2 |  |
| string.cpp:367:10:367:11 | ref arg i2 | string.cpp:371:8:371:9 | i2 |  |
| string.cpp:367:10:367:11 | ref arg i2 | string.cpp:373:8:373:9 | i2 |  |
| string.cpp:367:10:367:11 | ref arg i2 | string.cpp:376:8:376:9 | i2 |  |
| string.cpp:367:10:367:11 | ref arg i2 | string.cpp:379:8:379:9 | i2 |  |
| string.cpp:367:10:367:11 | ref arg i2 | string.cpp:381:8:381:9 | i2 |  |
| string.cpp:367:12:367:12 | call to operator+ | string.cpp:367:8:367:8 | call to operator* | TAINT |
| string.cpp:367:13:367:13 | 1 | string.cpp:367:12:367:12 | call to operator+ | TAINT |
| string.cpp:368:10:368:11 | i2 | string.cpp:368:12:368:12 | call to operator- | TAINT |
| string.cpp:368:10:368:11 | ref arg i2 | string.cpp:369:8:369:9 | i2 |  |
| string.cpp:368:10:368:11 | ref arg i2 | string.cpp:371:8:371:9 | i2 |  |
| string.cpp:368:10:368:11 | ref arg i2 | string.cpp:373:8:373:9 | i2 |  |
| string.cpp:368:10:368:11 | ref arg i2 | string.cpp:376:8:376:9 | i2 |  |
| string.cpp:368:10:368:11 | ref arg i2 | string.cpp:379:8:379:9 | i2 |  |
| string.cpp:368:10:368:11 | ref arg i2 | string.cpp:381:8:381:9 | i2 |  |
| string.cpp:368:12:368:12 | call to operator- | string.cpp:368:8:368:8 | call to operator* | TAINT |
| string.cpp:368:13:368:13 | 1 | string.cpp:368:12:368:12 | call to operator- | TAINT |
| string.cpp:369:8:369:9 | i2 | string.cpp:369:3:369:9 | ... = ... |  |
| string.cpp:369:8:369:9 | i2 | string.cpp:370:12:370:13 | i3 |  |
| string.cpp:370:10:370:10 | call to operator++ | string.cpp:370:8:370:8 | call to operator* | TAINT |
| string.cpp:370:12:370:13 | i3 | string.cpp:370:10:370:10 | call to operator++ | TAINT |
| string.cpp:371:8:371:9 | i2 | string.cpp:371:3:371:9 | ... = ... |  |
| string.cpp:371:8:371:9 | i2 | string.cpp:372:12:372:13 | i4 |  |
| string.cpp:372:10:372:10 | call to operator-- | string.cpp:372:8:372:8 | call to operator* | TAINT |
| string.cpp:372:12:372:13 | i4 | string.cpp:372:10:372:10 | call to operator-- | TAINT |
| string.cpp:373:8:373:9 | i2 | string.cpp:373:3:373:9 | ... = ... |  |
| string.cpp:373:8:373:9 | i2 | string.cpp:374:3:374:4 | i5 |  |
| string.cpp:373:8:373:9 | i2 | string.cpp:375:9:375:10 | i5 |  |
| string.cpp:374:3:374:4 | i5 | string.cpp:374:5:374:5 | call to operator++ | TAINT |
| string.cpp:374:3:374:4 | ref arg i5 | string.cpp:375:9:375:10 | i5 |  |
| string.cpp:375:9:375:10 | i5 | string.cpp:375:8:375:8 | call to operator* | TAINT |
| string.cpp:376:8:376:9 | i2 | string.cpp:376:3:376:9 | ... = ... |  |
| string.cpp:376:8:376:9 | i2 | string.cpp:377:3:377:4 | i6 |  |
| string.cpp:376:8:376:9 | i2 | string.cpp:378:9:378:10 | i6 |  |
| string.cpp:377:3:377:4 | i6 | string.cpp:377:5:377:5 | call to operator-- | TAINT |
| string.cpp:377:3:377:4 | ref arg i6 | string.cpp:378:9:378:10 | i6 |  |
| string.cpp:378:9:378:10 | i6 | string.cpp:378:8:378:8 | call to operator* | TAINT |
| string.cpp:379:8:379:9 | i2 | string.cpp:379:3:379:9 | ... = ... |  |
| string.cpp:379:8:379:9 | i2 | string.cpp:380:10:380:11 | i7 |  |
| string.cpp:380:10:380:11 | i7 | string.cpp:380:12:380:12 | call to operator+= | TAINT |
| string.cpp:380:12:380:12 | call to operator+= | string.cpp:380:8:380:8 | call to operator* | TAINT |
| string.cpp:380:14:380:14 | 1 | string.cpp:380:10:380:11 | ref arg i7 | TAINT |
| string.cpp:380:14:380:14 | 1 | string.cpp:380:12:380:12 | call to operator+= |  |
| string.cpp:381:8:381:9 | i2 | string.cpp:381:3:381:9 | ... = ... |  |
| string.cpp:381:8:381:9 | i2 | string.cpp:382:10:382:11 | i8 |  |
| string.cpp:382:10:382:11 | i8 | string.cpp:382:12:382:12 | call to operator-= | TAINT |
| string.cpp:382:12:382:12 | call to operator-= | string.cpp:382:8:382:8 | call to operator* | TAINT |
| string.cpp:382:14:382:14 | 1 | string.cpp:382:10:382:11 | ref arg i8 | TAINT |
| string.cpp:382:14:382:14 | 1 | string.cpp:382:12:382:12 | call to operator-= |  |
| string.cpp:384:8:384:9 | s2 | string.cpp:384:11:384:13 | call to end | TAINT |
| string.cpp:384:11:384:13 | call to end | string.cpp:384:3:384:15 | ... = ... |  |
| string.cpp:384:11:384:13 | call to end | string.cpp:385:5:385:6 | i9 |  |
| string.cpp:384:11:384:13 | call to end | string.cpp:386:9:386:10 | i9 |  |
| string.cpp:385:5:385:6 | i9 | string.cpp:385:3:385:3 | call to operator-- | TAINT |
| string.cpp:385:5:385:6 | ref arg i9 | string.cpp:386:9:386:10 | i9 |  |
| string.cpp:386:9:386:10 | i9 | string.cpp:386:8:386:8 | call to operator* | TAINT |
=======
| string.cpp:327:16:327:20 | 123 | string.cpp:327:16:327:21 | call to basic_string | TAINT |
| string.cpp:327:16:327:21 | call to basic_string | string.cpp:331:7:331:7 | a |  |
| string.cpp:327:16:327:21 | call to basic_string | string.cpp:335:2:335:2 | a |  |
| string.cpp:327:16:327:21 | call to basic_string | string.cpp:337:9:337:9 | a |  |
| string.cpp:327:16:327:21 | call to basic_string | string.cpp:339:7:339:7 | a |  |
| string.cpp:328:16:328:20 | 123 | string.cpp:328:16:328:21 | call to basic_string | TAINT |
| string.cpp:328:16:328:21 | call to basic_string | string.cpp:332:7:332:7 | b |  |
| string.cpp:328:16:328:21 | call to basic_string | string.cpp:336:2:336:2 | b |  |
| string.cpp:328:16:328:21 | call to basic_string | string.cpp:340:7:340:7 | b |  |
| string.cpp:329:16:329:20 | 123 | string.cpp:329:16:329:21 | call to basic_string | TAINT |
| string.cpp:329:16:329:21 | call to basic_string | string.cpp:333:7:333:7 | c |  |
| string.cpp:329:16:329:21 | call to basic_string | string.cpp:337:2:337:2 | c |  |
| string.cpp:329:16:329:21 | call to basic_string | string.cpp:341:7:341:7 | c |  |
| string.cpp:335:2:335:2 | a | string.cpp:335:3:335:3 | call to operator[] | TAINT |
| string.cpp:335:2:335:2 | ref arg a | string.cpp:337:9:337:9 | a |  |
| string.cpp:335:2:335:2 | ref arg a | string.cpp:339:7:339:7 | a |  |
| string.cpp:335:2:335:25 | ... = ... | string.cpp:335:3:335:3 | call to operator[] [post update] |  |
| string.cpp:335:3:335:3 | call to operator[] [post update] | string.cpp:335:2:335:2 | ref arg a | TAINT |
| string.cpp:335:9:335:23 | call to source | string.cpp:335:2:335:25 | ... = ... |  |
| string.cpp:336:2:336:2 | b | string.cpp:336:4:336:5 | call to at | TAINT |
| string.cpp:336:2:336:2 | ref arg b | string.cpp:340:7:340:7 | b |  |
| string.cpp:336:2:336:28 | ... = ... | string.cpp:336:4:336:5 | call to at [post update] |  |
| string.cpp:336:4:336:5 | call to at [post update] | string.cpp:336:2:336:2 | ref arg b | TAINT |
| string.cpp:336:12:336:26 | call to source | string.cpp:336:2:336:28 | ... = ... |  |
| string.cpp:337:2:337:2 | c | string.cpp:337:3:337:3 | call to operator[] | TAINT |
| string.cpp:337:2:337:2 | ref arg c | string.cpp:341:7:341:7 | c |  |
| string.cpp:337:2:337:12 | ... = ... | string.cpp:337:3:337:3 | call to operator[] [post update] |  |
| string.cpp:337:3:337:3 | call to operator[] [post update] | string.cpp:337:2:337:2 | ref arg c | TAINT |
| string.cpp:337:9:337:9 | a | string.cpp:337:10:337:10 | call to operator[] | TAINT |
| string.cpp:337:9:337:9 | ref arg a | string.cpp:339:7:339:7 | a |  |
| string.cpp:337:10:337:10 | call to operator[] | string.cpp:337:2:337:12 | ... = ... |  |
| string.cpp:346:18:346:22 | 123 | string.cpp:346:18:346:23 | call to basic_string | TAINT |
| string.cpp:346:18:346:23 | call to basic_string | string.cpp:348:2:348:4 | str |  |
| string.cpp:346:18:346:23 | call to basic_string | string.cpp:349:7:349:9 | str |  |
| string.cpp:346:18:346:23 | call to basic_string | string.cpp:350:7:350:9 | str |  |
| string.cpp:348:2:348:4 | ref arg str | string.cpp:349:7:349:9 | str |  |
| string.cpp:348:2:348:4 | ref arg str | string.cpp:350:7:350:9 | str |  |
| string.cpp:348:2:348:4 | str | string.cpp:348:6:348:9 | call to data | TAINT |
| string.cpp:348:2:348:14 | access to array [post update] | string.cpp:348:6:348:9 | call to data [inner post update] |  |
| string.cpp:348:2:348:34 | ... = ... | string.cpp:348:2:348:14 | access to array [post update] |  |
| string.cpp:348:6:348:9 | call to data | string.cpp:348:2:348:14 | access to array | TAINT |
| string.cpp:348:6:348:9 | call to data [inner post update] | string.cpp:348:2:348:4 | ref arg str | TAINT |
| string.cpp:348:13:348:13 | 1 | string.cpp:348:2:348:14 | access to array | TAINT |
| string.cpp:348:18:348:32 | call to source | string.cpp:348:2:348:34 | ... = ... |  |
| string.cpp:350:7:350:9 | str | string.cpp:350:11:350:14 | call to data | TAINT |
>>>>>>> 35494ab9
| stringstream.cpp:13:20:13:22 | call to basic_stringstream | stringstream.cpp:16:2:16:4 | ss1 |  |
| stringstream.cpp:13:20:13:22 | call to basic_stringstream | stringstream.cpp:22:7:22:9 | ss1 |  |
| stringstream.cpp:13:20:13:22 | call to basic_stringstream | stringstream.cpp:27:7:27:9 | ss1 |  |
| stringstream.cpp:13:25:13:27 | call to basic_stringstream | stringstream.cpp:17:2:17:4 | ss2 |  |
| stringstream.cpp:13:25:13:27 | call to basic_stringstream | stringstream.cpp:23:7:23:9 | ss2 |  |
| stringstream.cpp:13:25:13:27 | call to basic_stringstream | stringstream.cpp:28:7:28:9 | ss2 |  |
| stringstream.cpp:13:30:13:32 | call to basic_stringstream | stringstream.cpp:18:2:18:4 | ss3 |  |
| stringstream.cpp:13:30:13:32 | call to basic_stringstream | stringstream.cpp:24:7:24:9 | ss3 |  |
| stringstream.cpp:13:30:13:32 | call to basic_stringstream | stringstream.cpp:29:7:29:9 | ss3 |  |
| stringstream.cpp:13:35:13:37 | call to basic_stringstream | stringstream.cpp:19:2:19:4 | ss4 |  |
| stringstream.cpp:13:35:13:37 | call to basic_stringstream | stringstream.cpp:25:7:25:9 | ss4 |  |
| stringstream.cpp:13:35:13:37 | call to basic_stringstream | stringstream.cpp:30:7:30:9 | ss4 |  |
| stringstream.cpp:13:40:13:42 | call to basic_stringstream | stringstream.cpp:20:2:20:4 | ss5 |  |
| stringstream.cpp:13:40:13:42 | call to basic_stringstream | stringstream.cpp:26:7:26:9 | ss5 |  |
| stringstream.cpp:13:40:13:42 | call to basic_stringstream | stringstream.cpp:31:7:31:9 | ss5 |  |
| stringstream.cpp:14:16:14:21 | call to source | stringstream.cpp:14:16:14:24 | call to basic_string | TAINT |
| stringstream.cpp:14:16:14:24 | call to basic_string | stringstream.cpp:20:9:20:9 | t |  |
| stringstream.cpp:16:2:16:4 | ref arg ss1 | stringstream.cpp:22:7:22:9 | ss1 |  |
| stringstream.cpp:16:2:16:4 | ref arg ss1 | stringstream.cpp:27:7:27:9 | ss1 |  |
| stringstream.cpp:17:2:17:4 | ref arg ss2 | stringstream.cpp:23:7:23:9 | ss2 |  |
| stringstream.cpp:17:2:17:4 | ref arg ss2 | stringstream.cpp:28:7:28:9 | ss2 |  |
| stringstream.cpp:18:2:18:4 | ref arg ss3 | stringstream.cpp:24:7:24:9 | ss3 |  |
| stringstream.cpp:18:2:18:4 | ref arg ss3 | stringstream.cpp:29:7:29:9 | ss3 |  |
| stringstream.cpp:19:2:19:4 | ref arg ss4 | stringstream.cpp:25:7:25:9 | ss4 |  |
| stringstream.cpp:19:2:19:4 | ref arg ss4 | stringstream.cpp:30:7:30:9 | ss4 |  |
| stringstream.cpp:20:2:20:4 | ref arg ss5 | stringstream.cpp:26:7:26:9 | ss5 |  |
| stringstream.cpp:20:2:20:4 | ref arg ss5 | stringstream.cpp:31:7:31:9 | ss5 |  |
| stringstream.cpp:34:32:34:37 | source | stringstream.cpp:39:9:39:14 | source |  |
| stringstream.cpp:36:20:36:22 | call to basic_stringstream | stringstream.cpp:38:2:38:4 | ss1 |  |
| stringstream.cpp:36:20:36:22 | call to basic_stringstream | stringstream.cpp:41:7:41:9 | ss1 |  |
| stringstream.cpp:36:20:36:22 | call to basic_stringstream | stringstream.cpp:43:7:43:9 | ss1 |  |
| stringstream.cpp:36:25:36:27 | call to basic_stringstream | stringstream.cpp:39:2:39:4 | ss2 |  |
| stringstream.cpp:36:25:36:27 | call to basic_stringstream | stringstream.cpp:42:7:42:9 | ss2 |  |
| stringstream.cpp:36:25:36:27 | call to basic_stringstream | stringstream.cpp:44:7:44:9 | ss2 |  |
| stringstream.cpp:38:2:38:4 | ref arg ss1 | stringstream.cpp:41:7:41:9 | ss1 |  |
| stringstream.cpp:38:2:38:4 | ref arg ss1 | stringstream.cpp:43:7:43:9 | ss1 |  |
| stringstream.cpp:39:2:39:4 | ref arg ss2 | stringstream.cpp:42:7:42:9 | ss2 |  |
| stringstream.cpp:39:2:39:4 | ref arg ss2 | stringstream.cpp:44:7:44:9 | ss2 |  |
| structlikeclass.cpp:5:7:5:7 | Unknown literal | structlikeclass.cpp:5:7:5:7 | constructor init of field v | TAINT |
| structlikeclass.cpp:5:7:5:7 | Unknown literal | structlikeclass.cpp:5:7:5:7 | constructor init of field v | TAINT |
| structlikeclass.cpp:5:7:5:7 | this | structlikeclass.cpp:5:7:5:7 | constructor init of field v [pre-this] |  |
| structlikeclass.cpp:5:7:5:7 | this | structlikeclass.cpp:5:7:5:7 | constructor init of field v [pre-this] |  |
| structlikeclass.cpp:8:2:8:16 | this | structlikeclass.cpp:8:28:8:32 | constructor init of field v [pre-this] |  |
| structlikeclass.cpp:8:22:8:23 | _v | structlikeclass.cpp:8:30:8:31 | _v |  |
| structlikeclass.cpp:8:30:8:31 | _v | structlikeclass.cpp:8:28:8:32 | constructor init of field v | TAINT |
| structlikeclass.cpp:16:22:16:22 | 1 | structlikeclass.cpp:16:22:16:23 | call to StructLikeClass | TAINT |
| structlikeclass.cpp:16:22:16:23 | call to StructLikeClass | structlikeclass.cpp:18:22:18:23 | s1 |  |
| structlikeclass.cpp:16:22:16:23 | call to StructLikeClass | structlikeclass.cpp:22:8:22:9 | s1 |  |
| structlikeclass.cpp:17:23:17:24 | call to StructLikeClass | structlikeclass.cpp:23:8:23:9 | s2 |  |
| structlikeclass.cpp:17:24:17:24 | 1 | structlikeclass.cpp:17:23:17:24 | call to StructLikeClass | TAINT |
| structlikeclass.cpp:18:22:18:23 | s1 | structlikeclass.cpp:24:8:24:9 | s3 |  |
| structlikeclass.cpp:20:8:20:8 | 1 | structlikeclass.cpp:20:8:20:8 | call to StructLikeClass | TAINT |
| structlikeclass.cpp:20:8:20:8 | call to StructLikeClass | structlikeclass.cpp:20:3:20:8 | ... = ... |  |
| structlikeclass.cpp:20:8:20:8 | call to StructLikeClass | structlikeclass.cpp:25:8:25:9 | s4 |  |
| structlikeclass.cpp:29:22:29:27 | call to source | structlikeclass.cpp:29:22:29:30 | call to StructLikeClass | TAINT |
| structlikeclass.cpp:29:22:29:30 | call to StructLikeClass | structlikeclass.cpp:31:22:31:23 | s1 |  |
| structlikeclass.cpp:29:22:29:30 | call to StructLikeClass | structlikeclass.cpp:35:8:35:9 | s1 |  |
| structlikeclass.cpp:30:23:30:31 | call to StructLikeClass | structlikeclass.cpp:36:8:36:9 | s2 |  |
| structlikeclass.cpp:30:24:30:29 | call to source | structlikeclass.cpp:30:23:30:31 | call to StructLikeClass | TAINT |
| structlikeclass.cpp:31:22:31:23 | s1 | structlikeclass.cpp:37:8:37:9 | s3 |  |
| structlikeclass.cpp:33:8:33:13 | call to source | structlikeclass.cpp:33:8:33:15 | call to StructLikeClass | TAINT |
| structlikeclass.cpp:33:8:33:15 | call to StructLikeClass | structlikeclass.cpp:33:3:33:15 | ... = ... |  |
| structlikeclass.cpp:33:8:33:15 | call to StructLikeClass | structlikeclass.cpp:38:8:38:9 | s4 |  |
| structlikeclass.cpp:42:19:42:20 | call to StructLikeClass | structlikeclass.cpp:43:24:43:25 | s1 |  |
| structlikeclass.cpp:42:19:42:20 | call to StructLikeClass | structlikeclass.cpp:44:22:44:23 | s1 |  |
| structlikeclass.cpp:42:19:42:20 | call to StructLikeClass | structlikeclass.cpp:46:8:46:9 | s1 |  |
| structlikeclass.cpp:42:19:42:20 | call to StructLikeClass | structlikeclass.cpp:48:8:48:9 | s1 |  |
| structlikeclass.cpp:43:24:43:25 | s1 | structlikeclass.cpp:49:8:49:9 | s2 |  |
| structlikeclass.cpp:44:22:44:23 | s1 | structlikeclass.cpp:50:8:50:9 | s3 |  |
| structlikeclass.cpp:46:8:46:9 | s1 | structlikeclass.cpp:46:3:46:9 | ... = ... |  |
| structlikeclass.cpp:46:8:46:9 | s1 | structlikeclass.cpp:51:8:51:9 | s4 |  |
| structlikeclass.cpp:55:23:55:48 | call to StructLikeClass | structlikeclass.cpp:60:8:60:9 | s1 |  |
| structlikeclass.cpp:55:40:55:45 | call to source | structlikeclass.cpp:55:23:55:48 | call to StructLikeClass | TAINT |
| structlikeclass.cpp:58:8:58:32 | call to StructLikeClass | structlikeclass.cpp:58:3:58:32 | ... = ... |  |
| structlikeclass.cpp:58:8:58:32 | call to StructLikeClass | structlikeclass.cpp:61:8:61:9 | s2 |  |
| structlikeclass.cpp:58:24:58:29 | call to source | structlikeclass.cpp:58:8:58:32 | call to StructLikeClass | TAINT |
| structlikeclass.cpp:62:13:62:18 | call to source | structlikeclass.cpp:62:13:62:20 | call to StructLikeClass | TAINT |
| structlikeclass.cpp:62:13:62:20 | call to StructLikeClass | structlikeclass.cpp:62:8:62:20 | ... = ... |  |
| swap1.cpp:14:17:14:17 | t | swap1.cpp:14:17:14:17 | t |  |
| swap1.cpp:14:17:14:17 | t | swap1.cpp:14:17:14:17 | t |  |
| swap1.cpp:14:17:14:17 | t | swap1.cpp:14:56:14:56 | t |  |
| swap1.cpp:14:17:14:17 | t | swap1.cpp:14:56:14:56 | t |  |
| swap1.cpp:24:9:24:13 | this | swap1.cpp:24:31:24:34 | this |  |
| swap1.cpp:24:23:24:26 | that | swap1.cpp:24:23:24:26 | that |  |
| swap1.cpp:24:23:24:26 | that | swap1.cpp:24:36:24:39 | that |  |
| swap1.cpp:24:36:24:39 | ref arg that | swap1.cpp:24:23:24:26 | that |  |
| swap1.cpp:25:9:25:13 | this | swap1.cpp:25:36:25:52 | constructor init of field data1 [pre-this] |  |
| swap1.cpp:25:28:25:31 | that | swap1.cpp:25:42:25:45 | that |  |
| swap1.cpp:25:47:25:51 | data1 | swap1.cpp:25:36:25:52 | constructor init of field data1 | TAINT |
| swap1.cpp:25:47:25:51 | data1 | swap1.cpp:25:47:25:51 | data1 |  |
| swap1.cpp:27:16:27:24 | this | swap1.cpp:30:13:30:16 | this |  |
| swap1.cpp:27:39:27:42 | that | swap1.cpp:29:24:29:27 | that |  |
| swap1.cpp:29:23:29:27 | call to Class | swap1.cpp:30:18:30:20 | tmp |  |
| swap1.cpp:29:24:29:27 | that | swap1.cpp:29:23:29:27 | call to Class |  |
| swap1.cpp:30:13:30:16 | ref arg this | swap1.cpp:31:21:31:24 | this |  |
| swap1.cpp:30:13:30:16 | this | swap1.cpp:31:21:31:24 | this |  |
| swap1.cpp:31:21:31:24 | this | swap1.cpp:31:20:31:24 | * ... | TAINT |
| swap1.cpp:34:16:34:24 | this | swap1.cpp:36:13:36:16 | this |  |
| swap1.cpp:34:34:34:37 | that | swap1.cpp:34:34:34:37 | that |  |
| swap1.cpp:34:34:34:37 | that | swap1.cpp:36:18:36:21 | that |  |
| swap1.cpp:36:13:36:16 | ref arg this | swap1.cpp:37:21:37:24 | this |  |
| swap1.cpp:36:13:36:16 | this | swap1.cpp:37:21:37:24 | this |  |
| swap1.cpp:36:18:36:21 | ref arg that | swap1.cpp:34:34:34:37 | that |  |
| swap1.cpp:37:21:37:24 | this | swap1.cpp:37:20:37:24 | * ... | TAINT |
| swap1.cpp:40:16:40:26 | this | swap1.cpp:43:13:43:16 | this |  |
| swap1.cpp:40:41:40:44 | that | swap1.cpp:42:24:42:27 | that |  |
| swap1.cpp:42:23:42:27 | call to Class | swap1.cpp:43:18:43:20 | tmp |  |
| swap1.cpp:42:24:42:27 | that | swap1.cpp:42:23:42:27 | call to Class |  |
| swap1.cpp:43:13:43:16 | ref arg this | swap1.cpp:44:21:44:24 | this |  |
| swap1.cpp:43:13:43:16 | this | swap1.cpp:44:21:44:24 | this |  |
| swap1.cpp:44:21:44:24 | this | swap1.cpp:44:20:44:24 | * ... | TAINT |
| swap1.cpp:47:16:47:26 | this | swap1.cpp:49:13:49:16 | this |  |
| swap1.cpp:47:36:47:39 | that | swap1.cpp:47:36:47:39 | that |  |
| swap1.cpp:47:36:47:39 | that | swap1.cpp:49:18:49:21 | that |  |
| swap1.cpp:49:13:49:16 | ref arg this | swap1.cpp:50:21:50:24 | this |  |
| swap1.cpp:49:13:49:16 | this | swap1.cpp:50:21:50:24 | this |  |
| swap1.cpp:49:18:49:21 | ref arg that | swap1.cpp:47:36:47:39 | that |  |
| swap1.cpp:50:21:50:24 | this | swap1.cpp:50:20:50:24 | * ... | TAINT |
| swap1.cpp:53:14:53:17 | this | swap1.cpp:56:18:56:22 | this |  |
| swap1.cpp:53:26:53:29 | that | swap1.cpp:53:26:53:29 | that |  |
| swap1.cpp:53:26:53:29 | that | swap1.cpp:56:25:56:28 | that |  |
| swap1.cpp:56:18:56:22 | data1 | swap1.cpp:56:30:56:34 | ref arg data1 |  |
| swap1.cpp:56:25:56:28 | that | swap1.cpp:56:18:56:22 | ref arg data1 |  |
| swap1.cpp:56:25:56:28 | that [post update] | swap1.cpp:53:26:53:29 | that |  |
| swap1.cpp:56:30:56:34 | data1 | swap1.cpp:56:18:56:22 | ref arg data1 |  |
| swap1.cpp:61:22:61:22 | x | swap1.cpp:61:22:61:22 | x |  |
| swap1.cpp:61:22:61:22 | x | swap1.cpp:63:9:63:9 | x |  |
| swap1.cpp:61:22:61:22 | x | swap2.cpp:61:22:61:22 | x |  |
| swap1.cpp:61:22:61:22 | x | swap2.cpp:63:9:63:9 | x |  |
| swap1.cpp:61:32:61:32 | y | swap1.cpp:61:32:61:32 | y |  |
| swap1.cpp:61:32:61:32 | y | swap1.cpp:63:16:63:16 | y |  |
| swap1.cpp:61:32:61:32 | y | swap2.cpp:61:32:61:32 | y |  |
| swap1.cpp:61:32:61:32 | y | swap2.cpp:63:16:63:16 | y |  |
| swap1.cpp:63:9:63:9 | ref arg x | swap1.cpp:61:22:61:22 | x |  |
| swap1.cpp:63:9:63:9 | ref arg x | swap2.cpp:61:22:61:22 | x |  |
| swap1.cpp:63:16:63:16 | ref arg y | swap1.cpp:61:32:61:32 | y |  |
| swap1.cpp:63:16:63:16 | ref arg y | swap2.cpp:61:32:61:32 | y |  |
| swap1.cpp:69:23:69:23 | x | swap1.cpp:71:5:71:5 | x |  |
| swap1.cpp:69:23:69:23 | x | swap1.cpp:73:10:73:10 | x |  |
| swap1.cpp:69:23:69:23 | x | swap1.cpp:76:9:76:9 | x |  |
| swap1.cpp:69:23:69:23 | x | swap1.cpp:79:10:79:10 | x |  |
| swap1.cpp:70:23:70:23 | y | swap1.cpp:74:10:74:10 | y |  |
| swap1.cpp:70:23:70:23 | y | swap1.cpp:76:5:76:5 | y |  |
| swap1.cpp:70:23:70:23 | y | swap1.cpp:78:10:78:10 | y |  |
| swap1.cpp:71:5:71:5 | x [post update] | swap1.cpp:73:10:73:10 | x |  |
| swap1.cpp:71:5:71:5 | x [post update] | swap1.cpp:76:9:76:9 | x |  |
| swap1.cpp:71:5:71:5 | x [post update] | swap1.cpp:79:10:79:10 | x |  |
| swap1.cpp:71:5:71:22 | ... = ... | swap1.cpp:71:7:71:11 | data1 [post update] |  |
| swap1.cpp:71:5:71:22 | ... = ... | swap1.cpp:73:12:73:16 | data1 |  |
| swap1.cpp:71:5:71:22 | ... = ... | swap1.cpp:79:12:79:16 | data1 |  |
| swap1.cpp:71:15:71:20 | call to source | swap1.cpp:71:5:71:22 | ... = ... |  |
| swap1.cpp:76:5:76:5 | ref arg y | swap1.cpp:78:10:78:10 | y |  |
| swap1.cpp:76:9:76:9 | x | swap1.cpp:76:5:76:5 | ref arg y | TAINT |
| swap1.cpp:76:9:76:9 | x | swap1.cpp:76:7:76:7 | call to operator= | TAINT |
| swap1.cpp:81:23:81:24 | z1 | swap1.cpp:82:5:82:6 | z1 |  |
| swap1.cpp:81:23:81:24 | z1 | swap1.cpp:83:10:83:11 | z1 |  |
| swap1.cpp:81:23:81:24 | z1 | swap1.cpp:85:10:85:11 | z1 |  |
| swap1.cpp:81:23:81:24 | z1 | swap1.cpp:88:10:88:11 | z1 |  |
| swap1.cpp:81:27:81:28 | z2 | swap1.cpp:85:14:85:15 | z2 |  |
| swap1.cpp:81:27:81:28 | z2 | swap1.cpp:87:10:87:11 | z2 |  |
| swap1.cpp:82:5:82:6 | z1 [post update] | swap1.cpp:83:10:83:11 | z1 |  |
| swap1.cpp:82:5:82:6 | z1 [post update] | swap1.cpp:85:10:85:11 | z1 |  |
| swap1.cpp:82:5:82:6 | z1 [post update] | swap1.cpp:88:10:88:11 | z1 |  |
| swap1.cpp:82:5:82:23 | ... = ... | swap1.cpp:82:8:82:12 | data1 [post update] |  |
| swap1.cpp:82:5:82:23 | ... = ... | swap1.cpp:83:13:83:17 | data1 |  |
| swap1.cpp:82:5:82:23 | ... = ... | swap1.cpp:88:13:88:17 | data1 |  |
| swap1.cpp:82:16:82:21 | call to source | swap1.cpp:82:5:82:23 | ... = ... |  |
| swap1.cpp:85:10:85:11 | ref arg z1 | swap1.cpp:88:10:88:11 | z1 |  |
| swap1.cpp:85:14:85:15 | ref arg z2 | swap1.cpp:87:10:87:11 | z2 |  |
| swap1.cpp:93:23:93:23 | x | swap1.cpp:95:5:95:5 | x |  |
| swap1.cpp:93:23:93:23 | x | swap1.cpp:97:10:97:10 | x |  |
| swap1.cpp:93:23:93:23 | x | swap1.cpp:100:19:100:19 | x |  |
| swap1.cpp:93:23:93:23 | x | swap1.cpp:103:10:103:10 | x |  |
| swap1.cpp:94:23:94:23 | y | swap1.cpp:98:10:98:10 | y |  |
| swap1.cpp:94:23:94:23 | y | swap1.cpp:100:5:100:5 | y |  |
| swap1.cpp:94:23:94:23 | y | swap1.cpp:102:10:102:10 | y |  |
| swap1.cpp:95:5:95:5 | x [post update] | swap1.cpp:97:10:97:10 | x |  |
| swap1.cpp:95:5:95:5 | x [post update] | swap1.cpp:100:19:100:19 | x |  |
| swap1.cpp:95:5:95:5 | x [post update] | swap1.cpp:103:10:103:10 | x |  |
| swap1.cpp:95:5:95:22 | ... = ... | swap1.cpp:95:7:95:11 | data1 [post update] |  |
| swap1.cpp:95:5:95:22 | ... = ... | swap1.cpp:97:12:97:16 | data1 |  |
| swap1.cpp:95:5:95:22 | ... = ... | swap1.cpp:103:12:103:16 | data1 |  |
| swap1.cpp:95:15:95:20 | call to source | swap1.cpp:95:5:95:22 | ... = ... |  |
| swap1.cpp:100:5:100:5 | ref arg y | swap1.cpp:102:10:102:10 | y |  |
| swap1.cpp:100:9:100:17 | call to move | swap1.cpp:100:5:100:5 | ref arg y | TAINT |
| swap1.cpp:100:9:100:17 | call to move | swap1.cpp:100:7:100:7 | call to operator= | TAINT |
| swap1.cpp:100:9:100:17 | ref arg call to move | swap1.cpp:100:19:100:19 | x [inner post update] |  |
| swap1.cpp:100:9:100:17 | ref arg call to move | swap1.cpp:103:10:103:10 | x |  |
| swap1.cpp:100:19:100:19 | x | swap1.cpp:100:5:100:5 | ref arg y | TAINT |
| swap1.cpp:100:19:100:19 | x | swap1.cpp:100:7:100:7 | call to operator= | TAINT |
| swap1.cpp:100:19:100:19 | x | swap1.cpp:100:9:100:17 | call to move |  |
| swap1.cpp:108:23:108:31 | move_from | swap1.cpp:109:5:109:13 | move_from |  |
| swap1.cpp:108:23:108:31 | move_from | swap1.cpp:111:10:111:18 | move_from |  |
| swap1.cpp:108:23:108:31 | move_from | swap1.cpp:113:41:113:49 | move_from |  |
| swap1.cpp:109:5:109:13 | move_from [post update] | swap1.cpp:111:10:111:18 | move_from |  |
| swap1.cpp:109:5:109:13 | move_from [post update] | swap1.cpp:113:41:113:49 | move_from |  |
| swap1.cpp:109:5:109:30 | ... = ... | swap1.cpp:109:15:109:19 | data1 [post update] |  |
| swap1.cpp:109:5:109:30 | ... = ... | swap1.cpp:111:20:111:24 | data1 |  |
| swap1.cpp:109:5:109:30 | ... = ... | swap1.cpp:115:18:115:22 | data1 |  |
| swap1.cpp:109:23:109:28 | call to source | swap1.cpp:109:5:109:30 | ... = ... |  |
| swap1.cpp:113:31:113:39 | call to move | swap1.cpp:113:31:113:51 | call to Class |  |
| swap1.cpp:113:31:113:39 | ref arg call to move | swap1.cpp:113:41:113:49 | move_from [inner post update] |  |
| swap1.cpp:113:31:113:51 | call to Class | swap1.cpp:115:10:115:16 | move_to |  |
| swap1.cpp:113:41:113:49 | move_from | swap1.cpp:113:31:113:39 | call to move |  |
| swap1.cpp:120:23:120:23 | x | swap1.cpp:122:5:122:5 | x |  |
| swap1.cpp:120:23:120:23 | x | swap1.cpp:124:10:124:10 | x |  |
| swap1.cpp:120:23:120:23 | x | swap1.cpp:127:19:127:19 | x |  |
| swap1.cpp:120:23:120:23 | x | swap1.cpp:130:10:130:10 | x |  |
| swap1.cpp:121:23:121:23 | y | swap1.cpp:125:10:125:10 | y |  |
| swap1.cpp:121:23:121:23 | y | swap1.cpp:127:5:127:5 | y |  |
| swap1.cpp:121:23:121:23 | y | swap1.cpp:129:10:129:10 | y |  |
| swap1.cpp:122:5:122:5 | x [post update] | swap1.cpp:124:10:124:10 | x |  |
| swap1.cpp:122:5:122:5 | x [post update] | swap1.cpp:127:19:127:19 | x |  |
| swap1.cpp:122:5:122:5 | x [post update] | swap1.cpp:130:10:130:10 | x |  |
| swap1.cpp:122:5:122:22 | ... = ... | swap1.cpp:122:7:122:11 | data1 [post update] |  |
| swap1.cpp:122:5:122:22 | ... = ... | swap1.cpp:124:12:124:16 | data1 |  |
| swap1.cpp:122:5:122:22 | ... = ... | swap1.cpp:130:12:130:16 | data1 |  |
| swap1.cpp:122:15:122:20 | call to source | swap1.cpp:122:5:122:22 | ... = ... |  |
| swap1.cpp:127:5:127:5 | ref arg y | swap1.cpp:129:10:129:10 | y |  |
| swap1.cpp:135:23:135:23 | x | swap1.cpp:137:5:137:5 | x |  |
| swap1.cpp:135:23:135:23 | x | swap1.cpp:139:10:139:10 | x |  |
| swap1.cpp:135:23:135:23 | x | swap1.cpp:142:29:142:29 | x |  |
| swap1.cpp:135:23:135:23 | x | swap1.cpp:145:10:145:10 | x |  |
| swap1.cpp:136:23:136:23 | y | swap1.cpp:140:10:140:10 | y |  |
| swap1.cpp:136:23:136:23 | y | swap1.cpp:142:5:142:5 | y |  |
| swap1.cpp:136:23:136:23 | y | swap1.cpp:144:10:144:10 | y |  |
| swap1.cpp:137:5:137:5 | x [post update] | swap1.cpp:139:10:139:10 | x |  |
| swap1.cpp:137:5:137:5 | x [post update] | swap1.cpp:142:29:142:29 | x |  |
| swap1.cpp:137:5:137:5 | x [post update] | swap1.cpp:145:10:145:10 | x |  |
| swap1.cpp:137:5:137:22 | ... = ... | swap1.cpp:137:7:137:11 | data1 [post update] |  |
| swap1.cpp:137:5:137:22 | ... = ... | swap1.cpp:139:12:139:16 | data1 |  |
| swap1.cpp:137:5:137:22 | ... = ... | swap1.cpp:145:12:145:16 | data1 |  |
| swap1.cpp:137:15:137:20 | call to source | swap1.cpp:137:5:137:22 | ... = ... |  |
| swap1.cpp:142:5:142:5 | ref arg y | swap1.cpp:144:10:144:10 | y |  |
| swap1.cpp:142:19:142:27 | ref arg call to move | swap1.cpp:142:29:142:29 | x [inner post update] |  |
| swap1.cpp:142:19:142:27 | ref arg call to move | swap1.cpp:145:10:145:10 | x |  |
| swap1.cpp:142:29:142:29 | x | swap1.cpp:142:19:142:27 | call to move |  |
| swap2.cpp:14:17:14:17 | t | swap2.cpp:14:17:14:17 | t |  |
| swap2.cpp:14:17:14:17 | t | swap2.cpp:14:17:14:17 | t |  |
| swap2.cpp:14:17:14:17 | t | swap2.cpp:14:56:14:56 | t |  |
| swap2.cpp:14:17:14:17 | t | swap2.cpp:14:56:14:56 | t |  |
| swap2.cpp:24:9:24:13 | this | swap2.cpp:24:31:24:34 | this |  |
| swap2.cpp:24:23:24:26 | that | swap2.cpp:24:23:24:26 | that |  |
| swap2.cpp:24:23:24:26 | that | swap2.cpp:24:36:24:39 | that |  |
| swap2.cpp:24:36:24:39 | ref arg that | swap2.cpp:24:23:24:26 | that |  |
| swap2.cpp:25:9:25:13 | this | swap2.cpp:25:36:25:52 | constructor init of field data1 [pre-this] |  |
| swap2.cpp:25:28:25:31 | that | swap2.cpp:25:42:25:45 | that |  |
| swap2.cpp:25:28:25:31 | that | swap2.cpp:25:61:25:64 | that |  |
| swap2.cpp:25:36:25:52 | constructor init of field data1 [post-this] | swap2.cpp:25:55:25:71 | constructor init of field data2 [pre-this] |  |
| swap2.cpp:25:36:25:52 | constructor init of field data1 [pre-this] | swap2.cpp:25:55:25:71 | constructor init of field data2 [pre-this] |  |
| swap2.cpp:25:47:25:51 | data1 | swap2.cpp:25:36:25:52 | constructor init of field data1 | TAINT |
| swap2.cpp:25:47:25:51 | data1 | swap2.cpp:25:47:25:51 | data1 |  |
| swap2.cpp:25:66:25:70 | data2 | swap2.cpp:25:55:25:71 | constructor init of field data2 | TAINT |
| swap2.cpp:25:66:25:70 | data2 | swap2.cpp:25:66:25:70 | data2 |  |
| swap2.cpp:27:16:27:24 | this | swap2.cpp:30:13:30:16 | this |  |
| swap2.cpp:27:39:27:42 | that | swap2.cpp:29:24:29:27 | that |  |
| swap2.cpp:29:23:29:27 | call to Class | swap2.cpp:30:18:30:20 | tmp |  |
| swap2.cpp:29:24:29:27 | that | swap2.cpp:29:23:29:27 | call to Class |  |
| swap2.cpp:30:13:30:16 | ref arg this | swap2.cpp:31:21:31:24 | this |  |
| swap2.cpp:30:13:30:16 | this | swap2.cpp:31:21:31:24 | this |  |
| swap2.cpp:31:21:31:24 | this | swap2.cpp:31:20:31:24 | * ... | TAINT |
| swap2.cpp:34:16:34:24 | this | swap2.cpp:36:13:36:16 | this |  |
| swap2.cpp:34:34:34:37 | that | swap2.cpp:34:34:34:37 | that |  |
| swap2.cpp:34:34:34:37 | that | swap2.cpp:36:18:36:21 | that |  |
| swap2.cpp:36:13:36:16 | ref arg this | swap2.cpp:37:21:37:24 | this |  |
| swap2.cpp:36:13:36:16 | this | swap2.cpp:37:21:37:24 | this |  |
| swap2.cpp:36:18:36:21 | ref arg that | swap2.cpp:34:34:34:37 | that |  |
| swap2.cpp:37:21:37:24 | this | swap2.cpp:37:20:37:24 | * ... | TAINT |
| swap2.cpp:40:16:40:26 | this | swap2.cpp:43:13:43:16 | this |  |
| swap2.cpp:40:41:40:44 | that | swap2.cpp:42:24:42:27 | that |  |
| swap2.cpp:42:23:42:27 | call to Class | swap2.cpp:43:18:43:20 | tmp |  |
| swap2.cpp:42:24:42:27 | that | swap2.cpp:42:23:42:27 | call to Class |  |
| swap2.cpp:43:13:43:16 | ref arg this | swap2.cpp:44:21:44:24 | this |  |
| swap2.cpp:43:13:43:16 | this | swap2.cpp:44:21:44:24 | this |  |
| swap2.cpp:44:21:44:24 | this | swap2.cpp:44:20:44:24 | * ... | TAINT |
| swap2.cpp:47:16:47:26 | this | swap2.cpp:49:13:49:16 | this |  |
| swap2.cpp:47:36:47:39 | that | swap2.cpp:47:36:47:39 | that |  |
| swap2.cpp:47:36:47:39 | that | swap2.cpp:49:18:49:21 | that |  |
| swap2.cpp:49:13:49:16 | ref arg this | swap2.cpp:50:21:50:24 | this |  |
| swap2.cpp:49:13:49:16 | this | swap2.cpp:50:21:50:24 | this |  |
| swap2.cpp:49:18:49:21 | ref arg that | swap2.cpp:47:36:47:39 | that |  |
| swap2.cpp:50:21:50:24 | this | swap2.cpp:50:20:50:24 | * ... | TAINT |
| swap2.cpp:53:14:53:17 | this | swap2.cpp:56:18:56:22 | this |  |
| swap2.cpp:53:26:53:29 | that | swap2.cpp:53:26:53:29 | that |  |
| swap2.cpp:53:26:53:29 | that | swap2.cpp:56:25:56:28 | that |  |
| swap2.cpp:53:26:53:29 | that | swap2.cpp:56:50:56:53 | that |  |
| swap2.cpp:56:18:56:22 | data1 | swap2.cpp:56:30:56:34 | ref arg data1 |  |
| swap2.cpp:56:18:56:22 | this | swap2.cpp:56:43:56:47 | this |  |
| swap2.cpp:56:18:56:22 | this [post update] | swap2.cpp:56:43:56:47 | this |  |
| swap2.cpp:56:25:56:28 | that | swap2.cpp:56:18:56:22 | ref arg data1 |  |
| swap2.cpp:56:25:56:28 | that [post update] | swap2.cpp:53:26:53:29 | that |  |
| swap2.cpp:56:25:56:28 | that [post update] | swap2.cpp:56:50:56:53 | that |  |
| swap2.cpp:56:30:56:34 | data1 | swap2.cpp:56:18:56:22 | ref arg data1 |  |
| swap2.cpp:56:43:56:47 | data2 | swap2.cpp:56:55:56:59 | ref arg data2 |  |
| swap2.cpp:56:50:56:53 | that | swap2.cpp:56:43:56:47 | ref arg data2 |  |
| swap2.cpp:56:50:56:53 | that [post update] | swap2.cpp:53:26:53:29 | that |  |
| swap2.cpp:56:55:56:59 | data2 | swap2.cpp:56:43:56:47 | ref arg data2 |  |
| swap2.cpp:61:22:61:22 | x | swap1.cpp:61:22:61:22 | x |  |
| swap2.cpp:61:22:61:22 | x | swap1.cpp:63:9:63:9 | x |  |
| swap2.cpp:61:22:61:22 | x | swap2.cpp:61:22:61:22 | x |  |
| swap2.cpp:61:22:61:22 | x | swap2.cpp:63:9:63:9 | x |  |
| swap2.cpp:61:32:61:32 | y | swap1.cpp:61:32:61:32 | y |  |
| swap2.cpp:61:32:61:32 | y | swap1.cpp:63:16:63:16 | y |  |
| swap2.cpp:61:32:61:32 | y | swap2.cpp:61:32:61:32 | y |  |
| swap2.cpp:61:32:61:32 | y | swap2.cpp:63:16:63:16 | y |  |
| swap2.cpp:63:9:63:9 | ref arg x | swap1.cpp:61:22:61:22 | x |  |
| swap2.cpp:63:9:63:9 | ref arg x | swap2.cpp:61:22:61:22 | x |  |
| swap2.cpp:63:16:63:16 | ref arg y | swap1.cpp:61:32:61:32 | y |  |
| swap2.cpp:63:16:63:16 | ref arg y | swap2.cpp:61:32:61:32 | y |  |
| swap2.cpp:69:23:69:23 | x | swap2.cpp:71:5:71:5 | x |  |
| swap2.cpp:69:23:69:23 | x | swap2.cpp:73:10:73:10 | x |  |
| swap2.cpp:69:23:69:23 | x | swap2.cpp:76:9:76:9 | x |  |
| swap2.cpp:69:23:69:23 | x | swap2.cpp:79:10:79:10 | x |  |
| swap2.cpp:70:23:70:23 | y | swap2.cpp:74:10:74:10 | y |  |
| swap2.cpp:70:23:70:23 | y | swap2.cpp:76:5:76:5 | y |  |
| swap2.cpp:70:23:70:23 | y | swap2.cpp:78:10:78:10 | y |  |
| swap2.cpp:71:5:71:5 | x [post update] | swap2.cpp:73:10:73:10 | x |  |
| swap2.cpp:71:5:71:5 | x [post update] | swap2.cpp:76:9:76:9 | x |  |
| swap2.cpp:71:5:71:5 | x [post update] | swap2.cpp:79:10:79:10 | x |  |
| swap2.cpp:71:5:71:22 | ... = ... | swap2.cpp:71:7:71:11 | data1 [post update] |  |
| swap2.cpp:71:5:71:22 | ... = ... | swap2.cpp:73:12:73:16 | data1 |  |
| swap2.cpp:71:5:71:22 | ... = ... | swap2.cpp:79:12:79:16 | data1 |  |
| swap2.cpp:71:15:71:20 | call to source | swap2.cpp:71:5:71:22 | ... = ... |  |
| swap2.cpp:76:5:76:5 | ref arg y | swap2.cpp:78:10:78:10 | y |  |
| swap2.cpp:76:9:76:9 | x | swap2.cpp:76:5:76:5 | ref arg y | TAINT |
| swap2.cpp:76:9:76:9 | x | swap2.cpp:76:7:76:7 | call to operator= | TAINT |
| swap2.cpp:81:23:81:24 | z1 | swap2.cpp:82:5:82:6 | z1 |  |
| swap2.cpp:81:23:81:24 | z1 | swap2.cpp:83:10:83:11 | z1 |  |
| swap2.cpp:81:23:81:24 | z1 | swap2.cpp:85:10:85:11 | z1 |  |
| swap2.cpp:81:23:81:24 | z1 | swap2.cpp:88:10:88:11 | z1 |  |
| swap2.cpp:81:27:81:28 | z2 | swap2.cpp:85:14:85:15 | z2 |  |
| swap2.cpp:81:27:81:28 | z2 | swap2.cpp:87:10:87:11 | z2 |  |
| swap2.cpp:82:5:82:6 | z1 [post update] | swap2.cpp:83:10:83:11 | z1 |  |
| swap2.cpp:82:5:82:6 | z1 [post update] | swap2.cpp:85:10:85:11 | z1 |  |
| swap2.cpp:82:5:82:6 | z1 [post update] | swap2.cpp:88:10:88:11 | z1 |  |
| swap2.cpp:82:5:82:23 | ... = ... | swap2.cpp:82:8:82:12 | data1 [post update] |  |
| swap2.cpp:82:5:82:23 | ... = ... | swap2.cpp:83:13:83:17 | data1 |  |
| swap2.cpp:82:5:82:23 | ... = ... | swap2.cpp:88:13:88:17 | data1 |  |
| swap2.cpp:82:16:82:21 | call to source | swap2.cpp:82:5:82:23 | ... = ... |  |
| swap2.cpp:85:10:85:11 | ref arg z1 | swap2.cpp:88:10:88:11 | z1 |  |
| swap2.cpp:85:14:85:15 | ref arg z2 | swap2.cpp:87:10:87:11 | z2 |  |
| swap2.cpp:93:23:93:23 | x | swap2.cpp:95:5:95:5 | x |  |
| swap2.cpp:93:23:93:23 | x | swap2.cpp:97:10:97:10 | x |  |
| swap2.cpp:93:23:93:23 | x | swap2.cpp:100:19:100:19 | x |  |
| swap2.cpp:93:23:93:23 | x | swap2.cpp:103:10:103:10 | x |  |
| swap2.cpp:94:23:94:23 | y | swap2.cpp:98:10:98:10 | y |  |
| swap2.cpp:94:23:94:23 | y | swap2.cpp:100:5:100:5 | y |  |
| swap2.cpp:94:23:94:23 | y | swap2.cpp:102:10:102:10 | y |  |
| swap2.cpp:95:5:95:5 | x [post update] | swap2.cpp:97:10:97:10 | x |  |
| swap2.cpp:95:5:95:5 | x [post update] | swap2.cpp:100:19:100:19 | x |  |
| swap2.cpp:95:5:95:5 | x [post update] | swap2.cpp:103:10:103:10 | x |  |
| swap2.cpp:95:5:95:22 | ... = ... | swap2.cpp:95:7:95:11 | data1 [post update] |  |
| swap2.cpp:95:5:95:22 | ... = ... | swap2.cpp:97:12:97:16 | data1 |  |
| swap2.cpp:95:5:95:22 | ... = ... | swap2.cpp:103:12:103:16 | data1 |  |
| swap2.cpp:95:15:95:20 | call to source | swap2.cpp:95:5:95:22 | ... = ... |  |
| swap2.cpp:100:5:100:5 | ref arg y | swap2.cpp:102:10:102:10 | y |  |
| swap2.cpp:100:9:100:17 | call to move | swap2.cpp:100:5:100:5 | ref arg y | TAINT |
| swap2.cpp:100:9:100:17 | call to move | swap2.cpp:100:7:100:7 | call to operator= | TAINT |
| swap2.cpp:100:9:100:17 | ref arg call to move | swap2.cpp:100:19:100:19 | x [inner post update] |  |
| swap2.cpp:100:9:100:17 | ref arg call to move | swap2.cpp:103:10:103:10 | x |  |
| swap2.cpp:100:19:100:19 | x | swap2.cpp:100:5:100:5 | ref arg y | TAINT |
| swap2.cpp:100:19:100:19 | x | swap2.cpp:100:7:100:7 | call to operator= | TAINT |
| swap2.cpp:100:19:100:19 | x | swap2.cpp:100:9:100:17 | call to move |  |
| swap2.cpp:108:23:108:31 | move_from | swap2.cpp:109:5:109:13 | move_from |  |
| swap2.cpp:108:23:108:31 | move_from | swap2.cpp:111:10:111:18 | move_from |  |
| swap2.cpp:108:23:108:31 | move_from | swap2.cpp:113:41:113:49 | move_from |  |
| swap2.cpp:109:5:109:13 | move_from [post update] | swap2.cpp:111:10:111:18 | move_from |  |
| swap2.cpp:109:5:109:13 | move_from [post update] | swap2.cpp:113:41:113:49 | move_from |  |
| swap2.cpp:109:5:109:30 | ... = ... | swap2.cpp:109:15:109:19 | data1 [post update] |  |
| swap2.cpp:109:5:109:30 | ... = ... | swap2.cpp:111:20:111:24 | data1 |  |
| swap2.cpp:109:5:109:30 | ... = ... | swap2.cpp:115:18:115:22 | data1 |  |
| swap2.cpp:109:23:109:28 | call to source | swap2.cpp:109:5:109:30 | ... = ... |  |
| swap2.cpp:113:31:113:39 | call to move | swap2.cpp:113:31:113:51 | call to Class |  |
| swap2.cpp:113:31:113:39 | ref arg call to move | swap2.cpp:113:41:113:49 | move_from [inner post update] |  |
| swap2.cpp:113:31:113:51 | call to Class | swap2.cpp:115:10:115:16 | move_to |  |
| swap2.cpp:113:41:113:49 | move_from | swap2.cpp:113:31:113:39 | call to move |  |
| swap2.cpp:120:23:120:23 | x | swap2.cpp:122:5:122:5 | x |  |
| swap2.cpp:120:23:120:23 | x | swap2.cpp:124:10:124:10 | x |  |
| swap2.cpp:120:23:120:23 | x | swap2.cpp:127:19:127:19 | x |  |
| swap2.cpp:120:23:120:23 | x | swap2.cpp:130:10:130:10 | x |  |
| swap2.cpp:121:23:121:23 | y | swap2.cpp:125:10:125:10 | y |  |
| swap2.cpp:121:23:121:23 | y | swap2.cpp:127:5:127:5 | y |  |
| swap2.cpp:121:23:121:23 | y | swap2.cpp:129:10:129:10 | y |  |
| swap2.cpp:122:5:122:5 | x [post update] | swap2.cpp:124:10:124:10 | x |  |
| swap2.cpp:122:5:122:5 | x [post update] | swap2.cpp:127:19:127:19 | x |  |
| swap2.cpp:122:5:122:5 | x [post update] | swap2.cpp:130:10:130:10 | x |  |
| swap2.cpp:122:5:122:22 | ... = ... | swap2.cpp:122:7:122:11 | data1 [post update] |  |
| swap2.cpp:122:5:122:22 | ... = ... | swap2.cpp:124:12:124:16 | data1 |  |
| swap2.cpp:122:5:122:22 | ... = ... | swap2.cpp:130:12:130:16 | data1 |  |
| swap2.cpp:122:15:122:20 | call to source | swap2.cpp:122:5:122:22 | ... = ... |  |
| swap2.cpp:127:5:127:5 | ref arg y | swap2.cpp:129:10:129:10 | y |  |
| swap2.cpp:135:23:135:23 | x | swap2.cpp:137:5:137:5 | x |  |
| swap2.cpp:135:23:135:23 | x | swap2.cpp:139:10:139:10 | x |  |
| swap2.cpp:135:23:135:23 | x | swap2.cpp:142:29:142:29 | x |  |
| swap2.cpp:135:23:135:23 | x | swap2.cpp:145:10:145:10 | x |  |
| swap2.cpp:136:23:136:23 | y | swap2.cpp:140:10:140:10 | y |  |
| swap2.cpp:136:23:136:23 | y | swap2.cpp:142:5:142:5 | y |  |
| swap2.cpp:136:23:136:23 | y | swap2.cpp:144:10:144:10 | y |  |
| swap2.cpp:137:5:137:5 | x [post update] | swap2.cpp:139:10:139:10 | x |  |
| swap2.cpp:137:5:137:5 | x [post update] | swap2.cpp:142:29:142:29 | x |  |
| swap2.cpp:137:5:137:5 | x [post update] | swap2.cpp:145:10:145:10 | x |  |
| swap2.cpp:137:5:137:22 | ... = ... | swap2.cpp:137:7:137:11 | data1 [post update] |  |
| swap2.cpp:137:5:137:22 | ... = ... | swap2.cpp:139:12:139:16 | data1 |  |
| swap2.cpp:137:5:137:22 | ... = ... | swap2.cpp:145:12:145:16 | data1 |  |
| swap2.cpp:137:15:137:20 | call to source | swap2.cpp:137:5:137:22 | ... = ... |  |
| swap2.cpp:142:5:142:5 | ref arg y | swap2.cpp:144:10:144:10 | y |  |
| swap2.cpp:142:19:142:27 | ref arg call to move | swap2.cpp:142:29:142:29 | x [inner post update] |  |
| swap2.cpp:142:19:142:27 | ref arg call to move | swap2.cpp:145:10:145:10 | x |  |
| swap2.cpp:142:29:142:29 | x | swap2.cpp:142:19:142:27 | call to move |  |
| taint.cpp:4:27:4:33 | source1 | taint.cpp:6:13:6:19 | source1 |  |
| taint.cpp:4:40:4:45 | clean1 | taint.cpp:5:8:5:13 | clean1 |  |
| taint.cpp:4:40:4:45 | clean1 | taint.cpp:6:3:6:8 | clean1 |  |
| taint.cpp:6:3:6:8 | clean1 | taint.cpp:6:3:6:19 | ... += ... | TAINT |
| taint.cpp:6:3:6:19 | ... += ... | taint.cpp:7:3:7:8 | clean1 |  |
| taint.cpp:6:13:6:19 | source1 | taint.cpp:6:3:6:19 | ... += ... | TAINT |
| taint.cpp:7:3:7:8 | clean1 | taint.cpp:7:3:7:13 | ... += ... | TAINT |
| taint.cpp:7:3:7:13 | ... += ... | taint.cpp:8:8:8:13 | clean1 |  |
| taint.cpp:7:13:7:13 | 1 | taint.cpp:7:3:7:13 | ... += ... | TAINT |
| taint.cpp:10:12:10:22 | ... = ... | taint.cpp:10:3:10:22 | ... = ... |  |
| taint.cpp:10:12:10:22 | ... = ... | taint.cpp:11:8:11:13 | clean1 |  |
| taint.cpp:10:22:10:22 | 1 | taint.cpp:10:12:10:22 | ... = ... |  |
| taint.cpp:12:13:12:29 | ... = ... | taint.cpp:12:3:12:29 | ... = ... |  |
| taint.cpp:12:13:12:29 | ... = ... | taint.cpp:13:3:13:9 | source1 |  |
| taint.cpp:12:22:12:27 | call to source | taint.cpp:12:13:12:29 | ... = ... |  |
| taint.cpp:13:3:13:9 | source1 | taint.cpp:13:3:13:11 | ... ++ |  |
| taint.cpp:13:3:13:11 | ... ++ | taint.cpp:14:5:14:11 | source1 | TAINT |
| taint.cpp:14:3:14:11 | ++ ... | taint.cpp:15:3:15:9 | source1 |  |
| taint.cpp:14:5:14:11 | source1 | taint.cpp:14:3:14:11 | ++ ... | TAINT |
| taint.cpp:15:3:15:9 | source1 | taint.cpp:15:3:15:14 | ... += ... | TAINT |
| taint.cpp:15:3:15:14 | ... += ... | taint.cpp:16:8:16:14 | source1 |  |
| taint.cpp:15:3:15:14 | ... += ... | taint.cpp:17:10:17:16 | source1 |  |
| taint.cpp:15:14:15:14 | 1 | taint.cpp:15:3:15:14 | ... += ... | TAINT |
| taint.cpp:17:10:17:16 | source1 | taint.cpp:17:8:17:16 | ++ ... | TAINT |
| taint.cpp:22:19:22:19 | x | taint.cpp:22:30:22:30 | x |  |
| taint.cpp:22:30:22:30 | x | taint.cpp:22:30:22:34 | ... + ... | TAINT |
| taint.cpp:22:34:22:34 | 1 | taint.cpp:22:30:22:34 | ... + ... | TAINT |
| taint.cpp:27:15:27:21 | global2 | taint.cpp:27:15:27:25 | ... + ... | TAINT |
| taint.cpp:27:25:27:25 | 1 | taint.cpp:27:15:27:25 | ... + ... | TAINT |
| taint.cpp:34:12:34:12 | 0 | taint.cpp:34:2:34:12 | ... = ... |  |
| taint.cpp:34:12:34:12 | 0 | taint.cpp:40:7:40:13 | global6 |  |
| taint.cpp:35:12:35:17 | call to source | taint.cpp:35:2:35:19 | ... = ... |  |
| taint.cpp:35:12:35:17 | call to source | taint.cpp:36:12:36:18 | global7 |  |
| taint.cpp:35:12:35:17 | call to source | taint.cpp:41:7:41:13 | global7 |  |
| taint.cpp:36:12:36:18 | global7 | taint.cpp:36:12:36:22 | ... + ... | TAINT |
| taint.cpp:36:12:36:22 | ... + ... | taint.cpp:36:2:36:22 | ... = ... |  |
| taint.cpp:36:12:36:22 | ... + ... | taint.cpp:42:7:42:13 | global8 |  |
| taint.cpp:36:22:36:22 | 1 | taint.cpp:36:12:36:22 | ... + ... | TAINT |
| taint.cpp:37:12:37:20 | call to increment | taint.cpp:37:2:37:30 | ... = ... |  |
| taint.cpp:37:12:37:20 | call to increment | taint.cpp:43:7:43:13 | global9 |  |
| taint.cpp:38:13:38:16 | call to zero | taint.cpp:38:2:38:26 | ... = ... |  |
| taint.cpp:38:13:38:16 | call to zero | taint.cpp:44:7:44:14 | global10 |  |
| taint.cpp:71:2:71:8 | this | taint.cpp:71:14:71:17 | constructor init of field a [pre-this] |  |
| taint.cpp:71:14:71:17 | 0 | taint.cpp:71:14:71:17 | constructor init of field a | TAINT |
| taint.cpp:71:14:71:17 | constructor init of field a [post-this] | taint.cpp:71:20:71:30 | constructor init of field b [pre-this] |  |
| taint.cpp:71:14:71:17 | constructor init of field a [pre-this] | taint.cpp:71:20:71:30 | constructor init of field b [pre-this] |  |
| taint.cpp:71:20:71:30 | constructor init of field b [post-this] | taint.cpp:72:3:72:3 | this |  |
| taint.cpp:71:20:71:30 | constructor init of field b [pre-this] | taint.cpp:72:3:72:3 | this |  |
| taint.cpp:71:22:71:27 | call to source | taint.cpp:71:20:71:30 | constructor init of field b | TAINT |
| taint.cpp:72:3:72:3 | this | taint.cpp:73:3:73:3 | this |  |
| taint.cpp:72:3:72:3 | this [post update] | taint.cpp:73:3:73:3 | this |  |
| taint.cpp:72:3:72:14 | ... = ... | taint.cpp:72:3:72:3 | c [post update] |  |
| taint.cpp:72:7:72:12 | call to source | taint.cpp:72:3:72:14 | ... = ... |  |
| taint.cpp:73:3:73:7 | ... = ... | taint.cpp:73:3:73:3 | d [post update] |  |
| taint.cpp:73:7:73:7 | 0 | taint.cpp:73:3:73:7 | ... = ... |  |
| taint.cpp:76:7:76:14 | this | taint.cpp:77:3:77:3 | this |  |
| taint.cpp:77:3:77:14 | ... = ... | taint.cpp:77:3:77:3 | d [post update] |  |
| taint.cpp:77:7:77:12 | call to source | taint.cpp:77:3:77:14 | ... = ... |  |
| taint.cpp:84:10:84:12 | call to MyClass | taint.cpp:86:2:86:4 | mc1 |  |
| taint.cpp:84:10:84:12 | call to MyClass | taint.cpp:88:7:88:9 | mc1 |  |
| taint.cpp:84:10:84:12 | call to MyClass | taint.cpp:89:7:89:9 | mc1 |  |
| taint.cpp:84:10:84:12 | call to MyClass | taint.cpp:90:7:90:9 | mc1 |  |
| taint.cpp:84:10:84:12 | call to MyClass | taint.cpp:91:7:91:9 | mc1 |  |
| taint.cpp:84:15:84:17 | call to MyClass | taint.cpp:92:7:92:9 | mc2 |  |
| taint.cpp:84:15:84:17 | call to MyClass | taint.cpp:93:7:93:9 | mc2 |  |
| taint.cpp:84:15:84:17 | call to MyClass | taint.cpp:94:7:94:9 | mc2 |  |
| taint.cpp:84:15:84:17 | call to MyClass | taint.cpp:95:7:95:9 | mc2 |  |
| taint.cpp:86:2:86:4 | ref arg mc1 | taint.cpp:88:7:88:9 | mc1 |  |
| taint.cpp:86:2:86:4 | ref arg mc1 | taint.cpp:89:7:89:9 | mc1 |  |
| taint.cpp:86:2:86:4 | ref arg mc1 | taint.cpp:90:7:90:9 | mc1 |  |
| taint.cpp:86:2:86:4 | ref arg mc1 | taint.cpp:91:7:91:9 | mc1 |  |
| taint.cpp:100:21:100:21 | i | taint.cpp:106:7:106:7 | i |  |
| taint.cpp:100:21:100:21 | i | taint.cpp:110:12:110:12 | i |  |
| taint.cpp:100:21:100:21 | i | taint.cpp:112:12:112:12 | i |  |
| taint.cpp:100:21:100:21 | i | taint.cpp:114:12:114:12 | i |  |
| taint.cpp:101:16:101:19 | {...} | taint.cpp:105:2:105:5 | arr1 |  |
| taint.cpp:101:18:101:18 | 0 | taint.cpp:101:16:101:19 | {...} | TAINT |
| taint.cpp:102:16:102:19 | {...} | taint.cpp:106:2:106:5 | arr2 |  |
| taint.cpp:102:18:102:18 | 0 | taint.cpp:102:16:102:19 | {...} | TAINT |
| taint.cpp:103:16:103:19 | {...} | taint.cpp:107:2:107:5 | arr3 |  |
| taint.cpp:103:18:103:18 | 0 | taint.cpp:103:16:103:19 | {...} | TAINT |
| taint.cpp:105:2:105:5 | arr1 | taint.cpp:105:2:105:8 | access to array | TAINT |
| taint.cpp:105:7:105:7 | 5 | taint.cpp:105:2:105:8 | access to array | TAINT |
| taint.cpp:105:12:105:17 | call to source | taint.cpp:105:2:105:19 | ... = ... |  |
| taint.cpp:106:2:106:5 | arr2 | taint.cpp:106:2:106:8 | access to array | TAINT |
| taint.cpp:106:7:106:7 | i | taint.cpp:106:2:106:8 | access to array | TAINT |
| taint.cpp:106:12:106:17 | call to source | taint.cpp:106:2:106:19 | ... = ... |  |
| taint.cpp:107:2:107:5 | arr3 | taint.cpp:107:2:107:8 | access to array | TAINT |
| taint.cpp:107:7:107:7 | 5 | taint.cpp:107:2:107:8 | access to array | TAINT |
| taint.cpp:107:12:107:12 | 0 | taint.cpp:107:2:107:12 | ... = ... |  |
| taint.cpp:109:7:109:10 | arr1 | taint.cpp:109:7:109:13 | access to array | TAINT |
| taint.cpp:109:12:109:12 | 5 | taint.cpp:109:7:109:13 | access to array | TAINT |
| taint.cpp:110:7:110:10 | arr1 | taint.cpp:110:7:110:13 | access to array | TAINT |
| taint.cpp:110:12:110:12 | i | taint.cpp:110:7:110:13 | access to array | TAINT |
| taint.cpp:111:7:111:10 | arr2 | taint.cpp:111:7:111:13 | access to array | TAINT |
| taint.cpp:111:12:111:12 | 5 | taint.cpp:111:7:111:13 | access to array | TAINT |
| taint.cpp:112:7:112:10 | arr2 | taint.cpp:112:7:112:13 | access to array | TAINT |
| taint.cpp:112:12:112:12 | i | taint.cpp:112:7:112:13 | access to array | TAINT |
| taint.cpp:113:7:113:10 | arr3 | taint.cpp:113:7:113:13 | access to array | TAINT |
| taint.cpp:113:12:113:12 | 5 | taint.cpp:113:7:113:13 | access to array | TAINT |
| taint.cpp:114:7:114:10 | arr3 | taint.cpp:114:7:114:13 | access to array | TAINT |
| taint.cpp:114:12:114:12 | i | taint.cpp:114:7:114:13 | access to array | TAINT |
| taint.cpp:120:11:120:16 | call to source | taint.cpp:123:13:123:14 | t1 |  |
| taint.cpp:120:11:120:16 | call to source | taint.cpp:133:8:133:9 | t1 |  |
| taint.cpp:121:10:121:11 | 1 | taint.cpp:124:13:124:14 | t2 |  |
| taint.cpp:122:10:122:11 | 1 | taint.cpp:125:13:125:14 | t3 |  |
| taint.cpp:123:12:123:14 | & ... | taint.cpp:129:8:129:9 | p1 |  |
| taint.cpp:123:13:123:14 | t1 | taint.cpp:123:12:123:14 | & ... |  |
| taint.cpp:124:12:124:14 | & ... | taint.cpp:127:3:127:4 | p2 |  |
| taint.cpp:124:12:124:14 | & ... | taint.cpp:130:8:130:9 | p2 |  |
| taint.cpp:124:13:124:14 | t2 | taint.cpp:124:12:124:14 | & ... |  |
| taint.cpp:125:12:125:14 | & ... | taint.cpp:131:8:131:9 | p3 |  |
| taint.cpp:125:13:125:14 | t3 | taint.cpp:125:12:125:14 | & ... |  |
| taint.cpp:127:3:127:4 | p2 | taint.cpp:127:2:127:4 | * ... | TAINT |
| taint.cpp:127:8:127:13 | call to source | taint.cpp:127:2:127:15 | ... = ... |  |
| taint.cpp:129:8:129:9 | p1 | taint.cpp:129:7:129:9 | * ... | TAINT |
| taint.cpp:130:8:130:9 | p2 | taint.cpp:130:7:130:9 | * ... | TAINT |
| taint.cpp:131:8:131:9 | p3 | taint.cpp:131:7:131:9 | * ... | TAINT |
| taint.cpp:133:7:133:9 | & ... | taint.cpp:133:2:133:9 | ... = ... |  |
| taint.cpp:133:7:133:9 | & ... | taint.cpp:134:8:134:9 | p3 |  |
| taint.cpp:133:7:133:9 | & ... | taint.cpp:136:3:136:4 | p3 |  |
| taint.cpp:133:7:133:9 | & ... | taint.cpp:137:8:137:9 | p3 |  |
| taint.cpp:133:8:133:9 | t1 | taint.cpp:133:7:133:9 | & ... |  |
| taint.cpp:134:8:134:9 | p3 | taint.cpp:134:7:134:9 | * ... | TAINT |
| taint.cpp:136:3:136:4 | p3 | taint.cpp:136:2:136:4 | * ... | TAINT |
| taint.cpp:136:8:136:8 | 0 | taint.cpp:136:2:136:8 | ... = ... |  |
| taint.cpp:137:8:137:9 | p3 | taint.cpp:137:7:137:9 | * ... | TAINT |
| taint.cpp:142:16:142:16 | i | taint.cpp:143:6:143:6 | i |  |
| taint.cpp:142:23:142:23 | a | taint.cpp:144:10:144:10 | a |  |
| taint.cpp:142:30:142:30 | b | taint.cpp:146:10:146:10 | b |  |
| taint.cpp:150:18:150:18 | i | taint.cpp:151:14:151:14 | i |  |
| taint.cpp:164:19:164:24 | call to source | taint.cpp:168:8:168:14 | tainted |  |
| taint.cpp:164:19:164:24 | call to source | taint.cpp:172:18:172:24 | tainted |  |
| taint.cpp:165:22:165:25 | {...} | taint.cpp:170:10:170:15 | buffer |  |
| taint.cpp:165:22:165:25 | {...} | taint.cpp:171:8:171:13 | buffer |  |
| taint.cpp:165:22:165:25 | {...} | taint.cpp:172:10:172:15 | buffer |  |
| taint.cpp:165:22:165:25 | {...} | taint.cpp:173:8:173:13 | buffer |  |
| taint.cpp:165:24:165:24 | 0 | taint.cpp:165:22:165:25 | {...} | TAINT |
| taint.cpp:168:8:168:14 | ref arg tainted | taint.cpp:172:18:172:24 | tainted |  |
| taint.cpp:170:10:170:15 | buffer | taint.cpp:170:3:170:8 | call to strcpy |  |
| taint.cpp:170:10:170:15 | ref arg buffer | taint.cpp:171:8:171:13 | buffer |  |
| taint.cpp:170:10:170:15 | ref arg buffer | taint.cpp:172:10:172:15 | buffer |  |
| taint.cpp:170:10:170:15 | ref arg buffer | taint.cpp:173:8:173:13 | buffer |  |
| taint.cpp:170:18:170:26 | Hello,  | taint.cpp:170:3:170:8 | call to strcpy | TAINT |
| taint.cpp:170:18:170:26 | Hello,  | taint.cpp:170:10:170:15 | ref arg buffer | TAINT |
| taint.cpp:171:8:171:13 | ref arg buffer | taint.cpp:172:10:172:15 | buffer |  |
| taint.cpp:171:8:171:13 | ref arg buffer | taint.cpp:173:8:173:13 | buffer |  |
| taint.cpp:172:10:172:15 | buffer | taint.cpp:172:3:172:8 | call to strcat |  |
| taint.cpp:172:10:172:15 | buffer | taint.cpp:172:10:172:15 | ref arg buffer | TAINT |
| taint.cpp:172:10:172:15 | ref arg buffer | taint.cpp:173:8:173:13 | buffer |  |
| taint.cpp:172:18:172:24 | tainted | taint.cpp:172:10:172:15 | ref arg buffer | TAINT |
| taint.cpp:180:19:180:19 | p | taint.cpp:181:9:181:9 | p |  |
| taint.cpp:181:9:181:9 | p | taint.cpp:181:8:181:9 | * ... | TAINT |
| taint.cpp:185:11:185:16 | call to source | taint.cpp:186:11:186:11 | x |  |
| taint.cpp:186:10:186:11 | ref arg & ... | taint.cpp:186:11:186:11 | x [inner post update] |  |
| taint.cpp:186:11:186:11 | x | taint.cpp:186:10:186:11 | & ... |  |
| taint.cpp:192:23:192:28 | source | taint.cpp:194:13:194:18 | source |  |
| taint.cpp:193:6:193:6 | x | taint.cpp:194:10:194:10 | x |  |
| taint.cpp:193:6:193:6 | x | taint.cpp:195:7:195:7 | x |  |
| taint.cpp:194:9:194:10 | & ... | taint.cpp:194:2:194:7 | call to memcpy |  |
| taint.cpp:194:9:194:10 | ref arg & ... | taint.cpp:194:10:194:10 | x [inner post update] |  |
| taint.cpp:194:9:194:10 | ref arg & ... | taint.cpp:195:7:195:7 | x |  |
| taint.cpp:194:10:194:10 | x | taint.cpp:194:9:194:10 | & ... |  |
| taint.cpp:194:13:194:18 | source | taint.cpp:194:2:194:7 | call to memcpy | TAINT |
| taint.cpp:194:13:194:18 | source | taint.cpp:194:9:194:10 | ref arg & ... | TAINT |
| taint.cpp:194:21:194:31 | sizeof(int) | taint.cpp:194:2:194:7 | call to memcpy | TAINT |
| taint.cpp:194:21:194:31 | sizeof(int) | taint.cpp:194:9:194:10 | ref arg & ... | TAINT |
| taint.cpp:207:6:207:11 | call to source | taint.cpp:207:2:207:13 | ... = ... |  |
| taint.cpp:207:6:207:11 | call to source | taint.cpp:210:7:210:7 | x |  |
| taint.cpp:207:6:207:11 | call to source | taint.cpp:213:12:213:12 | x |  |
| taint.cpp:207:6:207:11 | call to source | taint.cpp:215:7:215:7 | x |  |
| taint.cpp:208:6:208:6 | 0 | taint.cpp:208:2:208:6 | ... = ... |  |
| taint.cpp:208:6:208:6 | 0 | taint.cpp:211:7:211:7 | y |  |
| taint.cpp:208:6:208:6 | 0 | taint.cpp:213:15:213:15 | y |  |
| taint.cpp:208:6:208:6 | 0 | taint.cpp:216:7:216:7 | y |  |
| taint.cpp:213:12:213:12 | ref arg x | taint.cpp:215:7:215:7 | x |  |
| taint.cpp:213:12:213:12 | x | taint.cpp:213:15:213:15 | ref arg y |  |
| taint.cpp:213:15:213:15 | ref arg y | taint.cpp:216:7:216:7 | y |  |
| taint.cpp:213:15:213:15 | y | taint.cpp:213:12:213:12 | ref arg x |  |
| taint.cpp:223:10:223:15 | call to source | taint.cpp:228:12:228:12 | t |  |
| taint.cpp:223:10:223:15 | call to source | taint.cpp:235:10:239:2 | t |  |
| taint.cpp:223:10:223:15 | call to source | taint.cpp:243:10:246:2 | t |  |
| taint.cpp:223:10:223:15 | call to source | taint.cpp:253:4:253:4 | t |  |
| taint.cpp:223:10:223:15 | call to source | taint.cpp:260:4:260:4 | t |  |
| taint.cpp:224:9:224:10 | 0 | taint.cpp:228:15:228:15 | u |  |
| taint.cpp:224:9:224:10 | 0 | taint.cpp:235:10:239:2 | u |  |
| taint.cpp:224:9:224:10 | 0 | taint.cpp:243:10:246:2 | u |  |
| taint.cpp:224:9:224:10 | 0 | taint.cpp:253:7:253:7 | u |  |
| taint.cpp:224:9:224:10 | 0 | taint.cpp:260:7:260:7 | u |  |
| taint.cpp:225:9:225:10 | 0 | taint.cpp:235:10:239:2 | v |  |
| taint.cpp:225:9:225:10 | 0 | taint.cpp:241:7:241:7 | v |  |
| taint.cpp:226:9:226:10 | 0 | taint.cpp:260:10:260:10 | w |  |
| taint.cpp:226:9:226:10 | 0 | taint.cpp:261:7:261:7 | w |  |
| taint.cpp:228:10:232:2 | [...](...){...} | taint.cpp:233:7:233:7 | a |  |
| taint.cpp:228:10:232:2 | {...} | taint.cpp:228:10:232:2 | [...](...){...} |  |
| taint.cpp:228:11:228:11 | Unknown literal | taint.cpp:228:11:228:11 | constructor init of field t | TAINT |
| taint.cpp:228:11:228:11 | Unknown literal | taint.cpp:228:11:228:11 | constructor init of field u | TAINT |
| taint.cpp:228:11:228:11 | constructor init of field t [post-this] | taint.cpp:228:11:228:11 | constructor init of field u [pre-this] |  |
| taint.cpp:228:11:228:11 | constructor init of field t [pre-this] | taint.cpp:228:11:228:11 | constructor init of field u [pre-this] |  |
| taint.cpp:228:11:228:11 | this | taint.cpp:228:11:228:11 | constructor init of field t [pre-this] |  |
| taint.cpp:228:17:228:17 | this | taint.cpp:229:3:229:6 | this |  |
| taint.cpp:229:3:229:6 | this | taint.cpp:230:3:230:6 | this |  |
| taint.cpp:230:3:230:6 | this | file://:0:0:0:0 | this |  |
| taint.cpp:235:10:239:2 | [...](...){...} | taint.cpp:240:2:240:2 | b |  |
| taint.cpp:235:10:239:2 | {...} | taint.cpp:235:10:239:2 | [...](...){...} |  |
| taint.cpp:235:11:235:11 | Unknown literal | taint.cpp:235:11:235:11 | constructor init of field t | TAINT |
| taint.cpp:235:11:235:11 | Unknown literal | taint.cpp:235:11:235:11 | constructor init of field u | TAINT |
| taint.cpp:235:11:235:11 | Unknown literal | taint.cpp:235:11:235:11 | constructor init of field v | TAINT |
| taint.cpp:235:11:235:11 | constructor init of field t [post-this] | taint.cpp:235:11:235:11 | constructor init of field u [pre-this] |  |
| taint.cpp:235:11:235:11 | constructor init of field t [pre-this] | taint.cpp:235:11:235:11 | constructor init of field u [pre-this] |  |
| taint.cpp:235:11:235:11 | constructor init of field u [post-this] | taint.cpp:235:11:235:11 | constructor init of field v [pre-this] |  |
| taint.cpp:235:11:235:11 | constructor init of field u [pre-this] | taint.cpp:235:11:235:11 | constructor init of field v [pre-this] |  |
| taint.cpp:235:11:235:11 | this | taint.cpp:235:11:235:11 | constructor init of field t [pre-this] |  |
| taint.cpp:235:15:235:15 | this | taint.cpp:236:3:236:6 | this |  |
| taint.cpp:236:3:236:6 | this | taint.cpp:237:3:237:6 | this |  |
| taint.cpp:237:3:237:6 | this | taint.cpp:238:3:238:14 | this |  |
| taint.cpp:238:3:238:14 | ... = ... | taint.cpp:238:3:238:14 | v [post update] |  |
| taint.cpp:238:7:238:12 | call to source | taint.cpp:238:3:238:14 | ... = ... |  |
| taint.cpp:243:10:246:2 | [...](...){...} | taint.cpp:247:2:247:2 | c |  |
| taint.cpp:243:10:246:2 | {...} | taint.cpp:243:10:246:2 | [...](...){...} |  |
| taint.cpp:243:11:243:11 | Unknown literal | taint.cpp:243:11:243:11 | constructor init of field t | TAINT |
| taint.cpp:243:11:243:11 | Unknown literal | taint.cpp:243:11:243:11 | constructor init of field u | TAINT |
| taint.cpp:243:11:243:11 | constructor init of field t [post-this] | taint.cpp:243:11:243:11 | constructor init of field u [pre-this] |  |
| taint.cpp:243:11:243:11 | constructor init of field t [pre-this] | taint.cpp:243:11:243:11 | constructor init of field u [pre-this] |  |
| taint.cpp:243:11:243:11 | this | taint.cpp:243:11:243:11 | constructor init of field t [pre-this] |  |
| taint.cpp:243:15:243:15 | this | taint.cpp:244:3:244:6 | this |  |
| taint.cpp:244:3:244:6 | this | taint.cpp:245:3:245:6 | this |  |
| taint.cpp:249:11:252:2 | [...](...){...} | taint.cpp:253:2:253:2 | d |  |
| taint.cpp:249:18:249:18 | a | taint.cpp:250:8:250:8 | a |  |
| taint.cpp:249:25:249:25 | b | taint.cpp:251:8:251:8 | b |  |
| taint.cpp:255:11:259:2 | [...](...){...} | taint.cpp:260:2:260:2 | e |  |
| taint.cpp:255:19:255:19 | a | taint.cpp:255:19:255:19 | a |  |
| taint.cpp:255:19:255:19 | a | taint.cpp:256:8:256:8 | a |  |
| taint.cpp:255:27:255:27 | b | taint.cpp:255:27:255:27 | b |  |
| taint.cpp:255:27:255:27 | b | taint.cpp:257:8:257:8 | b |  |
| taint.cpp:258:7:258:12 | call to source | taint.cpp:255:35:255:35 | c |  |
| taint.cpp:258:7:258:12 | call to source | taint.cpp:258:3:258:14 | ... = ... |  |
| taint.cpp:260:10:260:10 | ref arg w | taint.cpp:261:7:261:7 | w |  |
| taint.cpp:266:12:266:12 | x | taint.cpp:268:9:268:9 | x |  |
| taint.cpp:275:6:275:11 | call to source | taint.cpp:275:2:275:13 | ... = ... |  |
| taint.cpp:275:6:275:11 | call to source | taint.cpp:280:7:280:7 | t |  |
| taint.cpp:275:6:275:11 | call to source | taint.cpp:285:9:285:9 | t |  |
| taint.cpp:275:6:275:11 | call to source | taint.cpp:286:12:286:12 | t |  |
| taint.cpp:275:6:275:11 | call to source | taint.cpp:289:7:289:7 | t |  |
| taint.cpp:276:6:276:6 | 0 | taint.cpp:276:2:276:6 | ... = ... |  |
| taint.cpp:276:6:276:6 | 0 | taint.cpp:281:7:281:7 | x |  |
| taint.cpp:277:6:277:6 | 0 | taint.cpp:277:2:277:6 | ... = ... |  |
| taint.cpp:277:6:277:6 | 0 | taint.cpp:282:7:282:7 | y |  |
| taint.cpp:278:6:278:6 | 0 | taint.cpp:278:2:278:6 | ... = ... |  |
| taint.cpp:278:6:278:6 | 0 | taint.cpp:283:7:283:7 | z |  |
| taint.cpp:278:6:278:6 | 0 | taint.cpp:287:9:287:9 | z |  |
| taint.cpp:285:6:285:7 | call to id | taint.cpp:285:2:285:10 | ... = ... |  |
| taint.cpp:285:6:285:7 | call to id | taint.cpp:290:7:290:7 | x |  |
| taint.cpp:286:6:286:7 | call to id | taint.cpp:286:2:286:14 | ... = ... |  |
| taint.cpp:286:6:286:7 | call to id | taint.cpp:291:7:291:7 | y |  |
| taint.cpp:287:6:287:7 | call to id | taint.cpp:287:2:287:10 | ... = ... |  |
| taint.cpp:287:6:287:7 | call to id | taint.cpp:292:7:292:7 | z |  |
| taint.cpp:297:29:297:29 | b | taint.cpp:297:29:297:29 | b |  |
| taint.cpp:297:29:297:29 | b | taint.cpp:299:6:299:6 | b |  |
| taint.cpp:299:6:299:6 | b | taint.cpp:297:21:297:21 | a |  |
| taint.cpp:299:6:299:6 | b | taint.cpp:299:2:299:6 | ... = ... |  |
| taint.cpp:302:28:302:28 | b | taint.cpp:304:6:304:6 | b |  |
| taint.cpp:304:6:304:6 | b | taint.cpp:302:21:302:21 | a |  |
| taint.cpp:304:6:304:6 | b | taint.cpp:304:2:304:6 | ... = ... |  |
| taint.cpp:307:21:307:21 | a | taint.cpp:309:3:309:3 | a |  |
| taint.cpp:307:28:307:28 | b | taint.cpp:309:7:309:7 | b |  |
| taint.cpp:309:3:309:3 | a | taint.cpp:309:2:309:3 | * ... | TAINT |
| taint.cpp:309:7:309:7 | b | taint.cpp:309:2:309:7 | ... = ... |  |
| taint.cpp:312:21:312:21 | a | taint.cpp:317:3:317:3 | a |  |
| taint.cpp:312:28:312:28 | b | taint.cpp:316:6:316:6 | b |  |
| taint.cpp:316:6:316:6 | b | taint.cpp:316:6:316:10 | ... + ... | TAINT |
| taint.cpp:316:6:316:10 | ... + ... | taint.cpp:316:2:316:10 | ... = ... |  |
| taint.cpp:316:6:316:10 | ... + ... | taint.cpp:317:7:317:7 | c |  |
| taint.cpp:316:10:316:10 | 1 | taint.cpp:316:6:316:10 | ... + ... | TAINT |
| taint.cpp:317:3:317:3 | a | taint.cpp:317:2:317:3 | * ... | TAINT |
| taint.cpp:317:7:317:7 | c | taint.cpp:317:2:317:7 | ... = ... |  |
| taint.cpp:320:23:320:23 | a | taint.cpp:322:6:322:6 | a |  |
| taint.cpp:320:31:320:31 | b | taint.cpp:323:6:323:6 | b |  |
| taint.cpp:322:6:322:6 | a | taint.cpp:322:6:322:10 | ... + ... | TAINT |
| taint.cpp:322:6:322:10 | ... + ... | taint.cpp:320:23:320:23 | a |  |
| taint.cpp:322:6:322:10 | ... + ... | taint.cpp:322:2:322:10 | ... = ... |  |
| taint.cpp:322:10:322:10 | 1 | taint.cpp:322:6:322:10 | ... + ... | TAINT |
| taint.cpp:323:6:323:6 | b | taint.cpp:323:6:323:10 | ... + ... | TAINT |
| taint.cpp:323:6:323:10 | ... + ... | taint.cpp:320:31:320:31 | b |  |
| taint.cpp:323:6:323:10 | ... + ... | taint.cpp:323:2:323:10 | ... = ... |  |
| taint.cpp:323:10:323:10 | 1 | taint.cpp:323:6:323:10 | ... + ... | TAINT |
| taint.cpp:330:6:330:11 | call to source | taint.cpp:330:2:330:13 | ... = ... |  |
| taint.cpp:330:6:330:11 | call to source | taint.cpp:337:7:337:7 | t |  |
| taint.cpp:330:6:330:11 | call to source | taint.cpp:344:15:344:15 | t |  |
| taint.cpp:330:6:330:11 | call to source | taint.cpp:345:15:345:15 | t |  |
| taint.cpp:330:6:330:11 | call to source | taint.cpp:346:16:346:16 | t |  |
| taint.cpp:330:6:330:11 | call to source | taint.cpp:347:16:347:16 | t |  |
| taint.cpp:330:6:330:11 | call to source | taint.cpp:348:17:348:17 | t |  |
| taint.cpp:330:6:330:11 | call to source | taint.cpp:350:7:350:7 | t |  |
| taint.cpp:331:6:331:6 | 0 | taint.cpp:331:2:331:6 | ... = ... |  |
| taint.cpp:331:6:331:6 | 0 | taint.cpp:338:7:338:7 | a |  |
| taint.cpp:331:6:331:6 | 0 | taint.cpp:344:12:344:12 | a |  |
| taint.cpp:331:6:331:6 | 0 | taint.cpp:351:7:351:7 | a |  |
| taint.cpp:332:6:332:6 | 0 | taint.cpp:332:2:332:6 | ... = ... |  |
| taint.cpp:332:6:332:6 | 0 | taint.cpp:339:7:339:7 | b |  |
| taint.cpp:332:6:332:6 | 0 | taint.cpp:345:12:345:12 | b |  |
| taint.cpp:332:6:332:6 | 0 | taint.cpp:352:7:352:7 | b |  |
| taint.cpp:333:6:333:6 | 0 | taint.cpp:333:2:333:6 | ... = ... |  |
| taint.cpp:333:6:333:6 | 0 | taint.cpp:340:7:340:7 | c |  |
| taint.cpp:333:6:333:6 | 0 | taint.cpp:346:13:346:13 | c |  |
| taint.cpp:333:6:333:6 | 0 | taint.cpp:353:7:353:7 | c |  |
| taint.cpp:334:6:334:6 | 0 | taint.cpp:334:2:334:6 | ... = ... |  |
| taint.cpp:334:6:334:6 | 0 | taint.cpp:341:7:341:7 | d |  |
| taint.cpp:334:6:334:6 | 0 | taint.cpp:347:13:347:13 | d |  |
| taint.cpp:334:6:334:6 | 0 | taint.cpp:354:7:354:7 | d |  |
| taint.cpp:335:6:335:6 | 0 | taint.cpp:335:2:335:6 | ... = ... |  |
| taint.cpp:335:6:335:6 | 0 | taint.cpp:342:7:342:7 | e |  |
| taint.cpp:335:6:335:6 | 0 | taint.cpp:348:14:348:14 | e |  |
| taint.cpp:335:6:335:6 | 0 | taint.cpp:355:7:355:7 | e |  |
| taint.cpp:344:12:344:12 | ref arg a | taint.cpp:351:7:351:7 | a |  |
| taint.cpp:344:15:344:15 | ref arg t | taint.cpp:345:15:345:15 | t |  |
| taint.cpp:344:15:344:15 | ref arg t | taint.cpp:346:16:346:16 | t |  |
| taint.cpp:344:15:344:15 | ref arg t | taint.cpp:347:16:347:16 | t |  |
| taint.cpp:344:15:344:15 | ref arg t | taint.cpp:348:17:348:17 | t |  |
| taint.cpp:344:15:344:15 | ref arg t | taint.cpp:350:7:350:7 | t |  |
| taint.cpp:345:12:345:12 | ref arg b | taint.cpp:352:7:352:7 | b |  |
| taint.cpp:346:12:346:13 | ref arg & ... | taint.cpp:346:13:346:13 | c [inner post update] |  |
| taint.cpp:346:12:346:13 | ref arg & ... | taint.cpp:353:7:353:7 | c |  |
| taint.cpp:346:13:346:13 | c | taint.cpp:346:12:346:13 | & ... |  |
| taint.cpp:347:12:347:13 | ref arg & ... | taint.cpp:347:13:347:13 | d [inner post update] |  |
| taint.cpp:347:12:347:13 | ref arg & ... | taint.cpp:354:7:354:7 | d |  |
| taint.cpp:347:13:347:13 | d | taint.cpp:347:12:347:13 | & ... |  |
| taint.cpp:348:14:348:14 | ref arg e | taint.cpp:355:7:355:7 | e |  |
| taint.cpp:348:17:348:17 | ref arg t | taint.cpp:350:7:350:7 | t |  |
| taint.cpp:365:24:365:29 | source | taint.cpp:369:13:369:18 | source |  |
| taint.cpp:365:24:365:29 | source | taint.cpp:371:14:371:19 | source |  |
| taint.cpp:369:6:369:11 | call to strdup | taint.cpp:369:2:369:19 | ... = ... |  |
| taint.cpp:369:6:369:11 | call to strdup | taint.cpp:372:7:372:7 | a |  |
| taint.cpp:369:13:369:18 | source | taint.cpp:369:6:369:11 | call to strdup | TAINT |
| taint.cpp:370:6:370:11 | call to strdup | taint.cpp:370:2:370:27 | ... = ... |  |
| taint.cpp:370:6:370:11 | call to strdup | taint.cpp:373:7:373:7 | b |  |
| taint.cpp:370:13:370:26 | hello, world | taint.cpp:370:6:370:11 | call to strdup | TAINT |
| taint.cpp:371:6:371:12 | call to strndup | taint.cpp:371:2:371:25 | ... = ... |  |
| taint.cpp:371:6:371:12 | call to strndup | taint.cpp:374:7:374:7 | c |  |
| taint.cpp:371:14:371:19 | source | taint.cpp:371:6:371:12 | call to strndup | TAINT |
| taint.cpp:371:22:371:24 | 100 | taint.cpp:371:6:371:12 | call to strndup | TAINT |
| taint.cpp:377:23:377:28 | source | taint.cpp:381:30:381:35 | source |  |
| taint.cpp:381:6:381:12 | call to strndup | taint.cpp:381:2:381:36 | ... = ... |  |
| taint.cpp:381:6:381:12 | call to strndup | taint.cpp:382:7:382:7 | a |  |
| taint.cpp:381:14:381:27 | hello, world | taint.cpp:381:6:381:12 | call to strndup | TAINT |
| taint.cpp:381:30:381:35 | source | taint.cpp:381:6:381:12 | call to strndup | TAINT |
| taint.cpp:385:27:385:32 | source | taint.cpp:389:13:389:18 | source |  |
| taint.cpp:389:6:389:11 | call to wcsdup | taint.cpp:389:2:389:19 | ... = ... |  |
| taint.cpp:389:6:389:11 | call to wcsdup | taint.cpp:391:7:391:7 | a |  |
| taint.cpp:389:13:389:18 | source | taint.cpp:389:6:389:11 | call to wcsdup | TAINT |
| taint.cpp:390:6:390:11 | call to wcsdup | taint.cpp:390:2:390:28 | ... = ... |  |
| taint.cpp:390:6:390:11 | call to wcsdup | taint.cpp:392:7:392:7 | b |  |
| taint.cpp:390:13:390:27 | hello, world | taint.cpp:390:6:390:11 | call to wcsdup | TAINT |
| taint.cpp:417:13:417:13 | 0 | taint.cpp:417:13:417:14 | call to MyClass2 | TAINT |
| taint.cpp:417:13:417:14 | call to MyClass2 | taint.cpp:420:7:420:7 | a |  |
| taint.cpp:417:13:417:14 | call to MyClass2 | taint.cpp:421:7:421:7 | a |  |
| taint.cpp:417:13:417:14 | call to MyClass2 | taint.cpp:422:2:422:2 | a |  |
| taint.cpp:417:13:417:14 | call to MyClass2 | taint.cpp:423:7:423:7 | a |  |
| taint.cpp:417:13:417:14 | call to MyClass2 | taint.cpp:424:7:424:7 | a |  |
| taint.cpp:417:19:417:19 | 0 | taint.cpp:417:19:417:20 | call to MyClass2 | TAINT |
| taint.cpp:417:19:417:20 | call to MyClass2 | taint.cpp:426:7:426:7 | b |  |
| taint.cpp:417:19:417:20 | call to MyClass2 | taint.cpp:427:7:427:7 | b |  |
| taint.cpp:417:19:417:20 | call to MyClass2 | taint.cpp:428:2:428:2 | b |  |
| taint.cpp:417:19:417:20 | call to MyClass2 | taint.cpp:429:7:429:7 | b |  |
| taint.cpp:417:19:417:20 | call to MyClass2 | taint.cpp:430:7:430:7 | b |  |
| taint.cpp:417:19:417:20 | call to MyClass2 | taint.cpp:431:7:431:7 | b |  |
| taint.cpp:418:13:418:14 |  | taint.cpp:418:13:418:15 | call to MyClass3 | TAINT |
| taint.cpp:418:13:418:15 | call to MyClass3 | taint.cpp:443:7:443:7 | d |  |
| taint.cpp:418:13:418:15 | call to MyClass3 | taint.cpp:444:7:444:7 | d |  |
| taint.cpp:418:13:418:15 | call to MyClass3 | taint.cpp:445:2:445:2 | d |  |
| taint.cpp:418:13:418:15 | call to MyClass3 | taint.cpp:446:7:446:7 | d |  |
| taint.cpp:418:13:418:15 | call to MyClass3 | taint.cpp:447:7:447:7 | d |  |
| taint.cpp:421:7:421:7 | ref arg a | taint.cpp:422:2:422:2 | a |  |
| taint.cpp:421:7:421:7 | ref arg a | taint.cpp:423:7:423:7 | a |  |
| taint.cpp:421:7:421:7 | ref arg a | taint.cpp:424:7:424:7 | a |  |
| taint.cpp:422:2:422:2 | ref arg a | taint.cpp:423:7:423:7 | a |  |
| taint.cpp:422:2:422:2 | ref arg a | taint.cpp:424:7:424:7 | a |  |
| taint.cpp:427:7:427:7 | ref arg b | taint.cpp:428:2:428:2 | b |  |
| taint.cpp:427:7:427:7 | ref arg b | taint.cpp:429:7:429:7 | b |  |
| taint.cpp:427:7:427:7 | ref arg b | taint.cpp:430:7:430:7 | b |  |
| taint.cpp:427:7:427:7 | ref arg b | taint.cpp:431:7:431:7 | b |  |
| taint.cpp:428:2:428:2 | b [post update] | taint.cpp:429:7:429:7 | b |  |
| taint.cpp:428:2:428:2 | b [post update] | taint.cpp:430:7:430:7 | b |  |
| taint.cpp:428:2:428:2 | b [post update] | taint.cpp:431:7:431:7 | b |  |
| taint.cpp:428:2:428:20 | ... = ... | taint.cpp:428:4:428:9 | member [post update] |  |
| taint.cpp:428:2:428:20 | ... = ... | taint.cpp:430:9:430:14 | member |  |
| taint.cpp:428:13:428:18 | call to source | taint.cpp:428:2:428:20 | ... = ... |  |
| taint.cpp:433:6:433:20 | call to MyClass2 | taint.cpp:433:6:433:20 | new |  |
| taint.cpp:433:6:433:20 | new | taint.cpp:433:2:433:20 | ... = ... |  |
| taint.cpp:433:6:433:20 | new | taint.cpp:435:7:435:7 | c |  |
| taint.cpp:433:6:433:20 | new | taint.cpp:436:7:436:7 | c |  |
| taint.cpp:433:6:433:20 | new | taint.cpp:437:2:437:2 | c |  |
| taint.cpp:433:6:433:20 | new | taint.cpp:438:7:438:7 | c |  |
| taint.cpp:433:6:433:20 | new | taint.cpp:439:7:439:7 | c |  |
| taint.cpp:433:6:433:20 | new | taint.cpp:441:9:441:9 | c |  |
| taint.cpp:433:19:433:19 | 0 | taint.cpp:433:6:433:20 | call to MyClass2 | TAINT |
| taint.cpp:435:7:435:7 | ref arg c | taint.cpp:436:7:436:7 | c |  |
| taint.cpp:435:7:435:7 | ref arg c | taint.cpp:437:2:437:2 | c |  |
| taint.cpp:435:7:435:7 | ref arg c | taint.cpp:438:7:438:7 | c |  |
| taint.cpp:435:7:435:7 | ref arg c | taint.cpp:439:7:439:7 | c |  |
| taint.cpp:435:7:435:7 | ref arg c | taint.cpp:441:9:441:9 | c |  |
| taint.cpp:436:7:436:7 | ref arg c | taint.cpp:437:2:437:2 | c |  |
| taint.cpp:436:7:436:7 | ref arg c | taint.cpp:438:7:438:7 | c |  |
| taint.cpp:436:7:436:7 | ref arg c | taint.cpp:439:7:439:7 | c |  |
| taint.cpp:436:7:436:7 | ref arg c | taint.cpp:441:9:441:9 | c |  |
| taint.cpp:437:2:437:2 | ref arg c | taint.cpp:438:7:438:7 | c |  |
| taint.cpp:437:2:437:2 | ref arg c | taint.cpp:439:7:439:7 | c |  |
| taint.cpp:437:2:437:2 | ref arg c | taint.cpp:441:9:441:9 | c |  |
| taint.cpp:438:7:438:7 | ref arg c | taint.cpp:439:7:439:7 | c |  |
| taint.cpp:438:7:438:7 | ref arg c | taint.cpp:441:9:441:9 | c |  |
| taint.cpp:439:7:439:7 | ref arg c | taint.cpp:441:9:441:9 | c |  |
| taint.cpp:441:9:441:9 | c | taint.cpp:441:2:441:9 | delete | TAINT |
| taint.cpp:444:7:444:7 | ref arg d | taint.cpp:445:2:445:2 | d |  |
| taint.cpp:444:7:444:7 | ref arg d | taint.cpp:446:7:446:7 | d |  |
| taint.cpp:444:7:444:7 | ref arg d | taint.cpp:447:7:447:7 | d |  |
| taint.cpp:445:2:445:2 | ref arg d | taint.cpp:446:7:446:7 | d |  |
| taint.cpp:445:2:445:2 | ref arg d | taint.cpp:447:7:447:7 | d |  |
| taint.cpp:452:16:452:16 | a | taint.cpp:454:10:454:10 | a |  |
| taint.cpp:452:24:452:24 | b | taint.cpp:455:6:455:6 | b |  |
| taint.cpp:454:10:454:10 | a | taint.cpp:456:6:456:6 | c |  |
| taint.cpp:455:6:455:6 | b | taint.cpp:452:16:452:16 | a |  |
| taint.cpp:455:6:455:6 | b | taint.cpp:455:2:455:6 | ... = ... |  |
| taint.cpp:456:6:456:6 | c | taint.cpp:452:24:452:24 | b |  |
| taint.cpp:456:6:456:6 | c | taint.cpp:456:2:456:6 | ... = ... |  |
| taint.cpp:462:6:462:11 | call to source | taint.cpp:462:2:462:13 | ... = ... |  |
| taint.cpp:462:6:462:11 | call to source | taint.cpp:465:7:465:7 | x |  |
| taint.cpp:462:6:462:11 | call to source | taint.cpp:468:7:468:7 | x |  |
| taint.cpp:462:6:462:11 | call to source | taint.cpp:470:7:470:7 | x |  |
| taint.cpp:463:6:463:6 | 0 | taint.cpp:463:2:463:6 | ... = ... |  |
| taint.cpp:463:6:463:6 | 0 | taint.cpp:466:7:466:7 | y |  |
| taint.cpp:463:6:463:6 | 0 | taint.cpp:468:10:468:10 | y |  |
| taint.cpp:463:6:463:6 | 0 | taint.cpp:471:7:471:7 | y |  |
| taint.cpp:468:7:468:7 | ref arg x | taint.cpp:470:7:470:7 | x |  |
| taint.cpp:468:10:468:10 | ref arg y | taint.cpp:471:7:471:7 | y |  |
| taint.cpp:480:26:480:32 | source1 | taint.cpp:483:28:483:34 | source1 |  |
| taint.cpp:481:15:481:21 | 0 | taint.cpp:483:12:483:15 | line |  |
| taint.cpp:481:15:481:21 | 0 | taint.cpp:485:7:485:10 | line |  |
| taint.cpp:482:9:482:9 | n | taint.cpp:483:19:483:19 | n |  |
| taint.cpp:483:11:483:15 | ref arg & ... | taint.cpp:483:12:483:15 | line [inner post update] |  |
| taint.cpp:483:11:483:15 | ref arg & ... | taint.cpp:485:7:485:10 | line |  |
| taint.cpp:483:12:483:15 | line | taint.cpp:483:11:483:15 | & ... |  |
| taint.cpp:483:18:483:19 | ref arg & ... | taint.cpp:483:19:483:19 | n [inner post update] |  |
| taint.cpp:483:19:483:19 | n | taint.cpp:483:18:483:19 | & ... |  |
| taint.cpp:483:28:483:34 | source1 | taint.cpp:483:11:483:15 | ref arg & ... | TAINT |
| vector.cpp:16:43:16:49 | source1 | vector.cpp:17:26:17:32 | source1 |  |
| vector.cpp:16:43:16:49 | source1 | vector.cpp:31:38:31:44 | source1 |  |
| vector.cpp:17:21:17:33 | call to vector | vector.cpp:19:14:19:14 | v |  |
| vector.cpp:17:21:17:33 | call to vector | vector.cpp:23:38:23:38 | v |  |
| vector.cpp:17:21:17:33 | call to vector | vector.cpp:23:55:23:55 | v |  |
| vector.cpp:17:21:17:33 | call to vector | vector.cpp:27:15:27:15 | v |  |
| vector.cpp:17:21:17:33 | call to vector | vector.cpp:35:1:35:1 | v |  |
| vector.cpp:17:26:17:32 | source1 | vector.cpp:17:21:17:33 | call to vector | TAINT |
| vector.cpp:19:14:19:14 | (__begin) | vector.cpp:19:14:19:14 | call to operator* | TAINT |
| vector.cpp:19:14:19:14 | (__begin) | vector.cpp:19:14:19:14 | call to operator++ | TAINT |
| vector.cpp:19:14:19:14 | call to begin | vector.cpp:19:14:19:14 | (__begin) |  |
| vector.cpp:19:14:19:14 | call to begin | vector.cpp:19:14:19:14 | (__begin) |  |
| vector.cpp:19:14:19:14 | call to begin | vector.cpp:19:14:19:14 | (__begin) |  |
| vector.cpp:19:14:19:14 | call to end | vector.cpp:19:14:19:14 | (__end) |  |
| vector.cpp:19:14:19:14 | call to operator* | vector.cpp:20:8:20:8 | x |  |
| vector.cpp:19:14:19:14 | ref arg (__begin) | vector.cpp:19:14:19:14 | (__begin) |  |
| vector.cpp:19:14:19:14 | ref arg (__begin) | vector.cpp:19:14:19:14 | (__begin) |  |
| vector.cpp:19:14:19:14 | ref arg (__begin) | vector.cpp:19:14:19:14 | (__begin) |  |
| vector.cpp:19:14:19:14 | ref arg (__range) | vector.cpp:19:14:19:14 | (__range) |  |
| vector.cpp:19:14:19:14 | v | vector.cpp:19:14:19:14 | (__range) |  |
| vector.cpp:19:14:19:14 | v | vector.cpp:19:14:19:14 | (__range) |  |
| vector.cpp:19:14:19:14 | v | vector.cpp:19:14:19:14 | call to operator* | TAINT |
| vector.cpp:23:38:23:38 | ref arg v | vector.cpp:23:55:23:55 | v |  |
| vector.cpp:23:38:23:38 | ref arg v | vector.cpp:27:15:27:15 | v |  |
| vector.cpp:23:38:23:38 | ref arg v | vector.cpp:35:1:35:1 | v |  |
| vector.cpp:23:40:23:44 | call to begin | vector.cpp:23:49:23:50 | it |  |
| vector.cpp:23:40:23:44 | call to begin | vector.cpp:23:66:23:67 | it |  |
| vector.cpp:23:40:23:44 | call to begin | vector.cpp:24:9:24:10 | it |  |
| vector.cpp:23:55:23:55 | ref arg v | vector.cpp:23:55:23:55 | v |  |
| vector.cpp:23:55:23:55 | ref arg v | vector.cpp:27:15:27:15 | v |  |
| vector.cpp:23:55:23:55 | ref arg v | vector.cpp:35:1:35:1 | v |  |
| vector.cpp:23:66:23:67 | it | vector.cpp:23:64:23:64 | call to operator++ | TAINT |
| vector.cpp:23:66:23:67 | ref arg it | vector.cpp:23:49:23:50 | it |  |
| vector.cpp:23:66:23:67 | ref arg it | vector.cpp:23:66:23:67 | it |  |
| vector.cpp:23:66:23:67 | ref arg it | vector.cpp:24:9:24:10 | it |  |
| vector.cpp:24:9:24:10 | it | vector.cpp:24:8:24:8 | call to operator* | TAINT |
| vector.cpp:27:15:27:15 | (__begin) | vector.cpp:27:15:27:15 | call to operator* | TAINT |
| vector.cpp:27:15:27:15 | (__begin) | vector.cpp:27:15:27:15 | call to operator++ | TAINT |
| vector.cpp:27:15:27:15 | call to begin | vector.cpp:27:15:27:15 | (__begin) |  |
| vector.cpp:27:15:27:15 | call to begin | vector.cpp:27:15:27:15 | (__begin) |  |
| vector.cpp:27:15:27:15 | call to begin | vector.cpp:27:15:27:15 | (__begin) |  |
| vector.cpp:27:15:27:15 | call to end | vector.cpp:27:15:27:15 | (__end) |  |
| vector.cpp:27:15:27:15 | call to operator* | vector.cpp:28:8:28:8 | x |  |
| vector.cpp:27:15:27:15 | ref arg (__begin) | vector.cpp:27:15:27:15 | (__begin) |  |
| vector.cpp:27:15:27:15 | ref arg (__begin) | vector.cpp:27:15:27:15 | (__begin) |  |
| vector.cpp:27:15:27:15 | ref arg (__begin) | vector.cpp:27:15:27:15 | (__begin) |  |
| vector.cpp:27:15:27:15 | ref arg (__range) | vector.cpp:27:15:27:15 | (__range) |  |
| vector.cpp:27:15:27:15 | v | vector.cpp:27:15:27:15 | (__range) |  |
| vector.cpp:27:15:27:15 | v | vector.cpp:27:15:27:15 | (__range) |  |
| vector.cpp:27:15:27:15 | v | vector.cpp:27:15:27:15 | call to operator* | TAINT |
| vector.cpp:31:33:31:45 | call to vector | vector.cpp:32:21:32:27 | const_v |  |
| vector.cpp:31:33:31:45 | call to vector | vector.cpp:35:1:35:1 | const_v |  |
| vector.cpp:31:38:31:44 | source1 | vector.cpp:31:33:31:45 | call to vector | TAINT |
| vector.cpp:32:21:32:21 | (__begin) | vector.cpp:32:21:32:21 | call to operator* | TAINT |
| vector.cpp:32:21:32:21 | (__begin) | vector.cpp:32:21:32:21 | call to operator++ | TAINT |
| vector.cpp:32:21:32:21 | call to begin | vector.cpp:32:21:32:21 | (__begin) |  |
| vector.cpp:32:21:32:21 | call to begin | vector.cpp:32:21:32:21 | (__begin) |  |
| vector.cpp:32:21:32:21 | call to begin | vector.cpp:32:21:32:21 | (__begin) |  |
| vector.cpp:32:21:32:21 | call to end | vector.cpp:32:21:32:21 | (__end) |  |
| vector.cpp:32:21:32:21 | call to operator* | vector.cpp:33:8:33:8 | x |  |
| vector.cpp:32:21:32:21 | ref arg (__begin) | vector.cpp:32:21:32:21 | (__begin) |  |
| vector.cpp:32:21:32:21 | ref arg (__begin) | vector.cpp:32:21:32:21 | (__begin) |  |
| vector.cpp:32:21:32:21 | ref arg (__begin) | vector.cpp:32:21:32:21 | (__begin) |  |
| vector.cpp:32:21:32:27 | const_v | vector.cpp:32:21:32:21 | (__range) |  |
| vector.cpp:32:21:32:27 | const_v | vector.cpp:32:21:32:21 | (__range) |  |
| vector.cpp:32:21:32:27 | const_v | vector.cpp:32:21:32:21 | call to operator* | TAINT |
| vector.cpp:37:29:37:29 | x | vector.cpp:42:5:42:5 | x |  |
| vector.cpp:37:29:37:29 | x | vector.cpp:47:10:47:10 | x |  |
| vector.cpp:37:29:37:29 | x | vector.cpp:55:10:55:10 | x |  |
| vector.cpp:37:29:37:29 | x | vector.cpp:61:10:61:10 | x |  |
| vector.cpp:37:29:37:29 | x | vector.cpp:63:5:63:5 | x |  |
| vector.cpp:37:29:37:29 | x | vector.cpp:67:10:67:10 | x |  |
| vector.cpp:37:29:37:29 | x | vector.cpp:96:8:96:8 | x |  |
| vector.cpp:37:29:37:29 | x | vector.cpp:100:13:100:13 | x |  |
| vector.cpp:38:22:38:24 | call to vector | vector.cpp:40:2:40:3 | v1 |  |
| vector.cpp:38:22:38:24 | call to vector | vector.cpp:41:2:41:3 | v1 |  |
| vector.cpp:38:22:38:24 | call to vector | vector.cpp:42:2:42:3 | v1 |  |
| vector.cpp:38:22:38:24 | call to vector | vector.cpp:43:2:43:3 | v1 |  |
| vector.cpp:38:22:38:24 | call to vector | vector.cpp:44:7:44:8 | v1 |  |
| vector.cpp:38:22:38:24 | call to vector | vector.cpp:45:7:45:8 | v1 |  |
| vector.cpp:38:22:38:24 | call to vector | vector.cpp:46:7:46:8 | v1 |  |
| vector.cpp:38:22:38:24 | call to vector | vector.cpp:47:7:47:8 | v1 |  |
| vector.cpp:38:22:38:24 | call to vector | vector.cpp:48:7:48:8 | v1 |  |
| vector.cpp:38:22:38:24 | call to vector | vector.cpp:49:7:49:8 | v1 |  |
| vector.cpp:38:22:38:24 | call to vector | vector.cpp:101:1:101:1 | v1 |  |
| vector.cpp:38:30:38:32 | call to vector | vector.cpp:51:2:51:3 | v2 |  |
| vector.cpp:38:30:38:32 | call to vector | vector.cpp:52:7:52:8 | v2 |  |
| vector.cpp:38:30:38:32 | call to vector | vector.cpp:53:7:53:8 | v2 |  |
| vector.cpp:38:30:38:32 | call to vector | vector.cpp:54:7:54:8 | v2 |  |
| vector.cpp:38:30:38:32 | call to vector | vector.cpp:55:7:55:8 | v2 |  |
| vector.cpp:38:30:38:32 | call to vector | vector.cpp:57:7:57:8 | v2 |  |
| vector.cpp:38:30:38:32 | call to vector | vector.cpp:101:1:101:1 | v2 |  |
| vector.cpp:38:38:38:40 | call to vector | vector.cpp:57:2:57:3 | v3 |  |
| vector.cpp:38:38:38:40 | call to vector | vector.cpp:58:7:58:8 | v3 |  |
| vector.cpp:38:38:38:40 | call to vector | vector.cpp:59:7:59:8 | v3 |  |
| vector.cpp:38:38:38:40 | call to vector | vector.cpp:60:7:60:8 | v3 |  |
| vector.cpp:38:38:38:40 | call to vector | vector.cpp:61:7:61:8 | v3 |  |
| vector.cpp:38:38:38:40 | call to vector | vector.cpp:101:1:101:1 | v3 |  |
| vector.cpp:38:46:38:48 | call to vector | vector.cpp:63:2:63:3 | v4 |  |
| vector.cpp:38:46:38:48 | call to vector | vector.cpp:64:7:64:8 | v4 |  |
| vector.cpp:38:46:38:48 | call to vector | vector.cpp:65:7:65:8 | v4 |  |
| vector.cpp:38:46:38:48 | call to vector | vector.cpp:66:7:66:8 | v4 |  |
| vector.cpp:38:46:38:48 | call to vector | vector.cpp:67:7:67:8 | v4 |  |
| vector.cpp:38:46:38:48 | call to vector | vector.cpp:101:1:101:1 | v4 |  |
| vector.cpp:38:54:38:56 | call to vector | vector.cpp:69:2:69:3 | v5 |  |
| vector.cpp:38:54:38:56 | call to vector | vector.cpp:70:7:70:8 | v5 |  |
| vector.cpp:38:54:38:56 | call to vector | vector.cpp:71:7:71:8 | v5 |  |
| vector.cpp:38:54:38:56 | call to vector | vector.cpp:72:7:72:8 | v5 |  |
| vector.cpp:38:54:38:56 | call to vector | vector.cpp:101:1:101:1 | v5 |  |
| vector.cpp:38:62:38:64 | call to vector | vector.cpp:74:2:74:3 | v6 |  |
| vector.cpp:38:62:38:64 | call to vector | vector.cpp:75:7:75:8 | v6 |  |
| vector.cpp:38:62:38:64 | call to vector | vector.cpp:76:7:76:8 | v6 |  |
| vector.cpp:38:62:38:64 | call to vector | vector.cpp:101:1:101:1 | v6 |  |
| vector.cpp:38:70:38:72 | call to vector | vector.cpp:79:33:79:34 | v7 |  |
| vector.cpp:38:70:38:72 | call to vector | vector.cpp:81:3:81:4 | v7 |  |
| vector.cpp:38:70:38:72 | call to vector | vector.cpp:83:7:83:8 | v7 |  |
| vector.cpp:38:70:38:72 | call to vector | vector.cpp:84:7:84:8 | v7 |  |
| vector.cpp:38:70:38:72 | call to vector | vector.cpp:85:7:85:8 | v7 |  |
| vector.cpp:38:70:38:72 | call to vector | vector.cpp:101:1:101:1 | v7 |  |
| vector.cpp:38:78:38:80 | call to vector | vector.cpp:88:33:88:34 | v8 |  |
| vector.cpp:38:78:38:80 | call to vector | vector.cpp:90:3:90:4 | v8 |  |
| vector.cpp:38:78:38:80 | call to vector | vector.cpp:92:7:92:8 | v8 |  |
| vector.cpp:38:78:38:80 | call to vector | vector.cpp:93:7:93:8 | v8 |  |
| vector.cpp:38:78:38:80 | call to vector | vector.cpp:94:7:94:8 | v8 |  |
| vector.cpp:38:78:38:80 | call to vector | vector.cpp:101:1:101:1 | v8 |  |
| vector.cpp:38:86:38:88 | call to vector | vector.cpp:96:2:96:3 | v9 |  |
| vector.cpp:38:86:38:88 | call to vector | vector.cpp:97:7:97:8 | v9 |  |
| vector.cpp:38:86:38:88 | call to vector | vector.cpp:98:7:98:8 | v9 |  |
| vector.cpp:38:86:38:88 | call to vector | vector.cpp:99:7:99:8 | v9 |  |
| vector.cpp:38:86:38:88 | call to vector | vector.cpp:100:7:100:8 | v9 |  |
| vector.cpp:38:86:38:88 | call to vector | vector.cpp:101:1:101:1 | v9 |  |
| vector.cpp:40:2:40:3 | ref arg v1 | vector.cpp:41:2:41:3 | v1 |  |
| vector.cpp:40:2:40:3 | ref arg v1 | vector.cpp:42:2:42:3 | v1 |  |
| vector.cpp:40:2:40:3 | ref arg v1 | vector.cpp:43:2:43:3 | v1 |  |
| vector.cpp:40:2:40:3 | ref arg v1 | vector.cpp:44:7:44:8 | v1 |  |
| vector.cpp:40:2:40:3 | ref arg v1 | vector.cpp:45:7:45:8 | v1 |  |
| vector.cpp:40:2:40:3 | ref arg v1 | vector.cpp:46:7:46:8 | v1 |  |
| vector.cpp:40:2:40:3 | ref arg v1 | vector.cpp:47:7:47:8 | v1 |  |
| vector.cpp:40:2:40:3 | ref arg v1 | vector.cpp:48:7:48:8 | v1 |  |
| vector.cpp:40:2:40:3 | ref arg v1 | vector.cpp:49:7:49:8 | v1 |  |
| vector.cpp:40:2:40:3 | ref arg v1 | vector.cpp:101:1:101:1 | v1 |  |
| vector.cpp:40:2:40:3 | v1 | vector.cpp:40:4:40:4 | call to operator[] | TAINT |
| vector.cpp:40:2:40:10 | ... = ... | vector.cpp:40:4:40:4 | call to operator[] [post update] |  |
| vector.cpp:40:4:40:4 | call to operator[] [post update] | vector.cpp:40:2:40:3 | ref arg v1 | TAINT |
| vector.cpp:40:10:40:10 | 0 | vector.cpp:40:2:40:10 | ... = ... |  |
| vector.cpp:41:2:41:3 | ref arg v1 | vector.cpp:42:2:42:3 | v1 |  |
| vector.cpp:41:2:41:3 | ref arg v1 | vector.cpp:43:2:43:3 | v1 |  |
| vector.cpp:41:2:41:3 | ref arg v1 | vector.cpp:44:7:44:8 | v1 |  |
| vector.cpp:41:2:41:3 | ref arg v1 | vector.cpp:45:7:45:8 | v1 |  |
| vector.cpp:41:2:41:3 | ref arg v1 | vector.cpp:46:7:46:8 | v1 |  |
| vector.cpp:41:2:41:3 | ref arg v1 | vector.cpp:47:7:47:8 | v1 |  |
| vector.cpp:41:2:41:3 | ref arg v1 | vector.cpp:48:7:48:8 | v1 |  |
| vector.cpp:41:2:41:3 | ref arg v1 | vector.cpp:49:7:49:8 | v1 |  |
| vector.cpp:41:2:41:3 | ref arg v1 | vector.cpp:101:1:101:1 | v1 |  |
| vector.cpp:41:2:41:3 | v1 | vector.cpp:41:4:41:4 | call to operator[] | TAINT |
| vector.cpp:41:2:41:10 | ... = ... | vector.cpp:41:4:41:4 | call to operator[] [post update] |  |
| vector.cpp:41:4:41:4 | call to operator[] [post update] | vector.cpp:41:2:41:3 | ref arg v1 | TAINT |
| vector.cpp:41:10:41:10 | 0 | vector.cpp:41:2:41:10 | ... = ... |  |
| vector.cpp:42:2:42:3 | ref arg v1 | vector.cpp:43:2:43:3 | v1 |  |
| vector.cpp:42:2:42:3 | ref arg v1 | vector.cpp:44:7:44:8 | v1 |  |
| vector.cpp:42:2:42:3 | ref arg v1 | vector.cpp:45:7:45:8 | v1 |  |
| vector.cpp:42:2:42:3 | ref arg v1 | vector.cpp:46:7:46:8 | v1 |  |
| vector.cpp:42:2:42:3 | ref arg v1 | vector.cpp:47:7:47:8 | v1 |  |
| vector.cpp:42:2:42:3 | ref arg v1 | vector.cpp:48:7:48:8 | v1 |  |
| vector.cpp:42:2:42:3 | ref arg v1 | vector.cpp:49:7:49:8 | v1 |  |
| vector.cpp:42:2:42:3 | ref arg v1 | vector.cpp:101:1:101:1 | v1 |  |
| vector.cpp:42:2:42:3 | v1 | vector.cpp:42:4:42:4 | call to operator[] | TAINT |
| vector.cpp:42:2:42:10 | ... = ... | vector.cpp:42:4:42:4 | call to operator[] [post update] |  |
| vector.cpp:42:4:42:4 | call to operator[] [post update] | vector.cpp:42:2:42:3 | ref arg v1 | TAINT |
| vector.cpp:42:10:42:10 | 0 | vector.cpp:42:2:42:10 | ... = ... |  |
| vector.cpp:43:2:43:3 | ref arg v1 | vector.cpp:44:7:44:8 | v1 |  |
| vector.cpp:43:2:43:3 | ref arg v1 | vector.cpp:45:7:45:8 | v1 |  |
| vector.cpp:43:2:43:3 | ref arg v1 | vector.cpp:46:7:46:8 | v1 |  |
| vector.cpp:43:2:43:3 | ref arg v1 | vector.cpp:47:7:47:8 | v1 |  |
| vector.cpp:43:2:43:3 | ref arg v1 | vector.cpp:48:7:48:8 | v1 |  |
| vector.cpp:43:2:43:3 | ref arg v1 | vector.cpp:49:7:49:8 | v1 |  |
| vector.cpp:43:2:43:3 | ref arg v1 | vector.cpp:101:1:101:1 | v1 |  |
| vector.cpp:43:15:43:15 | 1 | vector.cpp:43:2:43:3 | ref arg v1 | TAINT |
| vector.cpp:44:7:44:8 | ref arg v1 | vector.cpp:45:7:45:8 | v1 |  |
| vector.cpp:44:7:44:8 | ref arg v1 | vector.cpp:46:7:46:8 | v1 |  |
| vector.cpp:44:7:44:8 | ref arg v1 | vector.cpp:47:7:47:8 | v1 |  |
| vector.cpp:44:7:44:8 | ref arg v1 | vector.cpp:48:7:48:8 | v1 |  |
| vector.cpp:44:7:44:8 | ref arg v1 | vector.cpp:49:7:49:8 | v1 |  |
| vector.cpp:44:7:44:8 | ref arg v1 | vector.cpp:101:1:101:1 | v1 |  |
| vector.cpp:45:7:45:8 | ref arg v1 | vector.cpp:46:7:46:8 | v1 |  |
| vector.cpp:45:7:45:8 | ref arg v1 | vector.cpp:47:7:47:8 | v1 |  |
| vector.cpp:45:7:45:8 | ref arg v1 | vector.cpp:48:7:48:8 | v1 |  |
| vector.cpp:45:7:45:8 | ref arg v1 | vector.cpp:49:7:49:8 | v1 |  |
| vector.cpp:45:7:45:8 | ref arg v1 | vector.cpp:101:1:101:1 | v1 |  |
| vector.cpp:45:7:45:8 | v1 | vector.cpp:45:9:45:9 | call to operator[] | TAINT |
| vector.cpp:46:7:46:8 | ref arg v1 | vector.cpp:47:7:47:8 | v1 |  |
| vector.cpp:46:7:46:8 | ref arg v1 | vector.cpp:48:7:48:8 | v1 |  |
| vector.cpp:46:7:46:8 | ref arg v1 | vector.cpp:49:7:49:8 | v1 |  |
| vector.cpp:46:7:46:8 | ref arg v1 | vector.cpp:101:1:101:1 | v1 |  |
| vector.cpp:46:7:46:8 | v1 | vector.cpp:46:9:46:9 | call to operator[] | TAINT |
| vector.cpp:47:7:47:8 | ref arg v1 | vector.cpp:48:7:48:8 | v1 |  |
| vector.cpp:47:7:47:8 | ref arg v1 | vector.cpp:49:7:49:8 | v1 |  |
| vector.cpp:47:7:47:8 | ref arg v1 | vector.cpp:101:1:101:1 | v1 |  |
| vector.cpp:47:7:47:8 | v1 | vector.cpp:47:9:47:9 | call to operator[] | TAINT |
| vector.cpp:48:7:48:8 | ref arg v1 | vector.cpp:49:7:49:8 | v1 |  |
| vector.cpp:48:7:48:8 | ref arg v1 | vector.cpp:101:1:101:1 | v1 |  |
| vector.cpp:48:7:48:8 | v1 | vector.cpp:48:10:48:14 | call to front | TAINT |
| vector.cpp:49:7:49:8 | ref arg v1 | vector.cpp:101:1:101:1 | v1 |  |
| vector.cpp:49:7:49:8 | v1 | vector.cpp:49:10:49:13 | call to back | TAINT |
| vector.cpp:51:2:51:3 | ref arg v2 | vector.cpp:52:7:52:8 | v2 |  |
| vector.cpp:51:2:51:3 | ref arg v2 | vector.cpp:53:7:53:8 | v2 |  |
| vector.cpp:51:2:51:3 | ref arg v2 | vector.cpp:54:7:54:8 | v2 |  |
| vector.cpp:51:2:51:3 | ref arg v2 | vector.cpp:55:7:55:8 | v2 |  |
| vector.cpp:51:2:51:3 | ref arg v2 | vector.cpp:57:7:57:8 | v2 |  |
| vector.cpp:51:2:51:3 | ref arg v2 | vector.cpp:101:1:101:1 | v2 |  |
| vector.cpp:51:2:51:3 | v2 | vector.cpp:51:4:51:4 | call to operator[] | TAINT |
| vector.cpp:51:2:51:17 | ... = ... | vector.cpp:51:4:51:4 | call to operator[] [post update] |  |
| vector.cpp:51:4:51:4 | call to operator[] [post update] | vector.cpp:51:2:51:3 | ref arg v2 | TAINT |
| vector.cpp:51:10:51:15 | call to source | vector.cpp:51:2:51:17 | ... = ... |  |
| vector.cpp:52:7:52:8 | ref arg v2 | vector.cpp:53:7:53:8 | v2 |  |
| vector.cpp:52:7:52:8 | ref arg v2 | vector.cpp:54:7:54:8 | v2 |  |
| vector.cpp:52:7:52:8 | ref arg v2 | vector.cpp:55:7:55:8 | v2 |  |
| vector.cpp:52:7:52:8 | ref arg v2 | vector.cpp:57:7:57:8 | v2 |  |
| vector.cpp:52:7:52:8 | ref arg v2 | vector.cpp:101:1:101:1 | v2 |  |
| vector.cpp:53:7:53:8 | ref arg v2 | vector.cpp:54:7:54:8 | v2 |  |
| vector.cpp:53:7:53:8 | ref arg v2 | vector.cpp:55:7:55:8 | v2 |  |
| vector.cpp:53:7:53:8 | ref arg v2 | vector.cpp:57:7:57:8 | v2 |  |
| vector.cpp:53:7:53:8 | ref arg v2 | vector.cpp:101:1:101:1 | v2 |  |
| vector.cpp:53:7:53:8 | v2 | vector.cpp:53:9:53:9 | call to operator[] | TAINT |
| vector.cpp:54:7:54:8 | ref arg v2 | vector.cpp:55:7:55:8 | v2 |  |
| vector.cpp:54:7:54:8 | ref arg v2 | vector.cpp:57:7:57:8 | v2 |  |
| vector.cpp:54:7:54:8 | ref arg v2 | vector.cpp:101:1:101:1 | v2 |  |
| vector.cpp:54:7:54:8 | v2 | vector.cpp:54:9:54:9 | call to operator[] | TAINT |
| vector.cpp:55:7:55:8 | ref arg v2 | vector.cpp:57:7:57:8 | v2 |  |
| vector.cpp:55:7:55:8 | ref arg v2 | vector.cpp:101:1:101:1 | v2 |  |
| vector.cpp:55:7:55:8 | v2 | vector.cpp:55:9:55:9 | call to operator[] | TAINT |
| vector.cpp:57:2:57:3 | ref arg v3 | vector.cpp:58:7:58:8 | v3 |  |
| vector.cpp:57:2:57:3 | ref arg v3 | vector.cpp:59:7:59:8 | v3 |  |
| vector.cpp:57:2:57:3 | ref arg v3 | vector.cpp:60:7:60:8 | v3 |  |
| vector.cpp:57:2:57:3 | ref arg v3 | vector.cpp:61:7:61:8 | v3 |  |
| vector.cpp:57:2:57:3 | ref arg v3 | vector.cpp:101:1:101:1 | v3 |  |
| vector.cpp:57:7:57:8 | v2 | vector.cpp:57:2:57:3 | ref arg v3 | TAINT |
| vector.cpp:57:7:57:8 | v2 | vector.cpp:57:5:57:5 | call to operator= | TAINT |
| vector.cpp:58:7:58:8 | ref arg v3 | vector.cpp:59:7:59:8 | v3 |  |
| vector.cpp:58:7:58:8 | ref arg v3 | vector.cpp:60:7:60:8 | v3 |  |
| vector.cpp:58:7:58:8 | ref arg v3 | vector.cpp:61:7:61:8 | v3 |  |
| vector.cpp:58:7:58:8 | ref arg v3 | vector.cpp:101:1:101:1 | v3 |  |
| vector.cpp:59:7:59:8 | ref arg v3 | vector.cpp:60:7:60:8 | v3 |  |
| vector.cpp:59:7:59:8 | ref arg v3 | vector.cpp:61:7:61:8 | v3 |  |
| vector.cpp:59:7:59:8 | ref arg v3 | vector.cpp:101:1:101:1 | v3 |  |
| vector.cpp:59:7:59:8 | v3 | vector.cpp:59:9:59:9 | call to operator[] | TAINT |
| vector.cpp:60:7:60:8 | ref arg v3 | vector.cpp:61:7:61:8 | v3 |  |
| vector.cpp:60:7:60:8 | ref arg v3 | vector.cpp:101:1:101:1 | v3 |  |
| vector.cpp:60:7:60:8 | v3 | vector.cpp:60:9:60:9 | call to operator[] | TAINT |
| vector.cpp:61:7:61:8 | ref arg v3 | vector.cpp:101:1:101:1 | v3 |  |
| vector.cpp:61:7:61:8 | v3 | vector.cpp:61:9:61:9 | call to operator[] | TAINT |
| vector.cpp:63:2:63:3 | ref arg v4 | vector.cpp:64:7:64:8 | v4 |  |
| vector.cpp:63:2:63:3 | ref arg v4 | vector.cpp:65:7:65:8 | v4 |  |
| vector.cpp:63:2:63:3 | ref arg v4 | vector.cpp:66:7:66:8 | v4 |  |
| vector.cpp:63:2:63:3 | ref arg v4 | vector.cpp:67:7:67:8 | v4 |  |
| vector.cpp:63:2:63:3 | ref arg v4 | vector.cpp:101:1:101:1 | v4 |  |
| vector.cpp:63:2:63:3 | v4 | vector.cpp:63:4:63:4 | call to operator[] | TAINT |
| vector.cpp:63:2:63:17 | ... = ... | vector.cpp:63:4:63:4 | call to operator[] [post update] |  |
| vector.cpp:63:4:63:4 | call to operator[] [post update] | vector.cpp:63:2:63:3 | ref arg v4 | TAINT |
| vector.cpp:63:10:63:15 | call to source | vector.cpp:63:2:63:17 | ... = ... |  |
| vector.cpp:64:7:64:8 | ref arg v4 | vector.cpp:65:7:65:8 | v4 |  |
| vector.cpp:64:7:64:8 | ref arg v4 | vector.cpp:66:7:66:8 | v4 |  |
| vector.cpp:64:7:64:8 | ref arg v4 | vector.cpp:67:7:67:8 | v4 |  |
| vector.cpp:64:7:64:8 | ref arg v4 | vector.cpp:101:1:101:1 | v4 |  |
| vector.cpp:65:7:65:8 | ref arg v4 | vector.cpp:66:7:66:8 | v4 |  |
| vector.cpp:65:7:65:8 | ref arg v4 | vector.cpp:67:7:67:8 | v4 |  |
| vector.cpp:65:7:65:8 | ref arg v4 | vector.cpp:101:1:101:1 | v4 |  |
| vector.cpp:65:7:65:8 | v4 | vector.cpp:65:9:65:9 | call to operator[] | TAINT |
| vector.cpp:66:7:66:8 | ref arg v4 | vector.cpp:67:7:67:8 | v4 |  |
| vector.cpp:66:7:66:8 | ref arg v4 | vector.cpp:101:1:101:1 | v4 |  |
| vector.cpp:66:7:66:8 | v4 | vector.cpp:66:9:66:9 | call to operator[] | TAINT |
| vector.cpp:67:7:67:8 | ref arg v4 | vector.cpp:101:1:101:1 | v4 |  |
| vector.cpp:67:7:67:8 | v4 | vector.cpp:67:9:67:9 | call to operator[] | TAINT |
| vector.cpp:69:2:69:3 | ref arg v5 | vector.cpp:70:7:70:8 | v5 |  |
| vector.cpp:69:2:69:3 | ref arg v5 | vector.cpp:71:7:71:8 | v5 |  |
| vector.cpp:69:2:69:3 | ref arg v5 | vector.cpp:72:7:72:8 | v5 |  |
| vector.cpp:69:2:69:3 | ref arg v5 | vector.cpp:101:1:101:1 | v5 |  |
| vector.cpp:69:15:69:20 | call to source | vector.cpp:69:2:69:3 | ref arg v5 | TAINT |
| vector.cpp:70:7:70:8 | ref arg v5 | vector.cpp:71:7:71:8 | v5 |  |
| vector.cpp:70:7:70:8 | ref arg v5 | vector.cpp:72:7:72:8 | v5 |  |
| vector.cpp:70:7:70:8 | ref arg v5 | vector.cpp:101:1:101:1 | v5 |  |
| vector.cpp:71:7:71:8 | ref arg v5 | vector.cpp:72:7:72:8 | v5 |  |
| vector.cpp:71:7:71:8 | ref arg v5 | vector.cpp:101:1:101:1 | v5 |  |
| vector.cpp:71:7:71:8 | v5 | vector.cpp:71:10:71:14 | call to front | TAINT |
| vector.cpp:72:7:72:8 | ref arg v5 | vector.cpp:101:1:101:1 | v5 |  |
| vector.cpp:72:7:72:8 | v5 | vector.cpp:72:10:72:13 | call to back | TAINT |
| vector.cpp:74:2:74:3 | ref arg v6 | vector.cpp:75:7:75:8 | v6 |  |
| vector.cpp:74:2:74:3 | ref arg v6 | vector.cpp:76:7:76:8 | v6 |  |
| vector.cpp:74:2:74:3 | ref arg v6 | vector.cpp:101:1:101:1 | v6 |  |
| vector.cpp:74:2:74:3 | v6 | vector.cpp:74:5:74:8 | call to data | TAINT |
| vector.cpp:74:2:74:13 | access to array [post update] | vector.cpp:74:5:74:8 | call to data [inner post update] |  |
| vector.cpp:74:2:74:24 | ... = ... | vector.cpp:74:2:74:13 | access to array [post update] |  |
| vector.cpp:74:5:74:8 | call to data | vector.cpp:74:2:74:13 | access to array | TAINT |
| vector.cpp:74:5:74:8 | call to data [inner post update] | vector.cpp:74:2:74:3 | ref arg v6 | TAINT |
| vector.cpp:74:12:74:12 | 2 | vector.cpp:74:2:74:13 | access to array | TAINT |
| vector.cpp:74:17:74:22 | call to source | vector.cpp:74:2:74:24 | ... = ... |  |
| vector.cpp:75:7:75:8 | ref arg v6 | vector.cpp:76:7:76:8 | v6 |  |
| vector.cpp:75:7:75:8 | ref arg v6 | vector.cpp:101:1:101:1 | v6 |  |
| vector.cpp:76:7:76:8 | ref arg v6 | vector.cpp:101:1:101:1 | v6 |  |
| vector.cpp:76:7:76:8 | v6 | vector.cpp:76:10:76:13 | call to data | TAINT |
| vector.cpp:76:10:76:13 | call to data | vector.cpp:76:7:76:18 | access to array | TAINT |
| vector.cpp:76:17:76:17 | 2 | vector.cpp:76:7:76:18 | access to array | TAINT |
| vector.cpp:79:33:79:34 | v7 | vector.cpp:80:41:80:43 | v7c |  |
| vector.cpp:80:45:80:49 | call to begin | vector.cpp:81:13:81:14 | it |  |
| vector.cpp:81:3:81:4 | ref arg v7 | vector.cpp:83:7:83:8 | v7 |  |
| vector.cpp:81:3:81:4 | ref arg v7 | vector.cpp:84:7:84:8 | v7 |  |
| vector.cpp:81:3:81:4 | ref arg v7 | vector.cpp:85:7:85:8 | v7 |  |
| vector.cpp:81:3:81:4 | ref arg v7 | vector.cpp:101:1:101:1 | v7 |  |
| vector.cpp:83:7:83:8 | ref arg v7 | vector.cpp:84:7:84:8 | v7 |  |
| vector.cpp:83:7:83:8 | ref arg v7 | vector.cpp:85:7:85:8 | v7 |  |
| vector.cpp:83:7:83:8 | ref arg v7 | vector.cpp:101:1:101:1 | v7 |  |
| vector.cpp:84:7:84:8 | ref arg v7 | vector.cpp:85:7:85:8 | v7 |  |
| vector.cpp:84:7:84:8 | ref arg v7 | vector.cpp:101:1:101:1 | v7 |  |
| vector.cpp:84:7:84:8 | v7 | vector.cpp:84:10:84:14 | call to front | TAINT |
| vector.cpp:85:7:85:8 | ref arg v7 | vector.cpp:101:1:101:1 | v7 |  |
| vector.cpp:85:7:85:8 | v7 | vector.cpp:85:10:85:13 | call to back | TAINT |
| vector.cpp:88:33:88:34 | v8 | vector.cpp:89:41:89:43 | v8c |  |
| vector.cpp:89:45:89:49 | call to begin | vector.cpp:90:13:90:14 | it |  |
| vector.cpp:90:3:90:4 | ref arg v8 | vector.cpp:92:7:92:8 | v8 |  |
| vector.cpp:90:3:90:4 | ref arg v8 | vector.cpp:93:7:93:8 | v8 |  |
| vector.cpp:90:3:90:4 | ref arg v8 | vector.cpp:94:7:94:8 | v8 |  |
| vector.cpp:90:3:90:4 | ref arg v8 | vector.cpp:101:1:101:1 | v8 |  |
| vector.cpp:92:7:92:8 | ref arg v8 | vector.cpp:93:7:93:8 | v8 |  |
| vector.cpp:92:7:92:8 | ref arg v8 | vector.cpp:94:7:94:8 | v8 |  |
| vector.cpp:92:7:92:8 | ref arg v8 | vector.cpp:101:1:101:1 | v8 |  |
| vector.cpp:93:7:93:8 | ref arg v8 | vector.cpp:94:7:94:8 | v8 |  |
| vector.cpp:93:7:93:8 | ref arg v8 | vector.cpp:101:1:101:1 | v8 |  |
| vector.cpp:93:7:93:8 | v8 | vector.cpp:93:10:93:14 | call to front | TAINT |
| vector.cpp:94:7:94:8 | ref arg v8 | vector.cpp:101:1:101:1 | v8 |  |
| vector.cpp:94:7:94:8 | v8 | vector.cpp:94:10:94:13 | call to back | TAINT |
| vector.cpp:96:2:96:3 | ref arg v9 | vector.cpp:97:7:97:8 | v9 |  |
| vector.cpp:96:2:96:3 | ref arg v9 | vector.cpp:98:7:98:8 | v9 |  |
| vector.cpp:96:2:96:3 | ref arg v9 | vector.cpp:99:7:99:8 | v9 |  |
| vector.cpp:96:2:96:3 | ref arg v9 | vector.cpp:100:7:100:8 | v9 |  |
| vector.cpp:96:2:96:3 | ref arg v9 | vector.cpp:101:1:101:1 | v9 |  |
| vector.cpp:96:2:96:3 | v9 | vector.cpp:96:5:96:6 | call to at | TAINT |
| vector.cpp:96:2:96:20 | ... = ... | vector.cpp:96:5:96:6 | call to at [post update] |  |
| vector.cpp:96:5:96:6 | call to at [post update] | vector.cpp:96:2:96:3 | ref arg v9 | TAINT |
| vector.cpp:96:13:96:18 | call to source | vector.cpp:96:2:96:20 | ... = ... |  |
| vector.cpp:97:7:97:8 | ref arg v9 | vector.cpp:98:7:98:8 | v9 |  |
| vector.cpp:97:7:97:8 | ref arg v9 | vector.cpp:99:7:99:8 | v9 |  |
| vector.cpp:97:7:97:8 | ref arg v9 | vector.cpp:100:7:100:8 | v9 |  |
| vector.cpp:97:7:97:8 | ref arg v9 | vector.cpp:101:1:101:1 | v9 |  |
| vector.cpp:98:7:98:8 | ref arg v9 | vector.cpp:99:7:99:8 | v9 |  |
| vector.cpp:98:7:98:8 | ref arg v9 | vector.cpp:100:7:100:8 | v9 |  |
| vector.cpp:98:7:98:8 | ref arg v9 | vector.cpp:101:1:101:1 | v9 |  |
| vector.cpp:98:7:98:8 | v9 | vector.cpp:98:10:98:11 | call to at | TAINT |
| vector.cpp:99:7:99:8 | ref arg v9 | vector.cpp:100:7:100:8 | v9 |  |
| vector.cpp:99:7:99:8 | ref arg v9 | vector.cpp:101:1:101:1 | v9 |  |
| vector.cpp:99:7:99:8 | v9 | vector.cpp:99:10:99:11 | call to at | TAINT |
| vector.cpp:100:7:100:8 | ref arg v9 | vector.cpp:101:1:101:1 | v9 |  |
| vector.cpp:100:7:100:8 | v9 | vector.cpp:100:10:100:11 | call to at | TAINT |
| vector.cpp:104:22:104:24 | call to vector | vector.cpp:106:2:106:3 | v1 |  |
| vector.cpp:104:22:104:24 | call to vector | vector.cpp:109:7:109:8 | v1 |  |
| vector.cpp:104:22:104:24 | call to vector | vector.cpp:114:2:114:3 | v1 |  |
| vector.cpp:104:22:104:24 | call to vector | vector.cpp:117:7:117:8 | v1 |  |
| vector.cpp:104:22:104:24 | call to vector | vector.cpp:121:1:121:1 | v1 |  |
| vector.cpp:104:30:104:32 | call to vector | vector.cpp:110:7:110:8 | v2 |  |
| vector.cpp:104:30:104:32 | call to vector | vector.cpp:114:10:114:11 | v2 |  |
| vector.cpp:104:30:104:32 | call to vector | vector.cpp:118:7:118:8 | v2 |  |
| vector.cpp:104:30:104:32 | call to vector | vector.cpp:121:1:121:1 | v2 |  |
| vector.cpp:104:38:104:40 | call to vector | vector.cpp:111:7:111:8 | v3 |  |
| vector.cpp:104:38:104:40 | call to vector | vector.cpp:115:2:115:3 | v3 |  |
| vector.cpp:104:38:104:40 | call to vector | vector.cpp:119:7:119:8 | v3 |  |
| vector.cpp:104:38:104:40 | call to vector | vector.cpp:121:1:121:1 | v3 |  |
| vector.cpp:104:46:104:48 | call to vector | vector.cpp:107:2:107:3 | v4 |  |
| vector.cpp:104:46:104:48 | call to vector | vector.cpp:112:7:112:8 | v4 |  |
| vector.cpp:104:46:104:48 | call to vector | vector.cpp:115:10:115:11 | v4 |  |
| vector.cpp:104:46:104:48 | call to vector | vector.cpp:120:7:120:8 | v4 |  |
| vector.cpp:104:46:104:48 | call to vector | vector.cpp:121:1:121:1 | v4 |  |
| vector.cpp:106:2:106:3 | ref arg v1 | vector.cpp:109:7:109:8 | v1 |  |
| vector.cpp:106:2:106:3 | ref arg v1 | vector.cpp:114:2:114:3 | v1 |  |
| vector.cpp:106:2:106:3 | ref arg v1 | vector.cpp:117:7:117:8 | v1 |  |
| vector.cpp:106:2:106:3 | ref arg v1 | vector.cpp:121:1:121:1 | v1 |  |
| vector.cpp:106:15:106:20 | call to source | vector.cpp:106:2:106:3 | ref arg v1 | TAINT |
| vector.cpp:107:2:107:3 | ref arg v4 | vector.cpp:112:7:112:8 | v4 |  |
| vector.cpp:107:2:107:3 | ref arg v4 | vector.cpp:115:10:115:11 | v4 |  |
| vector.cpp:107:2:107:3 | ref arg v4 | vector.cpp:120:7:120:8 | v4 |  |
| vector.cpp:107:2:107:3 | ref arg v4 | vector.cpp:121:1:121:1 | v4 |  |
| vector.cpp:107:15:107:20 | call to source | vector.cpp:107:2:107:3 | ref arg v4 | TAINT |
| vector.cpp:109:7:109:8 | ref arg v1 | vector.cpp:114:2:114:3 | v1 |  |
| vector.cpp:109:7:109:8 | ref arg v1 | vector.cpp:117:7:117:8 | v1 |  |
| vector.cpp:109:7:109:8 | ref arg v1 | vector.cpp:121:1:121:1 | v1 |  |
| vector.cpp:110:7:110:8 | ref arg v2 | vector.cpp:114:10:114:11 | v2 |  |
| vector.cpp:110:7:110:8 | ref arg v2 | vector.cpp:118:7:118:8 | v2 |  |
| vector.cpp:110:7:110:8 | ref arg v2 | vector.cpp:121:1:121:1 | v2 |  |
| vector.cpp:111:7:111:8 | ref arg v3 | vector.cpp:115:2:115:3 | v3 |  |
| vector.cpp:111:7:111:8 | ref arg v3 | vector.cpp:119:7:119:8 | v3 |  |
| vector.cpp:111:7:111:8 | ref arg v3 | vector.cpp:121:1:121:1 | v3 |  |
| vector.cpp:112:7:112:8 | ref arg v4 | vector.cpp:115:10:115:11 | v4 |  |
| vector.cpp:112:7:112:8 | ref arg v4 | vector.cpp:120:7:120:8 | v4 |  |
| vector.cpp:112:7:112:8 | ref arg v4 | vector.cpp:121:1:121:1 | v4 |  |
| vector.cpp:114:2:114:3 | ref arg v1 | vector.cpp:117:7:117:8 | v1 |  |
| vector.cpp:114:2:114:3 | ref arg v1 | vector.cpp:121:1:121:1 | v1 |  |
| vector.cpp:114:2:114:3 | v1 | vector.cpp:114:10:114:11 | ref arg v2 | TAINT |
| vector.cpp:114:10:114:11 | ref arg v2 | vector.cpp:118:7:118:8 | v2 |  |
| vector.cpp:114:10:114:11 | ref arg v2 | vector.cpp:121:1:121:1 | v2 |  |
| vector.cpp:114:10:114:11 | v2 | vector.cpp:114:2:114:3 | ref arg v1 | TAINT |
| vector.cpp:115:2:115:3 | ref arg v3 | vector.cpp:119:7:119:8 | v3 |  |
| vector.cpp:115:2:115:3 | ref arg v3 | vector.cpp:121:1:121:1 | v3 |  |
| vector.cpp:115:2:115:3 | v3 | vector.cpp:115:10:115:11 | ref arg v4 | TAINT |
| vector.cpp:115:10:115:11 | ref arg v4 | vector.cpp:120:7:120:8 | v4 |  |
| vector.cpp:115:10:115:11 | ref arg v4 | vector.cpp:121:1:121:1 | v4 |  |
| vector.cpp:115:10:115:11 | v4 | vector.cpp:115:2:115:3 | ref arg v3 | TAINT |
| vector.cpp:117:7:117:8 | ref arg v1 | vector.cpp:121:1:121:1 | v1 |  |
| vector.cpp:118:7:118:8 | ref arg v2 | vector.cpp:121:1:121:1 | v2 |  |
| vector.cpp:119:7:119:8 | ref arg v3 | vector.cpp:121:1:121:1 | v3 |  |
| vector.cpp:120:7:120:8 | ref arg v4 | vector.cpp:121:1:121:1 | v4 |  |
| vector.cpp:124:22:124:24 | call to vector | vector.cpp:126:2:126:3 | v1 |  |
| vector.cpp:124:22:124:24 | call to vector | vector.cpp:130:7:130:8 | v1 |  |
| vector.cpp:124:22:124:24 | call to vector | vector.cpp:135:2:135:3 | v1 |  |
| vector.cpp:124:22:124:24 | call to vector | vector.cpp:139:7:139:8 | v1 |  |
| vector.cpp:124:22:124:24 | call to vector | vector.cpp:143:1:143:1 | v1 |  |
| vector.cpp:124:30:124:32 | call to vector | vector.cpp:127:2:127:3 | v2 |  |
| vector.cpp:124:30:124:32 | call to vector | vector.cpp:131:7:131:8 | v2 |  |
| vector.cpp:124:30:124:32 | call to vector | vector.cpp:136:2:136:3 | v2 |  |
| vector.cpp:124:30:124:32 | call to vector | vector.cpp:136:7:136:8 | v2 |  |
| vector.cpp:124:30:124:32 | call to vector | vector.cpp:140:7:140:8 | v2 |  |
| vector.cpp:124:30:124:32 | call to vector | vector.cpp:143:1:143:1 | v2 |  |
| vector.cpp:124:38:124:40 | call to vector | vector.cpp:128:2:128:3 | v3 |  |
| vector.cpp:124:38:124:40 | call to vector | vector.cpp:132:7:132:8 | v3 |  |
| vector.cpp:124:38:124:40 | call to vector | vector.cpp:137:2:137:3 | v3 |  |
| vector.cpp:124:38:124:40 | call to vector | vector.cpp:141:7:141:8 | v3 |  |
| vector.cpp:124:38:124:40 | call to vector | vector.cpp:143:1:143:1 | v3 |  |
| vector.cpp:124:46:124:48 | call to vector | vector.cpp:133:7:133:8 | v4 |  |
| vector.cpp:124:46:124:48 | call to vector | vector.cpp:137:7:137:8 | v4 |  |
| vector.cpp:124:46:124:48 | call to vector | vector.cpp:142:7:142:8 | v4 |  |
| vector.cpp:124:46:124:48 | call to vector | vector.cpp:143:1:143:1 | v4 |  |
| vector.cpp:126:2:126:3 | ref arg v1 | vector.cpp:130:7:130:8 | v1 |  |
| vector.cpp:126:2:126:3 | ref arg v1 | vector.cpp:135:2:135:3 | v1 |  |
| vector.cpp:126:2:126:3 | ref arg v1 | vector.cpp:139:7:139:8 | v1 |  |
| vector.cpp:126:2:126:3 | ref arg v1 | vector.cpp:143:1:143:1 | v1 |  |
| vector.cpp:126:15:126:20 | call to source | vector.cpp:126:2:126:3 | ref arg v1 | TAINT |
| vector.cpp:127:2:127:3 | ref arg v2 | vector.cpp:131:7:131:8 | v2 |  |
| vector.cpp:127:2:127:3 | ref arg v2 | vector.cpp:136:2:136:3 | v2 |  |
| vector.cpp:127:2:127:3 | ref arg v2 | vector.cpp:136:7:136:8 | v2 |  |
| vector.cpp:127:2:127:3 | ref arg v2 | vector.cpp:140:7:140:8 | v2 |  |
| vector.cpp:127:2:127:3 | ref arg v2 | vector.cpp:143:1:143:1 | v2 |  |
| vector.cpp:127:15:127:20 | call to source | vector.cpp:127:2:127:3 | ref arg v2 | TAINT |
| vector.cpp:128:2:128:3 | ref arg v3 | vector.cpp:132:7:132:8 | v3 |  |
| vector.cpp:128:2:128:3 | ref arg v3 | vector.cpp:137:2:137:3 | v3 |  |
| vector.cpp:128:2:128:3 | ref arg v3 | vector.cpp:141:7:141:8 | v3 |  |
| vector.cpp:128:2:128:3 | ref arg v3 | vector.cpp:143:1:143:1 | v3 |  |
| vector.cpp:128:15:128:20 | call to source | vector.cpp:128:2:128:3 | ref arg v3 | TAINT |
| vector.cpp:130:7:130:8 | ref arg v1 | vector.cpp:135:2:135:3 | v1 |  |
| vector.cpp:130:7:130:8 | ref arg v1 | vector.cpp:139:7:139:8 | v1 |  |
| vector.cpp:130:7:130:8 | ref arg v1 | vector.cpp:143:1:143:1 | v1 |  |
| vector.cpp:131:7:131:8 | ref arg v2 | vector.cpp:136:2:136:3 | v2 |  |
| vector.cpp:131:7:131:8 | ref arg v2 | vector.cpp:136:7:136:8 | v2 |  |
| vector.cpp:131:7:131:8 | ref arg v2 | vector.cpp:140:7:140:8 | v2 |  |
| vector.cpp:131:7:131:8 | ref arg v2 | vector.cpp:143:1:143:1 | v2 |  |
| vector.cpp:132:7:132:8 | ref arg v3 | vector.cpp:137:2:137:3 | v3 |  |
| vector.cpp:132:7:132:8 | ref arg v3 | vector.cpp:141:7:141:8 | v3 |  |
| vector.cpp:132:7:132:8 | ref arg v3 | vector.cpp:143:1:143:1 | v3 |  |
| vector.cpp:133:7:133:8 | ref arg v4 | vector.cpp:137:7:137:8 | v4 |  |
| vector.cpp:133:7:133:8 | ref arg v4 | vector.cpp:142:7:142:8 | v4 |  |
| vector.cpp:133:7:133:8 | ref arg v4 | vector.cpp:143:1:143:1 | v4 |  |
| vector.cpp:135:2:135:3 | ref arg v1 | vector.cpp:139:7:139:8 | v1 |  |
| vector.cpp:135:2:135:3 | ref arg v1 | vector.cpp:143:1:143:1 | v1 |  |
| vector.cpp:136:2:136:3 | ref arg v2 | vector.cpp:140:7:140:8 | v2 |  |
| vector.cpp:136:2:136:3 | ref arg v2 | vector.cpp:143:1:143:1 | v2 |  |
| vector.cpp:136:7:136:8 | v2 | vector.cpp:136:2:136:3 | ref arg v2 | TAINT |
| vector.cpp:136:7:136:8 | v2 | vector.cpp:136:5:136:5 | call to operator= | TAINT |
| vector.cpp:137:2:137:3 | ref arg v3 | vector.cpp:141:7:141:8 | v3 |  |
| vector.cpp:137:2:137:3 | ref arg v3 | vector.cpp:143:1:143:1 | v3 |  |
| vector.cpp:137:7:137:8 | v4 | vector.cpp:137:2:137:3 | ref arg v3 | TAINT |
| vector.cpp:137:7:137:8 | v4 | vector.cpp:137:5:137:5 | call to operator= | TAINT |
| vector.cpp:139:7:139:8 | ref arg v1 | vector.cpp:143:1:143:1 | v1 |  |
| vector.cpp:140:7:140:8 | ref arg v2 | vector.cpp:143:1:143:1 | v2 |  |
| vector.cpp:141:7:141:8 | ref arg v3 | vector.cpp:143:1:143:1 | v3 |  |
| vector.cpp:142:7:142:8 | ref arg v4 | vector.cpp:143:1:143:1 | v4 |  |
| vector.cpp:150:8:150:8 | call to vector | vector.cpp:150:8:150:8 | constructor init of field vs | TAINT |
| vector.cpp:150:8:150:8 | call to ~vector | vector.cpp:150:8:150:8 | destructor field destruction of vs | TAINT |
| vector.cpp:150:8:150:8 | this | vector.cpp:150:8:150:8 | constructor init of field vs [pre-this] |  |
| vector.cpp:158:19:158:22 | {...} | vector.cpp:160:8:160:9 | aa |  |
| vector.cpp:158:19:158:22 | {...} | vector.cpp:161:3:161:4 | aa |  |
| vector.cpp:158:21:158:21 | 0 | vector.cpp:158:21:158:21 | {...} | TAINT |
| vector.cpp:158:21:158:21 | {...} | vector.cpp:158:19:158:22 | {...} | TAINT |
| vector.cpp:160:8:160:9 | aa | vector.cpp:160:8:160:12 | access to array | TAINT |
| vector.cpp:160:8:160:12 | access to array | vector.cpp:160:8:160:15 | access to array | TAINT |
| vector.cpp:160:11:160:11 | 0 | vector.cpp:160:8:160:12 | access to array | TAINT |
| vector.cpp:160:14:160:14 | 0 | vector.cpp:160:8:160:15 | access to array | TAINT |
| vector.cpp:161:3:161:4 | aa | vector.cpp:161:3:161:7 | access to array | TAINT |
| vector.cpp:161:3:161:7 | access to array | vector.cpp:161:3:161:10 | access to array | TAINT |
| vector.cpp:161:6:161:6 | 0 | vector.cpp:161:3:161:7 | access to array | TAINT |
| vector.cpp:161:9:161:9 | 0 | vector.cpp:161:3:161:10 | access to array | TAINT |
| vector.cpp:161:14:161:19 | call to source | vector.cpp:161:3:161:21 | ... = ... |  |
| vector.cpp:162:8:162:9 | aa | vector.cpp:162:8:162:12 | access to array | TAINT |
| vector.cpp:162:8:162:12 | access to array | vector.cpp:162:8:162:15 | access to array | TAINT |
| vector.cpp:162:11:162:11 | 0 | vector.cpp:162:8:162:12 | access to array | TAINT |
| vector.cpp:162:14:162:14 | 0 | vector.cpp:162:8:162:15 | access to array | TAINT |
| vector.cpp:166:37:166:39 | call to vector | vector.cpp:168:3:168:4 | bb |  |
| vector.cpp:166:37:166:39 | call to vector | vector.cpp:169:8:169:9 | bb |  |
| vector.cpp:166:37:166:39 | call to vector | vector.cpp:170:3:170:4 | bb |  |
| vector.cpp:166:37:166:39 | call to vector | vector.cpp:171:8:171:9 | bb |  |
| vector.cpp:166:37:166:39 | call to vector | vector.cpp:172:2:172:2 | bb |  |
| vector.cpp:168:3:168:4 | bb | vector.cpp:168:5:168:5 | call to operator[] | TAINT |
| vector.cpp:168:3:168:4 | ref arg bb | vector.cpp:169:8:169:9 | bb |  |
| vector.cpp:168:3:168:4 | ref arg bb | vector.cpp:170:3:170:4 | bb |  |
| vector.cpp:168:3:168:4 | ref arg bb | vector.cpp:171:8:171:9 | bb |  |
| vector.cpp:168:3:168:4 | ref arg bb | vector.cpp:172:2:172:2 | bb |  |
| vector.cpp:168:5:168:5 | ref arg call to operator[] | vector.cpp:168:3:168:4 | ref arg bb | TAINT |
| vector.cpp:168:19:168:19 | 0 | vector.cpp:168:5:168:5 | ref arg call to operator[] | TAINT |
| vector.cpp:169:8:169:9 | bb | vector.cpp:169:10:169:10 | call to operator[] | TAINT |
| vector.cpp:169:8:169:9 | ref arg bb | vector.cpp:170:3:170:4 | bb |  |
| vector.cpp:169:8:169:9 | ref arg bb | vector.cpp:171:8:171:9 | bb |  |
| vector.cpp:169:8:169:9 | ref arg bb | vector.cpp:172:2:172:2 | bb |  |
| vector.cpp:169:10:169:10 | call to operator[] | vector.cpp:169:13:169:13 | call to operator[] | TAINT |
| vector.cpp:169:10:169:10 | ref arg call to operator[] | vector.cpp:169:8:169:9 | ref arg bb | TAINT |
| vector.cpp:170:3:170:4 | bb | vector.cpp:170:5:170:5 | call to operator[] | TAINT |
| vector.cpp:170:3:170:4 | ref arg bb | vector.cpp:171:8:171:9 | bb |  |
| vector.cpp:170:3:170:4 | ref arg bb | vector.cpp:172:2:172:2 | bb |  |
| vector.cpp:170:3:170:21 | ... = ... | vector.cpp:170:8:170:8 | call to operator[] [post update] |  |
| vector.cpp:170:5:170:5 | call to operator[] | vector.cpp:170:8:170:8 | call to operator[] | TAINT |
| vector.cpp:170:5:170:5 | ref arg call to operator[] | vector.cpp:170:3:170:4 | ref arg bb | TAINT |
| vector.cpp:170:8:170:8 | call to operator[] [post update] | vector.cpp:170:5:170:5 | ref arg call to operator[] | TAINT |
| vector.cpp:170:14:170:19 | call to source | vector.cpp:170:3:170:21 | ... = ... |  |
| vector.cpp:171:8:171:9 | bb | vector.cpp:171:10:171:10 | call to operator[] | TAINT |
| vector.cpp:171:8:171:9 | ref arg bb | vector.cpp:172:2:172:2 | bb |  |
| vector.cpp:171:10:171:10 | call to operator[] | vector.cpp:171:13:171:13 | call to operator[] | TAINT |
| vector.cpp:171:10:171:10 | ref arg call to operator[] | vector.cpp:171:8:171:9 | ref arg bb | TAINT |
| vector.cpp:175:20:175:21 | call to vector | vector.cpp:175:20:175:21 | {...} | TAINT |
| vector.cpp:175:20:175:21 | {...} | vector.cpp:177:3:177:4 | cc |  |
| vector.cpp:175:20:175:21 | {...} | vector.cpp:178:8:178:9 | cc |  |
| vector.cpp:175:20:175:21 | {...} | vector.cpp:179:3:179:4 | cc |  |
| vector.cpp:175:20:175:21 | {...} | vector.cpp:180:8:180:9 | cc |  |
| vector.cpp:175:20:175:21 | {...} | vector.cpp:181:2:181:2 | cc |  |
| vector.cpp:177:3:177:4 | cc | vector.cpp:177:3:177:7 | access to array | TAINT |
| vector.cpp:177:3:177:7 | ref arg access to array | vector.cpp:177:3:177:4 | cc [inner post update] |  |
| vector.cpp:177:3:177:7 | ref arg access to array | vector.cpp:178:8:178:9 | cc |  |
| vector.cpp:177:3:177:7 | ref arg access to array | vector.cpp:179:3:179:4 | cc |  |
| vector.cpp:177:3:177:7 | ref arg access to array | vector.cpp:180:8:180:9 | cc |  |
| vector.cpp:177:3:177:7 | ref arg access to array | vector.cpp:181:2:181:2 | cc |  |
| vector.cpp:177:6:177:6 | 0 | vector.cpp:177:3:177:7 | access to array | TAINT |
| vector.cpp:177:19:177:19 | 0 | vector.cpp:177:3:177:7 | ref arg access to array | TAINT |
| vector.cpp:178:8:178:9 | cc | vector.cpp:178:8:178:12 | access to array | TAINT |
| vector.cpp:178:8:178:12 | access to array | vector.cpp:178:13:178:13 | call to operator[] | TAINT |
| vector.cpp:178:8:178:12 | ref arg access to array | vector.cpp:178:8:178:9 | cc [inner post update] |  |
| vector.cpp:178:8:178:12 | ref arg access to array | vector.cpp:179:3:179:4 | cc |  |
| vector.cpp:178:8:178:12 | ref arg access to array | vector.cpp:180:8:180:9 | cc |  |
| vector.cpp:178:8:178:12 | ref arg access to array | vector.cpp:181:2:181:2 | cc |  |
| vector.cpp:178:11:178:11 | 0 | vector.cpp:178:8:178:12 | access to array | TAINT |
| vector.cpp:179:3:179:4 | cc | vector.cpp:179:3:179:7 | access to array | TAINT |
| vector.cpp:179:3:179:7 | access to array | vector.cpp:179:8:179:8 | call to operator[] | TAINT |
| vector.cpp:179:3:179:7 | ref arg access to array | vector.cpp:179:3:179:4 | cc [inner post update] |  |
| vector.cpp:179:3:179:7 | ref arg access to array | vector.cpp:180:8:180:9 | cc |  |
| vector.cpp:179:3:179:7 | ref arg access to array | vector.cpp:181:2:181:2 | cc |  |
| vector.cpp:179:3:179:21 | ... = ... | vector.cpp:179:8:179:8 | call to operator[] [post update] |  |
| vector.cpp:179:6:179:6 | 0 | vector.cpp:179:3:179:7 | access to array | TAINT |
| vector.cpp:179:8:179:8 | call to operator[] [post update] | vector.cpp:179:3:179:7 | ref arg access to array | TAINT |
| vector.cpp:179:14:179:19 | call to source | vector.cpp:179:3:179:21 | ... = ... |  |
| vector.cpp:180:8:180:9 | cc | vector.cpp:180:8:180:12 | access to array | TAINT |
| vector.cpp:180:8:180:12 | access to array | vector.cpp:180:13:180:13 | call to operator[] | TAINT |
| vector.cpp:180:8:180:12 | ref arg access to array | vector.cpp:180:8:180:9 | cc [inner post update] |  |
| vector.cpp:180:8:180:12 | ref arg access to array | vector.cpp:181:2:181:2 | cc |  |
| vector.cpp:180:11:180:11 | 0 | vector.cpp:180:8:180:12 | access to array | TAINT |
| vector.cpp:184:23:184:24 | call to vector | vector.cpp:187:3:187:4 | dd |  |
| vector.cpp:184:23:184:24 | call to vector | vector.cpp:188:8:188:9 | dd |  |
| vector.cpp:184:23:184:24 | call to vector | vector.cpp:189:8:189:9 | dd |  |
| vector.cpp:184:23:184:24 | call to vector | vector.cpp:190:3:190:4 | dd |  |
| vector.cpp:184:23:184:24 | call to vector | vector.cpp:191:8:191:9 | dd |  |
| vector.cpp:184:23:184:24 | call to vector | vector.cpp:192:8:192:9 | dd |  |
| vector.cpp:184:23:184:24 | call to vector | vector.cpp:193:2:193:2 | dd |  |
| vector.cpp:185:14:185:20 | {...} | vector.cpp:187:16:187:17 | mp |  |
| vector.cpp:187:3:187:4 | ref arg dd | vector.cpp:188:8:188:9 | dd |  |
| vector.cpp:187:3:187:4 | ref arg dd | vector.cpp:189:8:189:9 | dd |  |
| vector.cpp:187:3:187:4 | ref arg dd | vector.cpp:190:3:190:4 | dd |  |
| vector.cpp:187:3:187:4 | ref arg dd | vector.cpp:191:8:191:9 | dd |  |
| vector.cpp:187:3:187:4 | ref arg dd | vector.cpp:192:8:192:9 | dd |  |
| vector.cpp:187:3:187:4 | ref arg dd | vector.cpp:193:2:193:2 | dd |  |
| vector.cpp:187:16:187:17 | mp | vector.cpp:187:3:187:4 | ref arg dd | TAINT |
| vector.cpp:188:8:188:9 | dd | vector.cpp:188:10:188:10 | call to operator[] | TAINT |
| vector.cpp:188:8:188:9 | ref arg dd | vector.cpp:189:8:189:9 | dd |  |
| vector.cpp:188:8:188:9 | ref arg dd | vector.cpp:190:3:190:4 | dd |  |
| vector.cpp:188:8:188:9 | ref arg dd | vector.cpp:191:8:191:9 | dd |  |
| vector.cpp:188:8:188:9 | ref arg dd | vector.cpp:192:8:192:9 | dd |  |
| vector.cpp:188:8:188:9 | ref arg dd | vector.cpp:193:2:193:2 | dd |  |
| vector.cpp:189:8:189:9 | dd | vector.cpp:189:10:189:10 | call to operator[] | TAINT |
| vector.cpp:189:8:189:9 | ref arg dd | vector.cpp:190:3:190:4 | dd |  |
| vector.cpp:189:8:189:9 | ref arg dd | vector.cpp:191:8:191:9 | dd |  |
| vector.cpp:189:8:189:9 | ref arg dd | vector.cpp:192:8:192:9 | dd |  |
| vector.cpp:189:8:189:9 | ref arg dd | vector.cpp:193:2:193:2 | dd |  |
| vector.cpp:190:3:190:4 | dd | vector.cpp:190:5:190:5 | call to operator[] | TAINT |
| vector.cpp:190:3:190:4 | ref arg dd | vector.cpp:191:8:191:9 | dd |  |
| vector.cpp:190:3:190:4 | ref arg dd | vector.cpp:192:8:192:9 | dd |  |
| vector.cpp:190:3:190:4 | ref arg dd | vector.cpp:193:2:193:2 | dd |  |
| vector.cpp:190:3:190:20 | ... = ... | vector.cpp:190:9:190:9 | a [post update] |  |
| vector.cpp:190:5:190:5 | call to operator[] [post update] | vector.cpp:190:3:190:4 | ref arg dd | TAINT |
| vector.cpp:190:13:190:18 | call to source | vector.cpp:190:3:190:20 | ... = ... |  |
| vector.cpp:191:8:191:9 | dd | vector.cpp:191:10:191:10 | call to operator[] | TAINT |
| vector.cpp:191:8:191:9 | ref arg dd | vector.cpp:192:8:192:9 | dd |  |
| vector.cpp:191:8:191:9 | ref arg dd | vector.cpp:193:2:193:2 | dd |  |
| vector.cpp:192:8:192:9 | dd | vector.cpp:192:10:192:10 | call to operator[] | TAINT |
| vector.cpp:192:8:192:9 | ref arg dd | vector.cpp:193:2:193:2 | dd |  |
| vector.cpp:196:21:196:22 | call to MyVectorContainer | vector.cpp:198:3:198:4 | ee |  |
| vector.cpp:196:21:196:22 | call to MyVectorContainer | vector.cpp:199:8:199:9 | ee |  |
| vector.cpp:196:21:196:22 | call to MyVectorContainer | vector.cpp:200:3:200:4 | ee |  |
| vector.cpp:196:21:196:22 | call to MyVectorContainer | vector.cpp:201:8:201:9 | ee |  |
| vector.cpp:196:21:196:22 | call to MyVectorContainer | vector.cpp:202:2:202:2 | ee |  |
| vector.cpp:198:3:198:4 | ee [post update] | vector.cpp:199:8:199:9 | ee |  |
| vector.cpp:198:3:198:4 | ee [post update] | vector.cpp:200:3:200:4 | ee |  |
| vector.cpp:198:3:198:4 | ee [post update] | vector.cpp:201:8:201:9 | ee |  |
| vector.cpp:198:3:198:4 | ee [post update] | vector.cpp:202:2:202:2 | ee |  |
| vector.cpp:198:19:198:19 | 0 | vector.cpp:198:6:198:7 | ref arg vs | TAINT |
| vector.cpp:199:8:199:9 | ee [post update] | vector.cpp:200:3:200:4 | ee |  |
| vector.cpp:199:8:199:9 | ee [post update] | vector.cpp:201:8:201:9 | ee |  |
| vector.cpp:199:8:199:9 | ee [post update] | vector.cpp:202:2:202:2 | ee |  |
| vector.cpp:199:11:199:12 | vs | vector.cpp:199:13:199:13 | call to operator[] | TAINT |
| vector.cpp:200:3:200:4 | ee [post update] | vector.cpp:201:8:201:9 | ee |  |
| vector.cpp:200:3:200:4 | ee [post update] | vector.cpp:202:2:202:2 | ee |  |
| vector.cpp:200:3:200:21 | ... = ... | vector.cpp:200:8:200:8 | call to operator[] [post update] |  |
| vector.cpp:200:6:200:7 | vs | vector.cpp:200:8:200:8 | call to operator[] | TAINT |
| vector.cpp:200:8:200:8 | call to operator[] [post update] | vector.cpp:200:6:200:7 | ref arg vs | TAINT |
| vector.cpp:200:14:200:19 | call to source | vector.cpp:200:3:200:21 | ... = ... |  |
| vector.cpp:201:8:201:9 | ee [post update] | vector.cpp:202:2:202:2 | ee |  |
| vector.cpp:201:11:201:12 | vs | vector.cpp:201:13:201:13 | call to operator[] | TAINT |
| vector.cpp:205:34:205:35 | call to vector | vector.cpp:209:3:209:4 | ff |  |
| vector.cpp:205:34:205:35 | call to vector | vector.cpp:210:8:210:9 | ff |  |
| vector.cpp:205:34:205:35 | call to vector | vector.cpp:211:3:211:4 | ff |  |
| vector.cpp:205:34:205:35 | call to vector | vector.cpp:212:8:212:9 | ff |  |
| vector.cpp:205:34:205:35 | call to vector | vector.cpp:213:2:213:2 | ff |  |
| vector.cpp:206:21:206:23 | call to MyVectorContainer | vector.cpp:208:3:208:5 | mvc |  |
| vector.cpp:206:21:206:23 | call to MyVectorContainer | vector.cpp:209:16:209:18 | mvc |  |
| vector.cpp:206:21:206:23 | call to MyVectorContainer | vector.cpp:213:2:213:2 | mvc |  |
| vector.cpp:208:3:208:5 | mvc [post update] | vector.cpp:209:16:209:18 | mvc |  |
| vector.cpp:208:3:208:5 | mvc [post update] | vector.cpp:213:2:213:2 | mvc |  |
| vector.cpp:208:20:208:20 | 0 | vector.cpp:208:7:208:8 | ref arg vs | TAINT |
| vector.cpp:209:3:209:4 | ref arg ff | vector.cpp:210:8:210:9 | ff |  |
| vector.cpp:209:3:209:4 | ref arg ff | vector.cpp:211:3:211:4 | ff |  |
| vector.cpp:209:3:209:4 | ref arg ff | vector.cpp:212:8:212:9 | ff |  |
| vector.cpp:209:3:209:4 | ref arg ff | vector.cpp:213:2:213:2 | ff |  |
| vector.cpp:209:16:209:18 | mvc | vector.cpp:209:3:209:4 | ref arg ff | TAINT |
| vector.cpp:210:8:210:9 | ff | vector.cpp:210:10:210:10 | call to operator[] | TAINT |
| vector.cpp:210:8:210:9 | ref arg ff | vector.cpp:211:3:211:4 | ff |  |
| vector.cpp:210:8:210:9 | ref arg ff | vector.cpp:212:8:212:9 | ff |  |
| vector.cpp:210:8:210:9 | ref arg ff | vector.cpp:213:2:213:2 | ff |  |
| vector.cpp:210:10:210:10 | call to operator[] [post update] | vector.cpp:210:8:210:9 | ref arg ff | TAINT |
| vector.cpp:210:14:210:15 | vs | vector.cpp:210:16:210:16 | call to operator[] | TAINT |
| vector.cpp:211:3:211:4 | ff | vector.cpp:211:5:211:5 | call to operator[] | TAINT |
| vector.cpp:211:3:211:4 | ref arg ff | vector.cpp:212:8:212:9 | ff |  |
| vector.cpp:211:3:211:4 | ref arg ff | vector.cpp:213:2:213:2 | ff |  |
| vector.cpp:211:3:211:24 | ... = ... | vector.cpp:211:11:211:11 | call to operator[] [post update] |  |
| vector.cpp:211:5:211:5 | call to operator[] [post update] | vector.cpp:211:3:211:4 | ref arg ff | TAINT |
| vector.cpp:211:9:211:10 | vs | vector.cpp:211:11:211:11 | call to operator[] | TAINT |
| vector.cpp:211:11:211:11 | call to operator[] [post update] | vector.cpp:211:9:211:10 | ref arg vs | TAINT |
| vector.cpp:211:17:211:22 | call to source | vector.cpp:211:3:211:24 | ... = ... |  |
| vector.cpp:212:8:212:9 | ff | vector.cpp:212:10:212:10 | call to operator[] | TAINT |
| vector.cpp:212:8:212:9 | ref arg ff | vector.cpp:213:2:213:2 | ff |  |
| vector.cpp:212:10:212:10 | call to operator[] [post update] | vector.cpp:212:8:212:9 | ref arg ff | TAINT |
| vector.cpp:212:14:212:15 | vs | vector.cpp:212:16:212:16 | call to operator[] | TAINT |
| vector.cpp:235:19:235:20 | call to vector | vector.cpp:237:2:237:3 | v1 |  |
| vector.cpp:235:19:235:20 | call to vector | vector.cpp:241:7:241:8 | v1 |  |
| vector.cpp:235:19:235:20 | call to vector | vector.cpp:249:13:249:14 | v1 |  |
| vector.cpp:235:19:235:20 | call to vector | vector.cpp:249:25:249:26 | v1 |  |
| vector.cpp:235:19:235:20 | call to vector | vector.cpp:277:1:277:1 | v1 |  |
| vector.cpp:235:23:235:24 | call to vector | vector.cpp:238:2:238:3 | v2 |  |
| vector.cpp:235:23:235:24 | call to vector | vector.cpp:242:7:242:8 | v2 |  |
| vector.cpp:235:23:235:24 | call to vector | vector.cpp:277:1:277:1 | v2 |  |
| vector.cpp:235:27:235:28 | call to vector | vector.cpp:239:2:239:3 | v3 |  |
| vector.cpp:235:27:235:28 | call to vector | vector.cpp:243:7:243:8 | v3 |  |
| vector.cpp:235:27:235:28 | call to vector | vector.cpp:250:13:250:14 | v3 |  |
| vector.cpp:235:27:235:28 | call to vector | vector.cpp:250:25:250:26 | v3 |  |
| vector.cpp:235:27:235:28 | call to vector | vector.cpp:251:8:251:9 | v3 |  |
| vector.cpp:235:27:235:28 | call to vector | vector.cpp:277:1:277:1 | v3 |  |
| vector.cpp:237:2:237:3 | ref arg v1 | vector.cpp:241:7:241:8 | v1 |  |
| vector.cpp:237:2:237:3 | ref arg v1 | vector.cpp:249:13:249:14 | v1 |  |
| vector.cpp:237:2:237:3 | ref arg v1 | vector.cpp:249:25:249:26 | v1 |  |
| vector.cpp:237:2:237:3 | ref arg v1 | vector.cpp:277:1:277:1 | v1 |  |
| vector.cpp:237:17:237:17 | 0 | vector.cpp:237:2:237:3 | ref arg v1 | TAINT |
| vector.cpp:238:2:238:3 | ref arg v2 | vector.cpp:242:7:242:8 | v2 |  |
| vector.cpp:238:2:238:3 | ref arg v2 | vector.cpp:277:1:277:1 | v2 |  |
| vector.cpp:238:17:238:30 | call to source | vector.cpp:238:2:238:3 | ref arg v2 | TAINT |
| vector.cpp:239:2:239:3 | ref arg v3 | vector.cpp:243:7:243:8 | v3 |  |
| vector.cpp:239:2:239:3 | ref arg v3 | vector.cpp:250:13:250:14 | v3 |  |
| vector.cpp:239:2:239:3 | ref arg v3 | vector.cpp:250:25:250:26 | v3 |  |
| vector.cpp:239:2:239:3 | ref arg v3 | vector.cpp:251:8:251:9 | v3 |  |
| vector.cpp:239:2:239:3 | ref arg v3 | vector.cpp:277:1:277:1 | v3 |  |
| vector.cpp:239:15:239:20 | call to source | vector.cpp:239:2:239:3 | ref arg v3 | TAINT |
| vector.cpp:241:7:241:8 | ref arg v1 | vector.cpp:249:13:249:14 | v1 |  |
| vector.cpp:241:7:241:8 | ref arg v1 | vector.cpp:249:25:249:26 | v1 |  |
| vector.cpp:241:7:241:8 | ref arg v1 | vector.cpp:277:1:277:1 | v1 |  |
| vector.cpp:242:7:242:8 | ref arg v2 | vector.cpp:277:1:277:1 | v2 |  |
| vector.cpp:243:7:243:8 | ref arg v3 | vector.cpp:250:13:250:14 | v3 |  |
| vector.cpp:243:7:243:8 | ref arg v3 | vector.cpp:250:25:250:26 | v3 |  |
| vector.cpp:243:7:243:8 | ref arg v3 | vector.cpp:251:8:251:9 | v3 |  |
| vector.cpp:243:7:243:8 | ref arg v3 | vector.cpp:277:1:277:1 | v3 |  |
| vector.cpp:246:20:246:21 | call to vector | vector.cpp:249:3:249:4 | v4 |  |
| vector.cpp:246:20:246:21 | call to vector | vector.cpp:257:8:257:9 | v4 |  |
| vector.cpp:246:20:246:21 | call to vector | vector.cpp:262:2:262:2 | v4 |  |
| vector.cpp:246:24:246:25 | call to vector | vector.cpp:250:3:250:4 | v5 |  |
| vector.cpp:246:24:246:25 | call to vector | vector.cpp:258:8:258:9 | v5 |  |
| vector.cpp:246:24:246:25 | call to vector | vector.cpp:262:2:262:2 | v5 |  |
| vector.cpp:246:28:246:29 | call to vector | vector.cpp:255:3:255:4 | v6 |  |
| vector.cpp:246:28:246:29 | call to vector | vector.cpp:261:8:261:9 | v6 |  |
| vector.cpp:246:28:246:29 | call to vector | vector.cpp:262:2:262:2 | v6 |  |
| vector.cpp:249:3:249:4 | ref arg v4 | vector.cpp:257:8:257:9 | v4 |  |
| vector.cpp:249:3:249:4 | ref arg v4 | vector.cpp:262:2:262:2 | v4 |  |
| vector.cpp:249:13:249:14 | ref arg v1 | vector.cpp:249:25:249:26 | v1 |  |
| vector.cpp:249:13:249:14 | ref arg v1 | vector.cpp:277:1:277:1 | v1 |  |
| vector.cpp:249:25:249:26 | ref arg v1 | vector.cpp:277:1:277:1 | v1 |  |
| vector.cpp:250:3:250:4 | ref arg v5 | vector.cpp:258:8:258:9 | v5 |  |
| vector.cpp:250:3:250:4 | ref arg v5 | vector.cpp:262:2:262:2 | v5 |  |
| vector.cpp:250:13:250:14 | ref arg v3 | vector.cpp:250:25:250:26 | v3 |  |
| vector.cpp:250:13:250:14 | ref arg v3 | vector.cpp:251:8:251:9 | v3 |  |
| vector.cpp:250:13:250:14 | ref arg v3 | vector.cpp:277:1:277:1 | v3 |  |
| vector.cpp:250:25:250:26 | ref arg v3 | vector.cpp:251:8:251:9 | v3 |  |
| vector.cpp:250:25:250:26 | ref arg v3 | vector.cpp:277:1:277:1 | v3 |  |
| vector.cpp:251:8:251:9 | ref arg v3 | vector.cpp:277:1:277:1 | v3 |  |
| vector.cpp:251:11:251:15 | call to begin | vector.cpp:251:3:251:17 | ... = ... |  |
| vector.cpp:251:11:251:15 | call to begin | vector.cpp:252:3:252:4 | i1 |  |
| vector.cpp:251:11:251:15 | call to begin | vector.cpp:253:8:253:9 | i1 |  |
| vector.cpp:251:11:251:15 | call to begin | vector.cpp:255:13:255:14 | i1 |  |
| vector.cpp:251:11:251:15 | call to begin | vector.cpp:259:8:259:9 | i1 |  |
| vector.cpp:252:3:252:4 | ref arg i1 | vector.cpp:253:8:253:9 | i1 |  |
| vector.cpp:252:3:252:4 | ref arg i1 | vector.cpp:255:13:255:14 | i1 |  |
| vector.cpp:252:3:252:4 | ref arg i1 | vector.cpp:259:8:259:9 | i1 |  |
| vector.cpp:253:8:253:9 | i1 | vector.cpp:253:3:253:9 | ... = ... |  |
| vector.cpp:253:8:253:9 | i1 | vector.cpp:254:3:254:4 | i2 |  |
| vector.cpp:253:8:253:9 | i1 | vector.cpp:255:17:255:18 | i2 |  |
| vector.cpp:253:8:253:9 | i1 | vector.cpp:260:8:260:9 | i2 |  |
| vector.cpp:254:3:254:4 | ref arg i2 | vector.cpp:255:17:255:18 | i2 |  |
| vector.cpp:254:3:254:4 | ref arg i2 | vector.cpp:260:8:260:9 | i2 |  |
| vector.cpp:255:3:255:4 | ref arg v6 | vector.cpp:261:8:261:9 | v6 |  |
| vector.cpp:255:3:255:4 | ref arg v6 | vector.cpp:262:2:262:2 | v6 |  |
| vector.cpp:257:8:257:9 | ref arg v4 | vector.cpp:262:2:262:2 | v4 |  |
| vector.cpp:258:8:258:9 | ref arg v5 | vector.cpp:262:2:262:2 | v5 |  |
| vector.cpp:261:8:261:9 | ref arg v6 | vector.cpp:262:2:262:2 | v6 |  |
| vector.cpp:265:22:265:23 | call to vector | vector.cpp:269:3:269:4 | v7 |  |
| vector.cpp:265:22:265:23 | call to vector | vector.cpp:273:8:273:9 | v7 |  |
| vector.cpp:265:22:265:23 | call to vector | vector.cpp:276:2:276:2 | v7 |  |
| vector.cpp:266:24:266:25 | call to vector | vector.cpp:270:3:270:4 | v8 |  |
| vector.cpp:266:24:266:25 | call to vector | vector.cpp:274:8:274:9 | v8 |  |
| vector.cpp:266:24:266:25 | call to vector | vector.cpp:276:2:276:2 | v8 |  |
| vector.cpp:267:28:267:29 | call to vector | vector.cpp:271:3:271:4 | v9 |  |
| vector.cpp:267:28:267:29 | call to vector | vector.cpp:275:8:275:9 | v9 |  |
| vector.cpp:267:28:267:29 | call to vector | vector.cpp:276:2:276:2 | v9 |  |
| vector.cpp:269:3:269:4 | ref arg v7 | vector.cpp:273:8:273:9 | v7 |  |
| vector.cpp:269:3:269:4 | ref arg v7 | vector.cpp:276:2:276:2 | v7 |  |
| vector.cpp:269:18:269:31 | call to source | vector.cpp:269:3:269:4 | ref arg v7 | TAINT |
| vector.cpp:270:3:270:4 | ref arg v8 | vector.cpp:274:8:274:9 | v8 |  |
| vector.cpp:270:3:270:4 | ref arg v8 | vector.cpp:276:2:276:2 | v8 |  |
| vector.cpp:270:18:270:35 | call to source | vector.cpp:270:3:270:4 | ref arg v8 | TAINT |
| vector.cpp:271:3:271:4 | ref arg v9 | vector.cpp:275:8:275:9 | v9 |  |
| vector.cpp:271:3:271:4 | ref arg v9 | vector.cpp:276:2:276:2 | v9 |  |
| vector.cpp:271:18:271:34 | call to source | vector.cpp:271:3:271:4 | ref arg v9 | TAINT |
| vector.cpp:273:8:273:9 | ref arg v7 | vector.cpp:276:2:276:2 | v7 |  |
| vector.cpp:274:8:274:9 | ref arg v8 | vector.cpp:276:2:276:2 | v8 |  |
| vector.cpp:275:8:275:9 | ref arg v9 | vector.cpp:276:2:276:2 | v9 |  |
| vector.cpp:282:19:282:20 | call to vector | vector.cpp:284:2:284:3 | v1 |  |
| vector.cpp:282:19:282:20 | call to vector | vector.cpp:285:7:285:8 | v1 |  |
| vector.cpp:282:19:282:20 | call to vector | vector.cpp:286:7:286:8 | v1 |  |
| vector.cpp:282:19:282:20 | call to vector | vector.cpp:287:7:287:8 | v1 |  |
| vector.cpp:282:19:282:20 | call to vector | vector.cpp:293:1:293:1 | v1 |  |
| vector.cpp:282:23:282:24 | call to vector | vector.cpp:289:4:289:5 | v2 |  |
| vector.cpp:282:23:282:24 | call to vector | vector.cpp:290:7:290:8 | v2 |  |
| vector.cpp:282:23:282:24 | call to vector | vector.cpp:291:7:291:8 | v2 |  |
| vector.cpp:282:23:282:24 | call to vector | vector.cpp:292:7:292:8 | v2 |  |
| vector.cpp:282:23:282:24 | call to vector | vector.cpp:293:1:293:1 | v2 |  |
| vector.cpp:284:2:284:3 | ref arg v1 | vector.cpp:285:7:285:8 | v1 |  |
| vector.cpp:284:2:284:3 | ref arg v1 | vector.cpp:286:7:286:8 | v1 |  |
| vector.cpp:284:2:284:3 | ref arg v1 | vector.cpp:287:7:287:8 | v1 |  |
| vector.cpp:284:2:284:3 | ref arg v1 | vector.cpp:293:1:293:1 | v1 |  |
| vector.cpp:284:15:284:20 | call to source | vector.cpp:284:2:284:3 | ref arg v1 | TAINT |
| vector.cpp:285:7:285:8 | ref arg v1 | vector.cpp:286:7:286:8 | v1 |  |
| vector.cpp:285:7:285:8 | ref arg v1 | vector.cpp:287:7:287:8 | v1 |  |
| vector.cpp:285:7:285:8 | ref arg v1 | vector.cpp:293:1:293:1 | v1 |  |
| vector.cpp:286:7:286:8 | ref arg v1 | vector.cpp:287:7:287:8 | v1 |  |
| vector.cpp:286:7:286:8 | ref arg v1 | vector.cpp:293:1:293:1 | v1 |  |
| vector.cpp:286:7:286:8 | v1 | vector.cpp:286:10:286:13 | call to data | TAINT |
| vector.cpp:286:10:286:13 | ref arg call to data | vector.cpp:286:7:286:8 | ref arg v1 | TAINT |
| vector.cpp:287:7:287:8 | ref arg v1 | vector.cpp:293:1:293:1 | v1 |  |
| vector.cpp:287:7:287:8 | v1 | vector.cpp:287:10:287:13 | call to data | TAINT |
| vector.cpp:287:10:287:13 | call to data | vector.cpp:287:7:287:18 | access to array | TAINT |
| vector.cpp:287:17:287:17 | 2 | vector.cpp:287:7:287:18 | access to array | TAINT |
| vector.cpp:289:2:289:13 | * ... [post update] | vector.cpp:289:7:289:10 | call to data [inner post update] |  |
| vector.cpp:289:2:289:32 | ... = ... | vector.cpp:289:2:289:13 | * ... [post update] |  |
| vector.cpp:289:4:289:5 | ref arg v2 | vector.cpp:290:7:290:8 | v2 |  |
| vector.cpp:289:4:289:5 | ref arg v2 | vector.cpp:291:7:291:8 | v2 |  |
| vector.cpp:289:4:289:5 | ref arg v2 | vector.cpp:292:7:292:8 | v2 |  |
| vector.cpp:289:4:289:5 | ref arg v2 | vector.cpp:293:1:293:1 | v2 |  |
| vector.cpp:289:4:289:5 | v2 | vector.cpp:289:7:289:10 | call to data | TAINT |
| vector.cpp:289:7:289:10 | call to data | vector.cpp:289:2:289:13 | * ... | TAINT |
| vector.cpp:289:7:289:10 | call to data [inner post update] | vector.cpp:289:4:289:5 | ref arg v2 | TAINT |
| vector.cpp:289:17:289:30 | call to source | vector.cpp:289:2:289:32 | ... = ... |  |
| vector.cpp:290:7:290:8 | ref arg v2 | vector.cpp:291:7:291:8 | v2 |  |
| vector.cpp:290:7:290:8 | ref arg v2 | vector.cpp:292:7:292:8 | v2 |  |
| vector.cpp:290:7:290:8 | ref arg v2 | vector.cpp:293:1:293:1 | v2 |  |
| vector.cpp:291:7:291:8 | ref arg v2 | vector.cpp:292:7:292:8 | v2 |  |
| vector.cpp:291:7:291:8 | ref arg v2 | vector.cpp:293:1:293:1 | v2 |  |
| vector.cpp:291:7:291:8 | v2 | vector.cpp:291:10:291:13 | call to data | TAINT |
| vector.cpp:291:10:291:13 | ref arg call to data | vector.cpp:291:7:291:8 | ref arg v2 | TAINT |
| vector.cpp:292:7:292:8 | ref arg v2 | vector.cpp:293:1:293:1 | v2 |  |
| vector.cpp:292:7:292:8 | v2 | vector.cpp:292:10:292:13 | call to data | TAINT |
| vector.cpp:292:10:292:13 | call to data | vector.cpp:292:7:292:18 | access to array | TAINT |
| vector.cpp:292:17:292:17 | 2 | vector.cpp:292:7:292:18 | access to array | TAINT |<|MERGE_RESOLUTION|>--- conflicted
+++ resolved
@@ -437,7 +437,6 @@
 | movableclass.cpp:65:13:65:18 | call to source | movableclass.cpp:65:13:65:20 | call to MyMovableClass | TAINT |
 | movableclass.cpp:65:13:65:20 | call to MyMovableClass | movableclass.cpp:65:8:65:9 | ref arg s3 | TAINT |
 | movableclass.cpp:65:13:65:20 | call to MyMovableClass | movableclass.cpp:65:11:65:11 | call to operator= | TAINT |
-<<<<<<< HEAD
 | standalone_iterators.cpp:39:45:39:51 | source1 | standalone_iterators.cpp:40:11:40:17 | source1 |  |
 | standalone_iterators.cpp:39:45:39:51 | source1 | standalone_iterators.cpp:41:12:41:18 | source1 |  |
 | standalone_iterators.cpp:39:45:39:51 | source1 | standalone_iterators.cpp:42:14:42:20 | source1 |  |
@@ -460,14 +459,12 @@
 | standalone_iterators.cpp:51:37:51:43 | source1 | standalone_iterators.cpp:53:12:53:18 | source1 |  |
 | standalone_iterators.cpp:51:37:51:43 | source1 | standalone_iterators.cpp:54:14:54:20 | source1 |  |
 | standalone_iterators.cpp:53:12:53:18 | ref arg source1 | standalone_iterators.cpp:54:14:54:20 | source1 |  |
-=======
-| stl.h:139:30:139:40 | call to allocator | stl.h:139:21:139:41 | noexcept(...) | TAINT |
-| stl.h:139:30:139:40 | call to allocator | stl.h:139:21:139:41 | noexcept(...) | TAINT |
-| stl.h:139:30:139:40 | call to allocator | stl.h:139:21:139:41 | noexcept(...) | TAINT |
-| stl.h:139:30:139:40 | call to allocator | stl.h:139:21:139:41 | noexcept(...) | TAINT |
-| stl.h:139:30:139:40 | call to allocator | stl.h:139:21:139:41 | noexcept(...) | TAINT |
-| stl.h:139:53:139:63 | 0 | stl.h:139:46:139:64 | (no string representation) | TAINT |
->>>>>>> 35494ab9
+| stl.h:156:30:156:40 | call to allocator | stl.h:156:21:156:41 | noexcept(...) | TAINT |
+| stl.h:156:30:156:40 | call to allocator | stl.h:156:21:156:41 | noexcept(...) | TAINT |
+| stl.h:156:30:156:40 | call to allocator | stl.h:156:21:156:41 | noexcept(...) | TAINT |
+| stl.h:156:30:156:40 | call to allocator | stl.h:156:21:156:41 | noexcept(...) | TAINT |
+| stl.h:156:30:156:40 | call to allocator | stl.h:156:21:156:41 | noexcept(...) | TAINT |
+| stl.h:156:53:156:63 | 0 | stl.h:156:46:156:64 | (no string representation) | TAINT |
 | string.cpp:24:12:24:17 | call to source | string.cpp:28:7:28:7 | a |  |
 | string.cpp:25:16:25:20 | 123 | string.cpp:25:16:25:21 | call to basic_string | TAINT |
 | string.cpp:25:16:25:21 | call to basic_string | string.cpp:29:7:29:7 | b |  |
@@ -853,130 +850,6 @@
 | string.cpp:319:16:319:24 | call to basic_string | string.cpp:322:19:322:19 | b |  |
 | string.cpp:321:7:321:7 | a | string.cpp:321:9:321:14 | call to substr | TAINT |
 | string.cpp:322:7:322:7 | b | string.cpp:322:9:322:14 | call to substr | TAINT |
-<<<<<<< HEAD
-| string.cpp:328:18:328:24 | hello | string.cpp:328:18:328:25 | call to basic_string | TAINT |
-| string.cpp:328:18:328:25 | call to basic_string | string.cpp:333:8:333:9 | s1 |  |
-| string.cpp:328:18:328:25 | call to basic_string | string.cpp:334:8:334:9 | s1 |  |
-| string.cpp:328:18:328:25 | call to basic_string | string.cpp:335:8:335:9 | s1 |  |
-| string.cpp:329:18:329:23 | call to source | string.cpp:329:18:329:26 | call to basic_string | TAINT |
-| string.cpp:329:18:329:26 | call to basic_string | string.cpp:334:18:334:19 | s2 |  |
-| string.cpp:329:18:329:26 | call to basic_string | string.cpp:334:30:334:31 | s2 |  |
-| string.cpp:330:18:330:24 | hello | string.cpp:330:18:330:25 | call to basic_string | TAINT |
-| string.cpp:330:18:330:25 | call to basic_string | string.cpp:337:8:337:9 | s3 |  |
-| string.cpp:330:18:330:25 | call to basic_string | string.cpp:338:8:338:9 | s3 |  |
-| string.cpp:330:18:330:25 | call to basic_string | string.cpp:339:8:339:9 | s3 |  |
-| string.cpp:331:18:331:24 | world | string.cpp:331:18:331:25 | call to basic_string | TAINT |
-| string.cpp:331:18:331:25 | call to basic_string | string.cpp:338:18:338:19 | s4 |  |
-| string.cpp:331:18:331:25 | call to basic_string | string.cpp:338:30:338:31 | s4 |  |
-| string.cpp:334:8:334:9 | ref arg s1 | string.cpp:335:8:335:9 | s1 |  |
-| string.cpp:334:8:334:9 | s1 | string.cpp:334:11:334:16 | call to append | TAINT |
-| string.cpp:334:18:334:19 | ref arg s2 | string.cpp:334:30:334:31 | s2 |  |
-| string.cpp:334:18:334:19 | s2 | string.cpp:334:21:334:25 | call to begin | TAINT |
-| string.cpp:334:21:334:25 | call to begin | string.cpp:334:8:334:9 | ref arg s1 | TAINT |
-| string.cpp:334:21:334:25 | call to begin | string.cpp:334:11:334:16 | call to append | TAINT |
-| string.cpp:334:30:334:31 | s2 | string.cpp:334:33:334:35 | call to end | TAINT |
-| string.cpp:334:33:334:35 | call to end | string.cpp:334:8:334:9 | ref arg s1 | TAINT |
-| string.cpp:334:33:334:35 | call to end | string.cpp:334:11:334:16 | call to append | TAINT |
-| string.cpp:338:8:338:9 | ref arg s3 | string.cpp:339:8:339:9 | s3 |  |
-| string.cpp:338:8:338:9 | s3 | string.cpp:338:11:338:16 | call to append | TAINT |
-| string.cpp:338:18:338:19 | ref arg s4 | string.cpp:338:30:338:31 | s4 |  |
-| string.cpp:338:18:338:19 | s4 | string.cpp:338:21:338:25 | call to begin | TAINT |
-| string.cpp:338:21:338:25 | call to begin | string.cpp:338:8:338:9 | ref arg s3 | TAINT |
-| string.cpp:338:21:338:25 | call to begin | string.cpp:338:11:338:16 | call to append | TAINT |
-| string.cpp:338:30:338:31 | s4 | string.cpp:338:33:338:35 | call to end | TAINT |
-| string.cpp:338:33:338:35 | call to end | string.cpp:338:8:338:9 | ref arg s3 | TAINT |
-| string.cpp:338:33:338:35 | call to end | string.cpp:338:11:338:16 | call to append | TAINT |
-| string.cpp:344:18:344:24 | hello | string.cpp:344:18:344:25 | call to basic_string | TAINT |
-| string.cpp:344:18:344:25 | call to basic_string | string.cpp:347:28:347:29 | s1 |  |
-| string.cpp:345:18:345:23 | call to source | string.cpp:345:18:345:26 | call to basic_string | TAINT |
-| string.cpp:345:18:345:26 | call to basic_string | string.cpp:351:28:351:29 | s2 |  |
-| string.cpp:347:28:347:29 | s1 | string.cpp:347:31:347:35 | call to begin | TAINT |
-| string.cpp:347:31:347:35 | call to begin | string.cpp:349:9:349:13 | iter1 |  |
-| string.cpp:347:31:347:35 | call to begin | string.cpp:350:8:350:12 | iter1 |  |
-| string.cpp:349:9:349:13 | iter1 | string.cpp:349:8:349:8 | call to operator* | TAINT |
-| string.cpp:350:8:350:12 | iter1 | string.cpp:350:13:350:13 | call to operator[] | TAINT |
-| string.cpp:350:14:350:14 | 1 | string.cpp:350:13:350:13 | call to operator[] | TAINT |
-| string.cpp:351:28:351:29 | s2 | string.cpp:351:31:351:35 | call to begin | TAINT |
-| string.cpp:351:31:351:35 | call to begin | string.cpp:353:9:353:13 | iter2 |  |
-| string.cpp:351:31:351:35 | call to begin | string.cpp:354:8:354:12 | iter2 |  |
-| string.cpp:353:9:353:13 | iter2 | string.cpp:353:8:353:8 | call to operator* | TAINT |
-| string.cpp:354:8:354:12 | iter2 | string.cpp:354:13:354:13 | call to operator[] | TAINT |
-| string.cpp:354:14:354:14 | 1 | string.cpp:354:13:354:13 | call to operator[] | TAINT |
-| string.cpp:359:18:359:24 | hello | string.cpp:359:18:359:25 | call to basic_string | TAINT |
-| string.cpp:359:18:359:25 | call to basic_string | string.cpp:362:25:362:26 | s1 |  |
-| string.cpp:360:18:360:23 | call to source | string.cpp:360:18:360:26 | call to basic_string | TAINT |
-| string.cpp:360:18:360:26 | call to basic_string | string.cpp:364:25:364:26 | s2 |  |
-| string.cpp:360:18:360:26 | call to basic_string | string.cpp:384:8:384:9 | s2 |  |
-| string.cpp:362:25:362:26 | s1 | string.cpp:362:28:362:32 | call to begin | TAINT |
-| string.cpp:364:25:364:26 | ref arg s2 | string.cpp:384:8:384:9 | s2 |  |
-| string.cpp:364:25:364:26 | s2 | string.cpp:364:28:364:32 | call to begin | TAINT |
-| string.cpp:364:28:364:32 | call to begin | string.cpp:367:10:367:11 | i2 |  |
-| string.cpp:364:28:364:32 | call to begin | string.cpp:368:10:368:11 | i2 |  |
-| string.cpp:364:28:364:32 | call to begin | string.cpp:369:8:369:9 | i2 |  |
-| string.cpp:364:28:364:32 | call to begin | string.cpp:371:8:371:9 | i2 |  |
-| string.cpp:364:28:364:32 | call to begin | string.cpp:373:8:373:9 | i2 |  |
-| string.cpp:364:28:364:32 | call to begin | string.cpp:376:8:376:9 | i2 |  |
-| string.cpp:364:28:364:32 | call to begin | string.cpp:379:8:379:9 | i2 |  |
-| string.cpp:364:28:364:32 | call to begin | string.cpp:381:8:381:9 | i2 |  |
-| string.cpp:367:10:367:11 | i2 | string.cpp:367:12:367:12 | call to operator+ | TAINT |
-| string.cpp:367:10:367:11 | ref arg i2 | string.cpp:368:10:368:11 | i2 |  |
-| string.cpp:367:10:367:11 | ref arg i2 | string.cpp:369:8:369:9 | i2 |  |
-| string.cpp:367:10:367:11 | ref arg i2 | string.cpp:371:8:371:9 | i2 |  |
-| string.cpp:367:10:367:11 | ref arg i2 | string.cpp:373:8:373:9 | i2 |  |
-| string.cpp:367:10:367:11 | ref arg i2 | string.cpp:376:8:376:9 | i2 |  |
-| string.cpp:367:10:367:11 | ref arg i2 | string.cpp:379:8:379:9 | i2 |  |
-| string.cpp:367:10:367:11 | ref arg i2 | string.cpp:381:8:381:9 | i2 |  |
-| string.cpp:367:12:367:12 | call to operator+ | string.cpp:367:8:367:8 | call to operator* | TAINT |
-| string.cpp:367:13:367:13 | 1 | string.cpp:367:12:367:12 | call to operator+ | TAINT |
-| string.cpp:368:10:368:11 | i2 | string.cpp:368:12:368:12 | call to operator- | TAINT |
-| string.cpp:368:10:368:11 | ref arg i2 | string.cpp:369:8:369:9 | i2 |  |
-| string.cpp:368:10:368:11 | ref arg i2 | string.cpp:371:8:371:9 | i2 |  |
-| string.cpp:368:10:368:11 | ref arg i2 | string.cpp:373:8:373:9 | i2 |  |
-| string.cpp:368:10:368:11 | ref arg i2 | string.cpp:376:8:376:9 | i2 |  |
-| string.cpp:368:10:368:11 | ref arg i2 | string.cpp:379:8:379:9 | i2 |  |
-| string.cpp:368:10:368:11 | ref arg i2 | string.cpp:381:8:381:9 | i2 |  |
-| string.cpp:368:12:368:12 | call to operator- | string.cpp:368:8:368:8 | call to operator* | TAINT |
-| string.cpp:368:13:368:13 | 1 | string.cpp:368:12:368:12 | call to operator- | TAINT |
-| string.cpp:369:8:369:9 | i2 | string.cpp:369:3:369:9 | ... = ... |  |
-| string.cpp:369:8:369:9 | i2 | string.cpp:370:12:370:13 | i3 |  |
-| string.cpp:370:10:370:10 | call to operator++ | string.cpp:370:8:370:8 | call to operator* | TAINT |
-| string.cpp:370:12:370:13 | i3 | string.cpp:370:10:370:10 | call to operator++ | TAINT |
-| string.cpp:371:8:371:9 | i2 | string.cpp:371:3:371:9 | ... = ... |  |
-| string.cpp:371:8:371:9 | i2 | string.cpp:372:12:372:13 | i4 |  |
-| string.cpp:372:10:372:10 | call to operator-- | string.cpp:372:8:372:8 | call to operator* | TAINT |
-| string.cpp:372:12:372:13 | i4 | string.cpp:372:10:372:10 | call to operator-- | TAINT |
-| string.cpp:373:8:373:9 | i2 | string.cpp:373:3:373:9 | ... = ... |  |
-| string.cpp:373:8:373:9 | i2 | string.cpp:374:3:374:4 | i5 |  |
-| string.cpp:373:8:373:9 | i2 | string.cpp:375:9:375:10 | i5 |  |
-| string.cpp:374:3:374:4 | i5 | string.cpp:374:5:374:5 | call to operator++ | TAINT |
-| string.cpp:374:3:374:4 | ref arg i5 | string.cpp:375:9:375:10 | i5 |  |
-| string.cpp:375:9:375:10 | i5 | string.cpp:375:8:375:8 | call to operator* | TAINT |
-| string.cpp:376:8:376:9 | i2 | string.cpp:376:3:376:9 | ... = ... |  |
-| string.cpp:376:8:376:9 | i2 | string.cpp:377:3:377:4 | i6 |  |
-| string.cpp:376:8:376:9 | i2 | string.cpp:378:9:378:10 | i6 |  |
-| string.cpp:377:3:377:4 | i6 | string.cpp:377:5:377:5 | call to operator-- | TAINT |
-| string.cpp:377:3:377:4 | ref arg i6 | string.cpp:378:9:378:10 | i6 |  |
-| string.cpp:378:9:378:10 | i6 | string.cpp:378:8:378:8 | call to operator* | TAINT |
-| string.cpp:379:8:379:9 | i2 | string.cpp:379:3:379:9 | ... = ... |  |
-| string.cpp:379:8:379:9 | i2 | string.cpp:380:10:380:11 | i7 |  |
-| string.cpp:380:10:380:11 | i7 | string.cpp:380:12:380:12 | call to operator+= | TAINT |
-| string.cpp:380:12:380:12 | call to operator+= | string.cpp:380:8:380:8 | call to operator* | TAINT |
-| string.cpp:380:14:380:14 | 1 | string.cpp:380:10:380:11 | ref arg i7 | TAINT |
-| string.cpp:380:14:380:14 | 1 | string.cpp:380:12:380:12 | call to operator+= |  |
-| string.cpp:381:8:381:9 | i2 | string.cpp:381:3:381:9 | ... = ... |  |
-| string.cpp:381:8:381:9 | i2 | string.cpp:382:10:382:11 | i8 |  |
-| string.cpp:382:10:382:11 | i8 | string.cpp:382:12:382:12 | call to operator-= | TAINT |
-| string.cpp:382:12:382:12 | call to operator-= | string.cpp:382:8:382:8 | call to operator* | TAINT |
-| string.cpp:382:14:382:14 | 1 | string.cpp:382:10:382:11 | ref arg i8 | TAINT |
-| string.cpp:382:14:382:14 | 1 | string.cpp:382:12:382:12 | call to operator-= |  |
-| string.cpp:384:8:384:9 | s2 | string.cpp:384:11:384:13 | call to end | TAINT |
-| string.cpp:384:11:384:13 | call to end | string.cpp:384:3:384:15 | ... = ... |  |
-| string.cpp:384:11:384:13 | call to end | string.cpp:385:5:385:6 | i9 |  |
-| string.cpp:384:11:384:13 | call to end | string.cpp:386:9:386:10 | i9 |  |
-| string.cpp:385:5:385:6 | i9 | string.cpp:385:3:385:3 | call to operator-- | TAINT |
-| string.cpp:385:5:385:6 | ref arg i9 | string.cpp:386:9:386:10 | i9 |  |
-| string.cpp:386:9:386:10 | i9 | string.cpp:386:8:386:8 | call to operator* | TAINT |
-=======
 | string.cpp:327:16:327:20 | 123 | string.cpp:327:16:327:21 | call to basic_string | TAINT |
 | string.cpp:327:16:327:21 | call to basic_string | string.cpp:331:7:331:7 | a |  |
 | string.cpp:327:16:327:21 | call to basic_string | string.cpp:335:2:335:2 | a |  |
@@ -1022,7 +895,122 @@
 | string.cpp:348:13:348:13 | 1 | string.cpp:348:2:348:14 | access to array | TAINT |
 | string.cpp:348:18:348:32 | call to source | string.cpp:348:2:348:34 | ... = ... |  |
 | string.cpp:350:7:350:9 | str | string.cpp:350:11:350:14 | call to data | TAINT |
->>>>>>> 35494ab9
+| string.cpp:355:18:355:24 | hello | string.cpp:355:18:355:25 | call to basic_string | TAINT |
+| string.cpp:355:18:355:25 | call to basic_string | string.cpp:360:8:360:9 | s1 |  |
+| string.cpp:355:18:355:25 | call to basic_string | string.cpp:361:8:361:9 | s1 |  |
+| string.cpp:355:18:355:25 | call to basic_string | string.cpp:362:8:362:9 | s1 |  |
+| string.cpp:356:18:356:23 | call to source | string.cpp:356:18:356:26 | call to basic_string | TAINT |
+| string.cpp:356:18:356:26 | call to basic_string | string.cpp:361:18:361:19 | s2 |  |
+| string.cpp:356:18:356:26 | call to basic_string | string.cpp:361:30:361:31 | s2 |  |
+| string.cpp:357:18:357:24 | hello | string.cpp:357:18:357:25 | call to basic_string | TAINT |
+| string.cpp:357:18:357:25 | call to basic_string | string.cpp:364:8:364:9 | s3 |  |
+| string.cpp:357:18:357:25 | call to basic_string | string.cpp:365:8:365:9 | s3 |  |
+| string.cpp:357:18:357:25 | call to basic_string | string.cpp:366:8:366:9 | s3 |  |
+| string.cpp:358:18:358:24 | world | string.cpp:358:18:358:25 | call to basic_string | TAINT |
+| string.cpp:358:18:358:25 | call to basic_string | string.cpp:365:18:365:19 | s4 |  |
+| string.cpp:358:18:358:25 | call to basic_string | string.cpp:365:30:365:31 | s4 |  |
+| string.cpp:361:8:361:9 | ref arg s1 | string.cpp:362:8:362:9 | s1 |  |
+| string.cpp:361:8:361:9 | s1 | string.cpp:361:11:361:16 | call to append | TAINT |
+| string.cpp:361:18:361:19 | ref arg s2 | string.cpp:361:30:361:31 | s2 |  |
+| string.cpp:361:18:361:19 | s2 | string.cpp:361:21:361:25 | call to begin | TAINT |
+| string.cpp:361:21:361:25 | call to begin | string.cpp:361:8:361:9 | ref arg s1 | TAINT |
+| string.cpp:361:21:361:25 | call to begin | string.cpp:361:11:361:16 | call to append | TAINT |
+| string.cpp:361:30:361:31 | s2 | string.cpp:361:33:361:35 | call to end | TAINT |
+| string.cpp:361:33:361:35 | call to end | string.cpp:361:8:361:9 | ref arg s1 | TAINT |
+| string.cpp:361:33:361:35 | call to end | string.cpp:361:11:361:16 | call to append | TAINT |
+| string.cpp:365:8:365:9 | ref arg s3 | string.cpp:366:8:366:9 | s3 |  |
+| string.cpp:365:8:365:9 | s3 | string.cpp:365:11:365:16 | call to append | TAINT |
+| string.cpp:365:18:365:19 | ref arg s4 | string.cpp:365:30:365:31 | s4 |  |
+| string.cpp:365:18:365:19 | s4 | string.cpp:365:21:365:25 | call to begin | TAINT |
+| string.cpp:365:21:365:25 | call to begin | string.cpp:365:8:365:9 | ref arg s3 | TAINT |
+| string.cpp:365:21:365:25 | call to begin | string.cpp:365:11:365:16 | call to append | TAINT |
+| string.cpp:365:30:365:31 | s4 | string.cpp:365:33:365:35 | call to end | TAINT |
+| string.cpp:365:33:365:35 | call to end | string.cpp:365:8:365:9 | ref arg s3 | TAINT |
+| string.cpp:365:33:365:35 | call to end | string.cpp:365:11:365:16 | call to append | TAINT |
+| string.cpp:371:18:371:24 | hello | string.cpp:371:18:371:25 | call to basic_string | TAINT |
+| string.cpp:371:18:371:25 | call to basic_string | string.cpp:374:28:374:29 | s1 |  |
+| string.cpp:372:18:372:23 | call to source | string.cpp:372:18:372:26 | call to basic_string | TAINT |
+| string.cpp:372:18:372:26 | call to basic_string | string.cpp:378:28:378:29 | s2 |  |
+| string.cpp:374:28:374:29 | s1 | string.cpp:374:31:374:35 | call to begin | TAINT |
+| string.cpp:374:31:374:35 | call to begin | string.cpp:376:9:376:13 | iter1 |  |
+| string.cpp:374:31:374:35 | call to begin | string.cpp:377:8:377:12 | iter1 |  |
+| string.cpp:376:9:376:13 | iter1 | string.cpp:376:8:376:8 | call to operator* | TAINT |
+| string.cpp:377:8:377:12 | iter1 | string.cpp:377:13:377:13 | call to operator[] | TAINT |
+| string.cpp:378:28:378:29 | s2 | string.cpp:378:31:378:35 | call to begin | TAINT |
+| string.cpp:378:31:378:35 | call to begin | string.cpp:380:9:380:13 | iter2 |  |
+| string.cpp:378:31:378:35 | call to begin | string.cpp:381:8:381:12 | iter2 |  |
+| string.cpp:380:9:380:13 | iter2 | string.cpp:380:8:380:8 | call to operator* | TAINT |
+| string.cpp:381:8:381:12 | iter2 | string.cpp:381:13:381:13 | call to operator[] | TAINT |
+| string.cpp:386:18:386:24 | hello | string.cpp:386:18:386:25 | call to basic_string | TAINT |
+| string.cpp:386:18:386:25 | call to basic_string | string.cpp:389:25:389:26 | s1 |  |
+| string.cpp:387:18:387:23 | call to source | string.cpp:387:18:387:26 | call to basic_string | TAINT |
+| string.cpp:387:18:387:26 | call to basic_string | string.cpp:391:25:391:26 | s2 |  |
+| string.cpp:387:18:387:26 | call to basic_string | string.cpp:411:8:411:9 | s2 |  |
+| string.cpp:389:25:389:26 | s1 | string.cpp:389:28:389:32 | call to begin | TAINT |
+| string.cpp:391:25:391:26 | ref arg s2 | string.cpp:411:8:411:9 | s2 |  |
+| string.cpp:391:25:391:26 | s2 | string.cpp:391:28:391:32 | call to begin | TAINT |
+| string.cpp:391:28:391:32 | call to begin | string.cpp:394:10:394:11 | i2 |  |
+| string.cpp:391:28:391:32 | call to begin | string.cpp:395:10:395:11 | i2 |  |
+| string.cpp:391:28:391:32 | call to begin | string.cpp:396:8:396:9 | i2 |  |
+| string.cpp:391:28:391:32 | call to begin | string.cpp:398:8:398:9 | i2 |  |
+| string.cpp:391:28:391:32 | call to begin | string.cpp:400:8:400:9 | i2 |  |
+| string.cpp:391:28:391:32 | call to begin | string.cpp:403:8:403:9 | i2 |  |
+| string.cpp:391:28:391:32 | call to begin | string.cpp:406:8:406:9 | i2 |  |
+| string.cpp:391:28:391:32 | call to begin | string.cpp:408:8:408:9 | i2 |  |
+| string.cpp:394:10:394:11 | i2 | string.cpp:394:12:394:12 | call to operator+ | TAINT |
+| string.cpp:394:10:394:11 | ref arg i2 | string.cpp:395:10:395:11 | i2 |  |
+| string.cpp:394:10:394:11 | ref arg i2 | string.cpp:396:8:396:9 | i2 |  |
+| string.cpp:394:10:394:11 | ref arg i2 | string.cpp:398:8:398:9 | i2 |  |
+| string.cpp:394:10:394:11 | ref arg i2 | string.cpp:400:8:400:9 | i2 |  |
+| string.cpp:394:10:394:11 | ref arg i2 | string.cpp:403:8:403:9 | i2 |  |
+| string.cpp:394:10:394:11 | ref arg i2 | string.cpp:406:8:406:9 | i2 |  |
+| string.cpp:394:10:394:11 | ref arg i2 | string.cpp:408:8:408:9 | i2 |  |
+| string.cpp:394:12:394:12 | call to operator+ | string.cpp:394:8:394:8 | call to operator* | TAINT |
+| string.cpp:395:10:395:11 | i2 | string.cpp:395:12:395:12 | call to operator- | TAINT |
+| string.cpp:395:10:395:11 | ref arg i2 | string.cpp:396:8:396:9 | i2 |  |
+| string.cpp:395:10:395:11 | ref arg i2 | string.cpp:398:8:398:9 | i2 |  |
+| string.cpp:395:10:395:11 | ref arg i2 | string.cpp:400:8:400:9 | i2 |  |
+| string.cpp:395:10:395:11 | ref arg i2 | string.cpp:403:8:403:9 | i2 |  |
+| string.cpp:395:10:395:11 | ref arg i2 | string.cpp:406:8:406:9 | i2 |  |
+| string.cpp:395:10:395:11 | ref arg i2 | string.cpp:408:8:408:9 | i2 |  |
+| string.cpp:395:12:395:12 | call to operator- | string.cpp:395:8:395:8 | call to operator* | TAINT |
+| string.cpp:396:8:396:9 | i2 | string.cpp:396:3:396:9 | ... = ... |  |
+| string.cpp:396:8:396:9 | i2 | string.cpp:397:12:397:13 | i3 |  |
+| string.cpp:397:10:397:10 | call to operator++ | string.cpp:397:8:397:8 | call to operator* | TAINT |
+| string.cpp:397:12:397:13 | i3 | string.cpp:397:10:397:10 | call to operator++ | TAINT |
+| string.cpp:398:8:398:9 | i2 | string.cpp:398:3:398:9 | ... = ... |  |
+| string.cpp:398:8:398:9 | i2 | string.cpp:399:12:399:13 | i4 |  |
+| string.cpp:399:10:399:10 | call to operator-- | string.cpp:399:8:399:8 | call to operator* | TAINT |
+| string.cpp:399:12:399:13 | i4 | string.cpp:399:10:399:10 | call to operator-- | TAINT |
+| string.cpp:400:8:400:9 | i2 | string.cpp:400:3:400:9 | ... = ... |  |
+| string.cpp:400:8:400:9 | i2 | string.cpp:401:3:401:4 | i5 |  |
+| string.cpp:400:8:400:9 | i2 | string.cpp:402:9:402:10 | i5 |  |
+| string.cpp:401:3:401:4 | i5 | string.cpp:401:5:401:5 | call to operator++ | TAINT |
+| string.cpp:401:3:401:4 | ref arg i5 | string.cpp:402:9:402:10 | i5 |  |
+| string.cpp:402:9:402:10 | i5 | string.cpp:402:8:402:8 | call to operator* | TAINT |
+| string.cpp:403:8:403:9 | i2 | string.cpp:403:3:403:9 | ... = ... |  |
+| string.cpp:403:8:403:9 | i2 | string.cpp:404:3:404:4 | i6 |  |
+| string.cpp:403:8:403:9 | i2 | string.cpp:405:9:405:10 | i6 |  |
+| string.cpp:404:3:404:4 | i6 | string.cpp:404:5:404:5 | call to operator-- | TAINT |
+| string.cpp:404:3:404:4 | ref arg i6 | string.cpp:405:9:405:10 | i6 |  |
+| string.cpp:405:9:405:10 | i6 | string.cpp:405:8:405:8 | call to operator* | TAINT |
+| string.cpp:406:8:406:9 | i2 | string.cpp:406:3:406:9 | ... = ... |  |
+| string.cpp:406:8:406:9 | i2 | string.cpp:407:10:407:11 | i7 |  |
+| string.cpp:407:10:407:11 | i7 | string.cpp:407:12:407:12 | call to operator+= | TAINT |
+| string.cpp:407:12:407:12 | call to operator+= | string.cpp:407:8:407:8 | call to operator* | TAINT |
+| string.cpp:407:14:407:14 | 1 | string.cpp:407:12:407:12 | call to operator+= |  |
+| string.cpp:408:8:408:9 | i2 | string.cpp:408:3:408:9 | ... = ... |  |
+| string.cpp:408:8:408:9 | i2 | string.cpp:409:10:409:11 | i8 |  |
+| string.cpp:409:10:409:11 | i8 | string.cpp:409:12:409:12 | call to operator-= | TAINT |
+| string.cpp:409:12:409:12 | call to operator-= | string.cpp:409:8:409:8 | call to operator* | TAINT |
+| string.cpp:409:14:409:14 | 1 | string.cpp:409:12:409:12 | call to operator-= |  |
+| string.cpp:411:8:411:9 | s2 | string.cpp:411:11:411:13 | call to end | TAINT |
+| string.cpp:411:11:411:13 | call to end | string.cpp:411:3:411:15 | ... = ... |  |
+| string.cpp:411:11:411:13 | call to end | string.cpp:412:5:412:6 | i9 |  |
+| string.cpp:411:11:411:13 | call to end | string.cpp:413:9:413:10 | i9 |  |
+| string.cpp:412:5:412:6 | i9 | string.cpp:412:3:412:3 | call to operator-- | TAINT |
+| string.cpp:412:5:412:6 | ref arg i9 | string.cpp:413:9:413:10 | i9 |  |
+| string.cpp:413:9:413:10 | i9 | string.cpp:413:8:413:8 | call to operator* | TAINT |
 | stringstream.cpp:13:20:13:22 | call to basic_stringstream | stringstream.cpp:16:2:16:4 | ss1 |  |
 | stringstream.cpp:13:20:13:22 | call to basic_stringstream | stringstream.cpp:22:7:22:9 | ss1 |  |
 | stringstream.cpp:13:20:13:22 | call to basic_stringstream | stringstream.cpp:27:7:27:9 | ss1 |  |
@@ -2589,6 +2577,7 @@
 | vector.cpp:251:11:251:15 | call to begin | vector.cpp:253:8:253:9 | i1 |  |
 | vector.cpp:251:11:251:15 | call to begin | vector.cpp:255:13:255:14 | i1 |  |
 | vector.cpp:251:11:251:15 | call to begin | vector.cpp:259:8:259:9 | i1 |  |
+| vector.cpp:252:3:252:4 | i1 | vector.cpp:252:5:252:5 | call to operator++ | TAINT |
 | vector.cpp:252:3:252:4 | ref arg i1 | vector.cpp:253:8:253:9 | i1 |  |
 | vector.cpp:252:3:252:4 | ref arg i1 | vector.cpp:255:13:255:14 | i1 |  |
 | vector.cpp:252:3:252:4 | ref arg i1 | vector.cpp:259:8:259:9 | i1 |  |
@@ -2596,6 +2585,7 @@
 | vector.cpp:253:8:253:9 | i1 | vector.cpp:254:3:254:4 | i2 |  |
 | vector.cpp:253:8:253:9 | i1 | vector.cpp:255:17:255:18 | i2 |  |
 | vector.cpp:253:8:253:9 | i1 | vector.cpp:260:8:260:9 | i2 |  |
+| vector.cpp:254:3:254:4 | i2 | vector.cpp:254:5:254:5 | call to operator++ | TAINT |
 | vector.cpp:254:3:254:4 | ref arg i2 | vector.cpp:255:17:255:18 | i2 |  |
 | vector.cpp:254:3:254:4 | ref arg i2 | vector.cpp:260:8:260:9 | i2 |  |
 | vector.cpp:255:3:255:4 | ref arg v6 | vector.cpp:261:8:261:9 | v6 |  |
