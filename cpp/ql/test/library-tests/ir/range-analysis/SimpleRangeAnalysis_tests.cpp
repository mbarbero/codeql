--- conflicted
+++ resolved
@@ -411,7 +411,7 @@
   if (-17 <= a && a <= 11 && -13 <= b && b <= 23) {
     range(a); // $ range=<=11 range=>=-17
     range(b); // $ range=<=23 range=>=-13
-    int r = a*b;  //3 $ overflow=+- -391 .. 25
+    int r = a*b;  // $ overflow=+- -391 .. 25
     range(r);
     total += r;  // $ overflow=+-
     range(total);
@@ -586,13 +586,8 @@
       (range(x), 500);
     range(y4); // $ range=<=500
     y5 = (x+1) ?:
-<<<<<<< HEAD
       (range(x), 500); // $ overflow=- range===-1
-    range(y5); // y5 <= 300
-=======
-      (range(x), 500); // $ range===-1
     range(y5); // $ range=<=500
->>>>>>> 00fd23d7
     y6 = ((unsigned char)(x+1)) ?:
       (range(x), 5); // $ range=<=299
     range(y6); // y6 < 256
@@ -633,13 +628,8 @@
       (range(x), 5); // $ range=>=300
     range(y5); // y6 >= 0
   }
-<<<<<<< HEAD
-  range(y1 + y2 + y3 + y4 + y5); // $ overflow=+ MISSING: range=">=... = ...:... ? ... : ...+0" range=">=call to range+0"
+  range(y1 + y2 + y3 + y4 + y5); // $ overflow=+ MISSING: range=">=call to range+207"  range=">=... = ...:... ? ... : ...+0" range=">=call to range+0"
   return y1 + y2 + y3 + y4 + y5; // $ overflow=+
-=======
-  range(y1 + y2 + y3 + y4 + y5); // $ range=">=call to range+207" MISSING: range=">=... = ...:... ? ... : ...+0" range=">=call to range+0"
-  return y1 + y2 + y3 + y4 + y5;
->>>>>>> 00fd23d7
 }
 
 // Test the comma expression.
@@ -656,15 +646,9 @@
         y += 3,
         range(y), // $ range=<=105 range="==++ ...:... = ...+4" range="==... +++3" range="==... ? ... : ...+5"
         y);
-<<<<<<< HEAD
-  range(y2); // $ range="==++ ...:... = ...+4" range="==... +++3" range="==... ? ... : ...+5"
-  range(y1 + y2); // $ overflow=+ MISSING: range=">=++ ...:... = ...+5" range=">=... +++4" range=">=... += ...:... = ...+1" range=">=... ? ... : ...+6"
-  return y1 + y2; // $ overflow=+
-=======
   range(y2); // $ range=<=105 range="==++ ...:... = ...+4" range="==... +++3" range="==... ? ... : ...+5"
   range(y1 + y2); // $ range=<=206 range="<=... ? ... : ...+106" MISSING: range=">=++ ...:... = ...+5" range=">=... +++4" range=">=... += ...:... = ...+1" range=">=... ? ... : ...+6"
   return y1 + y2;
->>>>>>> 00fd23d7
 }
 
 void test17() {
@@ -707,29 +691,17 @@
     range(a); // $ range=<=11 range=>=3
     range(b); // $ range=<=23 range=>=0
     int r = a*b;  // 0 .. 253
-<<<<<<< HEAD
-    range(r);
-    total += r; // $ overflow=+
-    range(total); // $ MISSING: range=">=(unsigned int)...+0" range=>=0
-=======
-    range(r); // $ range=>=0 range=<=253
-    total += r;
-    range(total); // $ range=>=0 range=<=506 range=">=(unsigned int)...+0" range="<=(unsigned int)...+253"
->>>>>>> 00fd23d7
+    range(r);// $ range=>=0 range=<=253
+    total += r;
+    range(total); // $ range=">=(unsigned int)...+0" range=>=0 range=<=506 range="<=(unsigned int)...+253" 
   }
   if (3 <= a && a <= 11 && 13 <= b && b <= 23) {
     range(a); // $ range=<=11 range=>=3
     range(b); // $ range=<=23 range=>=13
     int r = a*b;  // 39 .. 253
-<<<<<<< HEAD
-    range(r);
-    total += r;  // $ overflow=+
-    range(total); // $ MISSING: range=">=(unsigned int)...+1" range=>=1
-=======
     range(r); // $ range=>=39 range=<=253
     total += r;
-    range(total); // $ range=>=39 range=<=759 range=">=(unsigned int)...+39" range="<=(unsigned int)...+506" range="<=(unsigned int)...+253"
->>>>>>> 00fd23d7
+    range(total); // $ range=>=39 range=<=759 range="<=(unsigned int)...+253" range="<=(unsigned int)...+506" range=">=(unsigned int)...+39"
   }
   range(total); // $ range=>=0 range=<=759 range=">=(unsigned int)...+0" range="<=(unsigned int)...+506" range="<=(unsigned int)...+253"
   return total;
@@ -748,28 +720,16 @@
   if (0 <= b && b <= 23) {
     range(b); // $ range=<=23 range=>=0
     int r = 11*b;  // 0 .. 253
-<<<<<<< HEAD
-    range(r);
-    total += r; // $ overflow=+
-    range(total); // $ MISSING: range=">=(unsigned int)...+0" range=>=0
-=======
     range(r); // $ range=>=0 range=<=253
     total += r;
-    range(total); // $ range=>=0 range=<=506 range=">=(unsigned int)...+0" range="<=(unsigned int)...+253"
->>>>>>> 00fd23d7
+    range(total); // $ range=">=(unsigned int)...+0" range=>=0 range="<=(unsigned int)...+253" range=<=506
   }
   if (13 <= b && b <= 23) {
     range(b); // $ range=<=23 range=>=13
     int r = 11*b;  // 143 .. 253
-<<<<<<< HEAD
-    range(r);
-    total += r; // $ overflow=+
-    range(total); // $ MISSING: range=">=(unsigned int)...+1" range=>=1
-=======
     range(r); // $ range=>=143 range=<=253
     total += r;
-    range(total); // $ range=>=143 range=<=759 range=">=(unsigned int)...+143" range="<=(unsigned int)...+506" range="<=(unsigned int)...+253"
->>>>>>> 00fd23d7
+    range(total); // $ range="<=(unsigned int)...+253" range="<=(unsigned int)...+506" range=">=(unsigned int)...+143" range=>=143 range=<=759
   }
   range(total); // $ range=>=0 range=<=759 range=">=(unsigned int)...+0" range="<=(unsigned int)...+506" range="<=(unsigned int)...+253"
   return total;
@@ -928,7 +888,7 @@
   }
 
   if (n >= 5) {
-    if (2 * n - 10 == 0) { // $ overflow=+ Same as `n == 10/2` (modulo overflow)
+    if (2 * n - 10 == 0) { // $ overflow=+
       range(n); // $ range=>=5 MISSING: range===5
       return;
     }
