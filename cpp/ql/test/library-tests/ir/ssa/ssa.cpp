// semmle-extractor-options: -std=c++17

struct Point {
  int x;
  int y;
};

struct Rect {
  Point topLeft;
  Point bottomRight;
};

int ChiPhiNode(Point* p, bool which1, bool which2) {
  if (which1) {
    p->x++;
  }
  else {
    p->y++;
  }

  if (which2) {
    p->x++;
  }
  else {
    p->y++;
  }

  return p->x + p->y;
}

int UnreachableViaGoto() {
  goto skip;
  return 1;
skip:
  return 0;
}

int UnreachableIf(bool b) {
  int x = 5;
  int y = 10;
  if (b) {
    if (x == y) {
      return 1;
    }
    else {
      return 0;
    }
  }
  else {
    if (x < y) {
      return 0;
    }
    else {
      return 1;
    }
  }
}

int DoWhileFalse() {
  int i = 0;
  do {
    i++;
  } while (false);

  return i;
}

void chiNodeAtEndOfLoop(int n, char* p) {
  while (n-- > 0)
    * p++ = 0;
}

void Escape(void* p);

void ScalarPhi(bool b) {
  int x = 0;
  int y = 1;
  int z = 2;
  if (b) {
    x = 3;
    y = 4;
  }
  else {
    x = 5;
  }
  int x_merge = x;
  int y_merge = y;
  int z_merge = z;
}

void MustExactlyOverlap(Point a) {
  Point b = a;
}

void MustExactlyOverlapEscaped(Point a) {
  Point b = a;
  Escape(&a);
}

void MustTotallyOverlap(Point a) {
  int x = a.x;
  int y = a.y;
}

void MustTotallyOverlapEscaped(Point a) {
  int x = a.x;
  int y = a.y;
  Escape(&a);
}

void MayPartiallyOverlap(int x, int y) {
  Point a = { x, y };
  Point b = a;
}

void MayPartiallyOverlapEscaped(int x, int y) {
  Point a = { x, y };
  Point b = a;
  Escape(&a);
}

void MergeMustExactlyOverlap(bool c, int x1, int x2) {
  Point a = {};
  if (c) {
    a.x = x1;
  }
  else {
    a.x = x2;
  }
  int x = a.x;  // Both reaching defs must exactly overlap.
  Point b = a;
}

void MergeMustExactlyWithMustTotallyOverlap(bool c, Point p, int x1) {
  Point a = {};
  if (c) {
    a.x = x1;
  }
  else {
    a = p;
  }
  int x = a.x;  // Only one (non-Chi) reaching def must exactly overlap, but we should still get a Phi for it.
}

void MergeMustExactlyWithMayPartiallyOverlap(bool c, Point p, int x1) {
  Point a = {};
  if (c) {
    a.x = x1;
  }
  else {
    a = p;
  }
  Point b = a;  // Only one reaching def must exactly overlap, but we should still get a Phi for it.
}

void MergeMustTotallyOverlapWithMayPartiallyOverlap(bool c, Rect r, int x1) {
  Rect a = {};
  if (c) {
    a.topLeft.x = x1;
  }
  else {
    a = r;
  }
  Point b = a.topLeft;  // Neither reaching def must exactly overlap, so we'll just get a Phi of the virtual variable.
}

struct Wrapper {
  int f;
};

void WrapperStruct(Wrapper w) {
  Wrapper x = w;  // MustExactlyOverlap
  int a = w.f;  // MustTotallyOverlap, because the types don't match
  w.f = 5;
  a = w.f;  // MustExactlyOverlap
  x = w;  // MustTotallyOverlap
}

int AsmStmt(int *p) {
  __asm__("");
  return *p;
}

static void AsmStmtWithOutputs(unsigned int& a, unsigned int& b, unsigned int& c, unsigned int& d)
{
  __asm__ __volatile__
    (
  "cpuid\n\t"
    : "+a" (a), "+b" (b)
    : "c" (c), "d" (d)
    );
}

int strcmp(const char *, const char *);
int strlen(const char *);
int abs(int);

int PureFunctions(char *str1, char *str2, int x) {
  int ret = strcmp(str1, str2);
  ret += strlen(str1);
  ret += abs(x);
  return ret;
}

void *memcpy(void *dst, void *src, int size);

int ModeledCallTarget(int x) {
  int y;
  memcpy(&y, &x, sizeof(int));
  return y;
}

void InitArray() {
    char a_pad[32] = ""; 
    char a_nopad[4] = "foo";
    char a_infer[] = "blah";
    char b[2];
    char c[2] = {};
    char d[2] = { 0 };
    char e[2] = { 0, 1 };
    char f[3] = { 0 };
}

extern void ExternalFunc();

char StringLiteralAliasing() {
  ExternalFunc();

  const char* s = "Literal";
  return s[2];  // Should be defined by `AliasedDefinition`, not `Chi` or `CallSideEffect`.
}

class Constructible {
  public:
    Constructible(int x) {};
    void g() {}
};

void ExplicitConstructorCalls() {
  Constructible c(1);
  c.g();
  c.g();
  Constructible c2 = Constructible(2);
  c2.g();
}

char *VoidStarIndirectParameters(char *src, int size) {
  char *dst = new char[size];
  *src = 'a';
  memcpy(dst, src, size);
  return dst;
}

char StringLiteralAliasing2(bool b) {
  if (b) {
    ExternalFunc();
  }
  else {
    ExternalFunc();
  }

  const char* s = "Literal";
  return s[2];
}

void *malloc(int size);

void *MallocAliasing(void *s, int size) {
  void *buf = malloc(size);
  memcpy(buf, s, size);
  return buf;
}

Point *pp;
void EscapedButNotConflated(bool c, Point p, int x1) {
  Point a = {};
  pp = &a; // `a` escapes here and therefore belongs to the aliased vvar
  if (c) {
    a.x = x1;
  }
  int x = a.x; // The phi node here is not conflated
}

<<<<<<< HEAD
void unknownFunction(int argc, char **argv);

int main(int argc, char **argv) {
  unknownFunction(argc, argv);
  unknownFunction(argc, argv);
  return **argv; // Chi chain goes through side effects from unknownFunction
=======
struct A {
  int i;
  A(int x) {}
  A(A*) {}
  A() {}
};

Point *NewAliasing(int x) {
  Point* p = new Point;
  Point* q = new Point;
  int j = new A(new A(x))->i;
  A* a = new A;
  return p;
>>>>>>> 604731ba
}<|MERGE_RESOLUTION|>--- conflicted
+++ resolved
@@ -281,14 +281,6 @@
   int x = a.x; // The phi node here is not conflated
 }
 
-<<<<<<< HEAD
-void unknownFunction(int argc, char **argv);
-
-int main(int argc, char **argv) {
-  unknownFunction(argc, argv);
-  unknownFunction(argc, argv);
-  return **argv; // Chi chain goes through side effects from unknownFunction
-=======
 struct A {
   int i;
   A(int x) {}
@@ -302,5 +294,12 @@
   int j = new A(new A(x))->i;
   A* a = new A;
   return p;
->>>>>>> 604731ba
+}
+
+void unknownFunction(int argc, char **argv);
+
+int main(int argc, char **argv) {
+  unknownFunction(argc, argv);
+  unknownFunction(argc, argv);
+  return **argv; // Chi chain goes through side effects from unknownFunction
 }