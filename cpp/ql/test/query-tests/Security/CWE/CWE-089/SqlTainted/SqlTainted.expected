edges
| test.c:15:20:15:23 | argv | test.c:21:18:21:23 | query1 |
| test.c:15:20:15:23 | argv | test.c:21:18:21:23 | query1 |
| test.c:15:20:15:23 | argv | test.c:21:18:21:23 | query1 |
| test.c:15:20:15:23 | argv | test.c:21:18:21:23 | query1 |
| test.c:15:20:15:23 | argv | test.c:21:18:21:23 | query1 |
| test.c:15:20:15:23 | argv | test.c:21:18:21:23 | query1 |
| test.cpp:43:27:43:30 | argv | test.cpp:43:27:43:33 | access to array |
| test.cpp:43:27:43:30 | argv | test.cpp:43:27:43:33 | access to array |
| test.cpp:43:27:43:30 | argv | test.cpp:43:27:43:33 | access to array |
| test.cpp:43:27:43:30 | argv | test.cpp:43:27:43:33 | access to array |
| test.cpp:43:27:43:30 | argv | test.cpp:43:27:43:33 | access to array |
| test.cpp:43:27:43:30 | argv | test.cpp:43:27:43:33 | access to array |
subpaths
nodes
| test.c:15:20:15:23 | argv | semmle.label | argv |
| test.c:15:20:15:23 | argv | semmle.label | argv |
<<<<<<< HEAD
| test.c:21:18:21:23 | query1 | semmle.label | query1 |
| test.c:21:18:21:23 | query1 | semmle.label | query1 |
| test.c:21:18:21:23 | query1 | semmle.label | query1 |
| test.c:21:18:21:23 | query1 | semmle.label | query1 |
| test.c:21:18:21:23 | query1 | semmle.label | query1 |
| test.cpp:43:27:43:30 | argv | semmle.label | argv |
| test.cpp:43:27:43:30 | argv | semmle.label | argv |
| test.cpp:43:27:43:33 | access to array | semmle.label | access to array |
| test.cpp:43:27:43:33 | access to array | semmle.label | access to array |
| test.cpp:43:27:43:33 | access to array | semmle.label | access to array |
| test.cpp:43:27:43:33 | access to array | semmle.label | access to array |
| test.cpp:43:27:43:33 | access to array | semmle.label | access to array |
=======
| test.c:21:18:21:23 | (const char *)... | semmle.label | (const char *)... |
| test.c:21:18:21:23 | query1 | semmle.label | query1 |
| test.c:21:18:21:23 | query1 indirection | semmle.label | query1 indirection |
| test.cpp:43:27:43:30 | argv | semmle.label | argv |
| test.cpp:43:27:43:30 | argv | semmle.label | argv |
| test.cpp:43:27:43:33 | (const char *)... | semmle.label | (const char *)... |
| test.cpp:43:27:43:33 | access to array | semmle.label | access to array |
| test.cpp:43:27:43:33 | access to array | semmle.label | access to array |
| test.cpp:43:27:43:33 | access to array indirection | semmle.label | access to array indirection |
>>>>>>> d67235b3
#select
| test.c:21:18:21:23 | query1 | test.c:15:20:15:23 | argv | test.c:21:18:21:23 | query1 | This argument to a SQL query function is derived from $@ and then passed to mysql_query(sqlArg). | test.c:15:20:15:23 | argv | user input (argv) |
| test.cpp:43:27:43:33 | access to array | test.cpp:43:27:43:30 | argv | test.cpp:43:27:43:33 | access to array | This argument to a SQL query function is derived from $@ and then passed to pqxx::work::exec1((unnamed parameter 0)). | test.cpp:43:27:43:30 | argv | user input (argv) |<|MERGE_RESOLUTION|>--- conflicted
+++ resolved
@@ -15,9 +15,6 @@
 nodes
 | test.c:15:20:15:23 | argv | semmle.label | argv |
 | test.c:15:20:15:23 | argv | semmle.label | argv |
-<<<<<<< HEAD
-| test.c:21:18:21:23 | query1 | semmle.label | query1 |
-| test.c:21:18:21:23 | query1 | semmle.label | query1 |
 | test.c:21:18:21:23 | query1 | semmle.label | query1 |
 | test.c:21:18:21:23 | query1 | semmle.label | query1 |
 | test.c:21:18:21:23 | query1 | semmle.label | query1 |
@@ -26,19 +23,6 @@
 | test.cpp:43:27:43:33 | access to array | semmle.label | access to array |
 | test.cpp:43:27:43:33 | access to array | semmle.label | access to array |
 | test.cpp:43:27:43:33 | access to array | semmle.label | access to array |
-| test.cpp:43:27:43:33 | access to array | semmle.label | access to array |
-| test.cpp:43:27:43:33 | access to array | semmle.label | access to array |
-=======
-| test.c:21:18:21:23 | (const char *)... | semmle.label | (const char *)... |
-| test.c:21:18:21:23 | query1 | semmle.label | query1 |
-| test.c:21:18:21:23 | query1 indirection | semmle.label | query1 indirection |
-| test.cpp:43:27:43:30 | argv | semmle.label | argv |
-| test.cpp:43:27:43:30 | argv | semmle.label | argv |
-| test.cpp:43:27:43:33 | (const char *)... | semmle.label | (const char *)... |
-| test.cpp:43:27:43:33 | access to array | semmle.label | access to array |
-| test.cpp:43:27:43:33 | access to array | semmle.label | access to array |
-| test.cpp:43:27:43:33 | access to array indirection | semmle.label | access to array indirection |
->>>>>>> d67235b3
 #select
 | test.c:21:18:21:23 | query1 | test.c:15:20:15:23 | argv | test.c:21:18:21:23 | query1 | This argument to a SQL query function is derived from $@ and then passed to mysql_query(sqlArg). | test.c:15:20:15:23 | argv | user input (argv) |
 | test.cpp:43:27:43:33 | access to array | test.cpp:43:27:43:30 | argv | test.cpp:43:27:43:33 | access to array | This argument to a SQL query function is derived from $@ and then passed to pqxx::work::exec1((unnamed parameter 0)). | test.cpp:43:27:43:30 | argv | user input (argv) |