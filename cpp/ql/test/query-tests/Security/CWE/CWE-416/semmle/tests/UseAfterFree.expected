edges
| test.cpp:39:7:39:10 | data | test.cpp:41:6:41:9 | data |
| test.cpp:75:7:75:10 | data | test.cpp:79:7:79:10 | data |
| test.cpp:106:7:106:10 | data | test.cpp:108:6:108:9 | data |
| test.cpp:116:7:116:10 | data | test.cpp:119:6:119:9 | data |
| test.cpp:127:7:127:10 | data | test.cpp:130:6:130:9 | data |
<<<<<<< HEAD
| test.cpp:138:7:138:10 | data | test.cpp:141:6:141:9 | data |
=======
| test.cpp:127:7:127:10 | data | test.cpp:130:6:130:9 | data |
>>>>>>> 1b90216c
| test.cpp:164:9:164:9 | c | test.cpp:165:2:165:2 | c |
| test.cpp:164:9:164:9 | c | test.cpp:166:3:166:4 | * ... |
| test.cpp:181:7:181:10 | data | test.cpp:186:6:186:9 | data |
| test.cpp:192:7:192:10 | data | test.cpp:197:6:197:9 | data |
| test.cpp:203:7:203:10 | data | test.cpp:209:6:209:9 | data |
| test.cpp:207:8:207:11 | data | test.cpp:209:6:209:9 | data |
| test.cpp:216:9:216:9 | x | test.cpp:217:6:217:6 | x |
nodes
| test.cpp:39:7:39:10 | data | semmle.label | data |
| test.cpp:41:6:41:9 | data | semmle.label | data |
| test.cpp:75:7:75:10 | data | semmle.label | data |
| test.cpp:79:7:79:10 | data | semmle.label | data |
| test.cpp:106:7:106:10 | data | semmle.label | data |
| test.cpp:108:6:108:9 | data | semmle.label | data |
| test.cpp:116:7:116:10 | data | semmle.label | data |
| test.cpp:119:6:119:9 | data | semmle.label | data |
| test.cpp:127:7:127:10 | data | semmle.label | data |
| test.cpp:130:6:130:9 | data | semmle.label | data |
<<<<<<< HEAD
| test.cpp:138:7:138:10 | data | semmle.label | data |
| test.cpp:141:6:141:9 | data | semmle.label | data |
=======
>>>>>>> 1b90216c
| test.cpp:164:9:164:9 | c | semmle.label | c |
| test.cpp:165:2:165:2 | c | semmle.label | c |
| test.cpp:166:3:166:4 | * ... | semmle.label | * ... |
| test.cpp:181:7:181:10 | data | semmle.label | data |
| test.cpp:186:6:186:9 | data | semmle.label | data |
| test.cpp:192:7:192:10 | data | semmle.label | data |
| test.cpp:197:6:197:9 | data | semmle.label | data |
| test.cpp:203:7:203:10 | data | semmle.label | data |
| test.cpp:207:8:207:11 | data | semmle.label | data |
| test.cpp:209:6:209:9 | data | semmle.label | data |
| test.cpp:209:6:209:9 | data | semmle.label | data |
| test.cpp:216:9:216:9 | x | semmle.label | x |
| test.cpp:217:6:217:6 | x | semmle.label | x |
subpaths
#select
| test.cpp:41:6:41:9 | data | test.cpp:39:7:39:10 | data | test.cpp:41:6:41:9 | data | Memory may have been previously freed by $@. | test.cpp:39:2:39:5 | call to free | call to free |
| test.cpp:79:7:79:10 | data | test.cpp:75:7:75:10 | data | test.cpp:79:7:79:10 | data | Memory may have been previously freed by $@. | test.cpp:75:2:75:5 | call to free | call to free |
| test.cpp:108:6:108:9 | data | test.cpp:106:7:106:10 | data | test.cpp:108:6:108:9 | data | Memory may have been previously freed by $@. | test.cpp:106:2:106:5 | call to free | call to free |
| test.cpp:119:6:119:9 | data | test.cpp:116:7:116:10 | data | test.cpp:119:6:119:9 | data | Memory may have been previously freed by $@. | test.cpp:116:2:116:5 | call to free | call to free |
| test.cpp:130:6:130:9 | data | test.cpp:127:7:127:10 | data | test.cpp:130:6:130:9 | data | Memory may have been previously freed by $@. | test.cpp:127:2:127:5 | call to free | call to free |
<<<<<<< HEAD
| test.cpp:141:6:141:9 | data | test.cpp:138:7:138:10 | data | test.cpp:141:6:141:9 | data | Memory may have been previously freed by $@. | test.cpp:138:2:138:5 | call to free | call to free |
=======
>>>>>>> 1b90216c
| test.cpp:165:2:165:2 | c | test.cpp:164:9:164:9 | c | test.cpp:165:2:165:2 | c | Memory may have been previously freed by $@. | test.cpp:164:2:164:10 | delete | delete |
| test.cpp:166:3:166:4 | * ... | test.cpp:164:9:164:9 | c | test.cpp:166:3:166:4 | * ... | Memory may have been previously freed by $@. | test.cpp:164:2:164:10 | delete | delete |
| test.cpp:186:6:186:9 | data | test.cpp:181:7:181:10 | data | test.cpp:186:6:186:9 | data | Memory may have been previously freed by $@. | test.cpp:181:2:181:5 | call to free | call to free |
| test.cpp:197:6:197:9 | data | test.cpp:192:7:192:10 | data | test.cpp:197:6:197:9 | data | Memory may have been previously freed by $@. | test.cpp:192:2:192:5 | call to free | call to free |
| test.cpp:209:6:209:9 | data | test.cpp:203:7:203:10 | data | test.cpp:209:6:209:9 | data | Memory may have been previously freed by $@. | test.cpp:203:2:203:5 | call to free | call to free |
| test.cpp:209:6:209:9 | data | test.cpp:207:8:207:11 | data | test.cpp:209:6:209:9 | data | Memory may have been previously freed by $@. | test.cpp:207:3:207:6 | call to free | call to free |
| test.cpp:217:6:217:6 | x | test.cpp:216:9:216:9 | x | test.cpp:217:6:217:6 | x | Memory may have been previously freed by $@. | test.cpp:216:2:216:9 | delete | delete |<|MERGE_RESOLUTION|>--- conflicted
+++ resolved
@@ -4,11 +4,6 @@
 | test.cpp:106:7:106:10 | data | test.cpp:108:6:108:9 | data |
 | test.cpp:116:7:116:10 | data | test.cpp:119:6:119:9 | data |
 | test.cpp:127:7:127:10 | data | test.cpp:130:6:130:9 | data |
-<<<<<<< HEAD
-| test.cpp:138:7:138:10 | data | test.cpp:141:6:141:9 | data |
-=======
-| test.cpp:127:7:127:10 | data | test.cpp:130:6:130:9 | data |
->>>>>>> 1b90216c
 | test.cpp:164:9:164:9 | c | test.cpp:165:2:165:2 | c |
 | test.cpp:164:9:164:9 | c | test.cpp:166:3:166:4 | * ... |
 | test.cpp:181:7:181:10 | data | test.cpp:186:6:186:9 | data |
@@ -27,11 +22,6 @@
 | test.cpp:119:6:119:9 | data | semmle.label | data |
 | test.cpp:127:7:127:10 | data | semmle.label | data |
 | test.cpp:130:6:130:9 | data | semmle.label | data |
-<<<<<<< HEAD
-| test.cpp:138:7:138:10 | data | semmle.label | data |
-| test.cpp:141:6:141:9 | data | semmle.label | data |
-=======
->>>>>>> 1b90216c
 | test.cpp:164:9:164:9 | c | semmle.label | c |
 | test.cpp:165:2:165:2 | c | semmle.label | c |
 | test.cpp:166:3:166:4 | * ... | semmle.label | * ... |
@@ -52,10 +42,6 @@
 | test.cpp:108:6:108:9 | data | test.cpp:106:7:106:10 | data | test.cpp:108:6:108:9 | data | Memory may have been previously freed by $@. | test.cpp:106:2:106:5 | call to free | call to free |
 | test.cpp:119:6:119:9 | data | test.cpp:116:7:116:10 | data | test.cpp:119:6:119:9 | data | Memory may have been previously freed by $@. | test.cpp:116:2:116:5 | call to free | call to free |
 | test.cpp:130:6:130:9 | data | test.cpp:127:7:127:10 | data | test.cpp:130:6:130:9 | data | Memory may have been previously freed by $@. | test.cpp:127:2:127:5 | call to free | call to free |
-<<<<<<< HEAD
-| test.cpp:141:6:141:9 | data | test.cpp:138:7:138:10 | data | test.cpp:141:6:141:9 | data | Memory may have been previously freed by $@. | test.cpp:138:2:138:5 | call to free | call to free |
-=======
->>>>>>> 1b90216c
 | test.cpp:165:2:165:2 | c | test.cpp:164:9:164:9 | c | test.cpp:165:2:165:2 | c | Memory may have been previously freed by $@. | test.cpp:164:2:164:10 | delete | delete |
 | test.cpp:166:3:166:4 | * ... | test.cpp:164:9:164:9 | c | test.cpp:166:3:166:4 | * ... | Memory may have been previously freed by $@. | test.cpp:164:2:164:10 | delete | delete |
 | test.cpp:186:6:186:9 | data | test.cpp:181:7:181:10 | data | test.cpp:186:6:186:9 | data | Memory may have been previously freed by $@. | test.cpp:181:2:181:5 | call to free | call to free |
