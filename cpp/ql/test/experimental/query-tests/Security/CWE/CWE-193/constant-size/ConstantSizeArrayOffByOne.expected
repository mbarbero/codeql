--- conflicted
+++ resolved
@@ -11,10 +11,7 @@
 | test.cpp:77:32:77:34 | buf | test.cpp:77:26:77:44 | & ... |
 | test.cpp:79:27:79:34 | buf | test.cpp:70:33:70:33 | p |
 | test.cpp:79:32:79:34 | buf | test.cpp:79:27:79:34 | buf |
-<<<<<<< HEAD
-=======
 | test.cpp:85:34:85:36 | buf | test.cpp:87:5:87:31 | access to array |
->>>>>>> 06bc4608
 | test.cpp:85:34:85:36 | buf | test.cpp:88:5:88:27 | access to array |
 | test.cpp:128:9:128:11 | arr | test.cpp:128:9:128:14 | access to array |
 | test.cpp:134:25:134:27 | arr | test.cpp:136:9:136:16 | ... += ... |
@@ -44,10 +41,7 @@
 | test.cpp:79:27:79:34 | buf | semmle.label | buf |
 | test.cpp:79:32:79:34 | buf | semmle.label | buf |
 | test.cpp:85:34:85:36 | buf | semmle.label | buf |
-<<<<<<< HEAD
-=======
 | test.cpp:87:5:87:31 | access to array | semmle.label | access to array |
->>>>>>> 06bc4608
 | test.cpp:88:5:88:27 | access to array | semmle.label | access to array |
 | test.cpp:128:9:128:11 | arr | semmle.label | arr |
 | test.cpp:128:9:128:14 | access to array | semmle.label | access to array |
@@ -67,10 +61,6 @@
 | test.cpp:61:9:61:19 | PointerAdd: access to array | test.cpp:61:14:61:16 | buf | test.cpp:61:9:61:19 | access to array | This pointer arithmetic may have an off-by-2 error allowing it to overrun $@ at this $@. | test.cpp:19:9:19:11 | buf | buf | test.cpp:61:9:61:23 | Store: ... = ... | write |
 | test.cpp:72:5:72:15 | PointerAdd: access to array | test.cpp:79:32:79:34 | buf | test.cpp:72:5:72:15 | access to array | This pointer arithmetic may have an off-by-1 error allowing it to overrun $@ at this $@. | test.cpp:15:9:15:11 | buf | buf | test.cpp:72:5:72:19 | Store: ... = ... | write |
 | test.cpp:77:27:77:44 | PointerAdd: access to array | test.cpp:77:32:77:34 | buf | test.cpp:66:32:66:32 | p | This pointer arithmetic may have an off-by-1 error allowing it to overrun $@ at this $@. | test.cpp:15:9:15:11 | buf | buf | test.cpp:67:5:67:10 | Store: ... = ... | write |
-<<<<<<< HEAD
 | test.cpp:88:5:88:27 | PointerAdd: access to array | test.cpp:85:34:85:36 | buf | test.cpp:88:5:88:27 | access to array | This pointer arithmetic may have an off-by-1 error allowing it to overrun $@ at this $@. | test.cpp:15:9:15:11 | buf | buf | test.cpp:88:5:88:31 | Store: ... = ... | write |
 | test.cpp:128:9:128:14 | PointerAdd: access to array | test.cpp:128:9:128:11 | arr | test.cpp:128:9:128:14 | access to array | This pointer arithmetic may have an off-by-1 error allowing it to overrun $@ at this $@. | test.cpp:125:11:125:13 | arr | arr | test.cpp:128:9:128:18 | Store: ... = ... | write |
-=======
-| test.cpp:128:9:128:14 | PointerAdd: access to array | test.cpp:128:9:128:11 | arr | test.cpp:128:9:128:14 | access to array | This pointer arithmetic may have an off-by-1 error allowing it to overrun $@ at this $@. | test.cpp:125:11:125:13 | arr | arr | test.cpp:128:9:128:18 | Store: ... = ... | write |
-| test.cpp:136:9:136:16 | PointerAdd: ... += ... | test.cpp:143:18:143:21 | asdf | test.cpp:138:13:138:15 | arr | This pointer arithmetic may have an off-by-2 error allowing it to overrun $@ at this $@. | test.cpp:142:10:142:13 | asdf | asdf | test.cpp:138:12:138:15 | Load: * ... | read |
->>>>>>> 06bc4608
+| test.cpp:136:9:136:16 | PointerAdd: ... += ... | test.cpp:143:18:143:21 | asdf | test.cpp:138:13:138:15 | arr | This pointer arithmetic may have an off-by-2 error allowing it to overrun $@ at this $@. | test.cpp:142:10:142:13 | asdf | asdf | test.cpp:138:12:138:15 | Load: * ... | read |