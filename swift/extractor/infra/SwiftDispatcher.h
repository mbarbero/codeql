#pragma once

#include <swift/AST/SourceFile.h>
#include <swift/Basic/SourceManager.h>
#include <llvm/Support/FileSystem.h>

#include "swift/extractor/trap/TrapLabelStore.h"
#include "swift/extractor/trap/TrapDomain.h"
#include "swift/extractor/infra/SwiftTagTraits.h"
#include "swift/extractor/trap/generated/TrapClasses.h"

namespace codeql {

// The main responsibilities of the SwiftDispatcher are as follows:
// * redirect specific AST node emission to a corresponding visitor (statements, expressions, etc.)
// * storing TRAP labels for emitted AST nodes (in the TrapLabelStore) to avoid re-emission
// Since SwiftDispatcher sees all the AST nodes, it also attaches a location to every 'locatable'
// node (AST nodes that are not types: declarations, statements, expressions, etc.).
class SwiftDispatcher {
 public:
  // all references and pointers passed as parameters to this constructor are supposed to outlive
  // the SwiftDispatcher
  SwiftDispatcher(const swift::SourceManager& sourceManager,
                  TrapDomain& trap,
                  swift::ModuleDecl& currentModule,
                  swift::SourceFile* currentPrimarySourceFile = nullptr)
      : sourceManager{sourceManager},
        trap{trap},
        currentModule{currentModule},
        currentPrimarySourceFile{currentPrimarySourceFile} {}

  template <typename Entry>
  void emit(const Entry& entry) {
    trap.emit(entry);
  }

  template <typename Entry>
  void emit(const std::optional<Entry>& entry) {
    if (entry) {
      emit(*entry);
    }
  }

  template <typename... Cases>
  void emit(const std::variant<Cases...>& entry) {
    std::visit([this](const auto& e) { this->emit(e); }, entry);
  }

  // This is a helper method to emit TRAP entries for AST nodes that we don't fully support yet.
  template <typename E>
  void emitUnknown(E* entity) {
    auto label = assignNewLabel(entity);
    using Trap = BindingTrapOf<E>;
    static_assert(sizeof(Trap) == sizeof(label),
                  "Binding traps of unknown entities must only have the `id` field (the class "
                  "should be empty in schema.yml)");
    emit(Trap{label});
    emit(ElementIsUnknownTrap{label});
  }

  // This method gives a TRAP label for already emitted AST node.
  // If the AST node was not emitted yet, then the emission is dispatched to a corresponding
  // visitor (see `visit(T *)` methods below).
  template <typename E, typename... Args>
  TrapLabelOf<E> fetchLabel(E* e, Args&&... args) {
    assert(e && "trying to fetch a label on nullptr, maybe fetchOptionalLabel is to be used?");
    // this is required so we avoid any recursive loop: a `fetchLabel` during the visit of `e` might
    // end up calling `fetchLabel` on `e` itself, so we want the visit of `e` to call `fetchLabel`
    // only after having called `assignNewLabel` on `e`.
    assert(std::holds_alternative<std::monostate>(waitingForNewLabel) &&
           "fetchLabel called before assignNewLabel");
    if (auto l = store.get(e)) {
      return *l;
    }
    waitingForNewLabel = e;
<<<<<<< HEAD
    visit(e, std::forward<Args>(args)...);
=======
    visit(e);
    // TODO when everything is moved to structured C++ classes, this should be moved to createEntry
>>>>>>> 41016767
    if (auto l = store.get(e)) {
      if constexpr (!std::is_base_of_v<swift::TypeBase, E>) {
        attachLocation(e, *l);
      }
      return *l;
    }
    assert(!"assignNewLabel not called during visit");
    return {};
  }

  // convenience `fetchLabel` overload for `swift::Type` (which is just a wrapper for
  // `swift::TypeBase*`)
  TrapLabel<TypeTag> fetchLabel(swift::Type t) { return fetchLabel(t.getPointer()); }

  TrapLabel<AstNodeTag> fetchLabel(swift::ASTNode node) {
    return fetchLabelFromUnion<AstNodeTag>(node);
  }

  TrapLabel<IfConfigClauseTag> fetchLabel(const swift::IfConfigClause& clause) {
    return fetchLabel(&clause);
  }

  TrapLabel<ConditionElementTag> fetchLabel(const swift::StmtConditionElement& element) {
    return fetchLabel(&element);
  }

  // Due to the lazy emission approach, we must assign a label to a corresponding AST node before
  // it actually gets emitted to handle recursive cases such as recursive calls, or recursive type
  // declarations
  template <typename E, typename... Args>
  TrapLabelOf<E> assignNewLabel(E* e, Args&&... args) {
    assert(waitingForNewLabel == Store::Handle{e} && "assignNewLabel called on wrong entity");
    auto label = trap.createLabel<TrapTagOf<E>>(std::forward<Args>(args)...);
    store.insert(e, label);
    waitingForNewLabel = std::monostate{};
    return label;
  }

  template <typename E, typename... Args, std::enable_if_t<!std::is_pointer_v<E>>* = nullptr>
  TrapLabelOf<E> assignNewLabel(const E& e, Args&&... args) {
    return assignNewLabel(&e, std::forward<Args>(args)...);
  }

  // convenience methods for structured C++ creation
  template <typename E, typename... Args, std::enable_if_t<!std::is_pointer_v<E>>* = nullptr>
  auto createEntry(const E& e, Args&&... args) {
    return TrapClassOf<E>{assignNewLabel(&e, std::forward<Args>(args)...)};
  }

  // used to create a new entry for entities that should not be cached
  // an example is swift::Argument, that are created on the fly and thus have no stable pointer
  template <typename E, typename... Args, std::enable_if_t<!std::is_pointer_v<E>>* = nullptr>
  auto createUncachedEntry(const E& e, Args&&... args) {
    auto label = trap.createLabel<TrapTagOf<E>>(std::forward<Args>(args)...);
    attachLocation(&e, label);
    return TrapClassOf<E>{label};
  }

  template <typename Locatable>
  void attachLocation(Locatable locatable, TrapLabel<LocatableTag> locatableLabel) {
    attachLocation(&locatable, locatableLabel);
  }

  // Emits a Location TRAP entry and attaches it to a `Locatable` trap label
  template <typename Locatable>
  void attachLocation(Locatable* locatable, TrapLabel<LocatableTag> locatableLabel) {
    attachLocation(locatable->getStartLoc(), locatable->getEndLoc(), locatableLabel);
  }

  void attachLocation(const swift::IfConfigClause* clause, TrapLabel<LocatableTag> locatableLabel) {
    attachLocation(clause->Loc, clause->Loc, locatableLabel);
  }

  // Emits a Location TRAP entry and attaches it to a `Locatable` trap label for a given `SourceLoc`
  void attachLocation(swift::SourceLoc loc, TrapLabel<LocatableTag> locatableLabel) {
    attachLocation(loc, loc, locatableLabel);
  }

  // Emits a Location TRAP entry for a list of swift entities and attaches it to a `Locatable` trap
  // label
  template <typename Locatable>
  void attachLocation(llvm::MutableArrayRef<Locatable>* locatables,
                      TrapLabel<LocatableTag> locatableLabel) {
    if (locatables->empty()) {
      return;
    }
    attachLocation(locatables->front().getStartLoc(), locatables->back().getEndLoc(),
                   locatableLabel);
  }

  // return `std::optional(fetchLabel(arg))` if arg converts to true, otherwise std::nullopt
  // universal reference `Arg&&` is used to catch both temporary and non-const references, not
  // for perfect forwarding
  template <typename Arg, typename... Args>
  auto fetchOptionalLabel(Arg&& arg, Args&&... args) -> std::optional<decltype(fetchLabel(arg))> {
    if (arg) {
      return fetchLabel(arg, std::forward<Args>(args)...);
    }
    return std::nullopt;
  }

  // map `fetchLabel` on the iterable `arg`, returning a vector of all labels
  // universal reference `Arg&&` is used to catch both temporary and non-const references, not
  // for perfect forwarding
  template <typename Iterable>
  auto fetchRepeatedLabels(Iterable&& arg) {
    std::vector<decltype(fetchLabel(*arg.begin()))> ret;
    ret.reserve(arg.size());
    for (auto&& e : arg) {
      ret.push_back(fetchLabel(e));
    }
    return ret;
  }

  template <typename... Args>
  void emitDebugInfo(const Args&... args) {
    trap.debug(std::forward<Args>(args)...);
  }

  // In order to not emit duplicated entries for declarations, we restrict emission to only
  // Decls declared within the current "scope".
  // Depending on the whether we are extracting a primary source file or not the scope is defined as
  // follows:
  //  - not extracting a primary source file (`currentPrimarySourceFile == nullptr`): the current
  //    scope means the current module. This is used in the case of system or builtin modules.
  //  - extracting a primary source file: in this mode, we extract several files belonging to the
  //    same module one by one. In this mode, we restrict emission only to the same file ignoring
  //    all the other files.
  bool shouldEmitDeclBody(const swift::Decl& decl) {
    if (decl.getModuleContext() != &currentModule) {
      return false;
    }
    // ModuleDecl is a special case: if it passed the previous test, it is the current module
    // but it never has a source file, so we short circuit to emit it in any case
    if (!currentPrimarySourceFile || decl.getKind() == swift::DeclKind::Module) {
      return true;
    }
    if (auto context = decl.getDeclContext()) {
      return currentPrimarySourceFile == context->getParentSourceFile();
    }
    return false;
  }

 private:
  // types to be supported by assignNewLabel/fetchLabel need to be listed here
  using Store = TrapLabelStore<swift::Decl,
                               swift::Stmt,
                               swift::StmtCondition,
                               swift::StmtConditionElement,
                               swift::CaseLabelItem,
                               swift::Expr,
                               swift::Pattern,
                               swift::TypeRepr,
                               swift::TypeBase,
                               swift::IfConfigClause>;

  void attachLocation(swift::SourceLoc start,
                      swift::SourceLoc end,
                      TrapLabel<LocatableTag> locatableLabel) {
    if (!start.isValid() || !end.isValid()) {
      // invalid locations seem to come from entities synthesized by the compiler
      return;
    }
    std::string filepath = getFilepath(start);
    auto fileLabel = trap.createLabel<FileTag>(filepath);
    // TODO: do not emit duplicate trap entries for Files
    trap.emit(FilesTrap{fileLabel, filepath});
    auto [startLine, startColumn] = sourceManager.getLineAndColumnInBuffer(start);
    auto [endLine, endColumn] = sourceManager.getLineAndColumnInBuffer(end);
    auto locLabel = trap.createLabel<LocationTag>('{', fileLabel, "}:", startLine, ':', startColumn,
                                                  ':', endLine, ':', endColumn);
    trap.emit(LocationsTrap{locLabel, fileLabel, startLine, startColumn, endLine, endColumn});
    trap.emit(LocatableLocationsTrap{locatableLabel, locLabel});
  }

  template <typename Tag, typename... Ts>
  TrapLabel<Tag> fetchLabelFromUnion(const llvm::PointerUnion<Ts...> u) {
    TrapLabel<Tag> ret{};
    // with logical op short-circuiting, this will stop trying on the first successful fetch
    // don't feel tempted to replace the variable with the expression inside the `assert`, or
    // building with `NDEBUG` will not trigger the fetching
    bool unionCaseFound = (... || fetchLabelFromUnionCase<Tag, Ts>(u, ret));
    assert(unionCaseFound && "llvm::PointerUnion not set to a known case");
    return ret;
  }

  template <typename Tag, typename T, typename... Ts>
  bool fetchLabelFromUnionCase(const llvm::PointerUnion<Ts...> u, TrapLabel<Tag>& output) {
    // we rely on the fact that when we extract `ASTNode` instances (which only happens
    // on `BraceStmt` elements), we cannot encounter a standalone `TypeRepr` there, so we skip
    // this case, which would be problematic as we would not be able to provide the corresponding
    // type
    if constexpr (!std::is_same_v<T, swift::TypeRepr*>) {
      if (auto e = u.template dyn_cast<T>()) {
        output = fetchLabel(e);
        return true;
      }
    }
    return false;
  }

  std::string getFilepath(swift::SourceLoc loc) {
    // TODO: this needs more testing
    // TODO: check canonicaliztion of names on a case insensitive filesystems
    // TODO: make symlink resolution conditional on CODEQL_PRESERVE_SYMLINKS=true
    auto displayName = sourceManager.getDisplayNameForLoc(loc);
    llvm::SmallString<PATH_MAX> realPath;
    if (std::error_code ec = llvm::sys::fs::real_path(displayName, realPath)) {
      std::cerr << "Cannot get real path: '" << displayName.str() << "': " << ec.message() << "\n";
      return {};
    }
    return realPath.str().str();
  }

  // TODO: for const correctness these should consistently be `const` (and maybe const references
  // as we don't expect `nullptr` here. However `swift::ASTVisitor` and `swift::TypeVisitor` do not
  // accept const pointers
  virtual void visit(swift::Decl* decl) = 0;
  virtual void visit(const swift::IfConfigClause* clause) = 0;
  virtual void visit(swift::Stmt* stmt) = 0;
  virtual void visit(const swift::StmtCondition* cond) = 0;
  virtual void visit(const swift::StmtConditionElement* cond) = 0;
  virtual void visit(swift::CaseLabelItem* item) = 0;
  virtual void visit(swift::Expr* expr) = 0;
  virtual void visit(swift::Pattern* pattern) = 0;
  virtual void visit(swift::TypeRepr* typeRepr, swift::Type type) = 0;
  virtual void visit(swift::TypeBase* type) = 0;

  const swift::SourceManager& sourceManager;
  TrapDomain& trap;
  Store store;
  Store::Handle waitingForNewLabel{std::monostate{}};
  swift::ModuleDecl& currentModule;
  swift::SourceFile* currentPrimarySourceFile;
};

}  // namespace codeql<|MERGE_RESOLUTION|>--- conflicted
+++ resolved
@@ -73,12 +73,8 @@
       return *l;
     }
     waitingForNewLabel = e;
-<<<<<<< HEAD
     visit(e, std::forward<Args>(args)...);
-=======
-    visit(e);
     // TODO when everything is moved to structured C++ classes, this should be moved to createEntry
->>>>>>> 41016767
     if (auto l = store.get(e)) {
       if constexpr (!std::is_base_of_v<swift::TypeBase, E>) {
         attachLocation(e, *l);
