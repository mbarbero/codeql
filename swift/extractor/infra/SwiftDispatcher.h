#pragma once

#include <swift/AST/SourceFile.h>
#include <swift/Basic/SourceManager.h>
#include <llvm/Support/FileSystem.h>

#include "swift/extractor/trap/TrapLabelStore.h"
#include "swift/extractor/trap/TrapDomain.h"
#include "swift/extractor/infra/SwiftTagTraits.h"
#include "swift/extractor/trap/generated/TrapClasses.h"

namespace codeql {

// The main responsibilities of the SwiftDispatcher are as follows:
// * redirect specific AST node emission to a corresponding visitor (statements, expressions, etc.)
// * storing TRAP labels for emitted AST nodes (in the TrapLabelStore) to avoid re-emission
// Since SwiftDispatcher sees all the AST nodes, it also attaches a location to every 'locatable'
// node (AST nodes that are not types: declarations, statements, expressions, etc.).
class SwiftDispatcher {
 public:
  // all references and pointers passed as parameters to this constructor are supposed to outlive
  // the SwiftDispatcher
  SwiftDispatcher(const swift::SourceManager& sourceManager,
                  TrapDomain& trap,
                  swift::ModuleDecl& currentModule,
                  swift::SourceFile* currentPrimarySourceFile = nullptr)
      : sourceManager{sourceManager},
        trap{trap},
        currentModule{currentModule},
        currentPrimarySourceFile{currentPrimarySourceFile} {}

  template <typename Entry>
  void emit(const Entry& entry) {
    trap.emit(entry);
  }

  template <typename Entry>
  void emit(const std::optional<Entry>& entry) {
    if (entry) {
      emit(*entry);
    }
  }

  template <typename... Cases>
  void emit(const std::variant<Cases...>& entry) {
    std::visit([this](const auto& e) { this->emit(e); }, entry);
  }

  // This is a helper method to emit TRAP entries for AST nodes that we don't fully support yet.
  template <typename E>
  void emitUnknown(E* entity) {
    auto label = assignNewLabel(entity);
    using Trap = BindingTrapOf<E>;
    static_assert(sizeof(Trap) == sizeof(label),
                  "Binding traps of unknown entities must only have the `id` field (the class "
                  "should be empty in schema.yml)");
    emit(Trap{label});
    emit(ElementIsUnknownTrap{label});
  }

  // This method gives a TRAP label for already emitted AST node.
  // If the AST node was not emitted yet, then the emission is dispatched to a corresponding
  // visitor (see `visit(T *)` methods below).
  template <typename E>
  TrapLabelOf<E> fetchLabel(E* e) {
    assert(e && "trying to fetch a label on nullptr, maybe fetchOptionalLabel is to be used?");
    // this is required so we avoid any recursive loop: a `fetchLabel` during the visit of `e` might
    // end up calling `fetchLabel` on `e` itself, so we want the visit of `e` to call `fetchLabel`
    // only after having called `assignNewLabel` on `e`.
    assert(std::holds_alternative<std::monostate>(waitingForNewLabel) &&
           "fetchLabel called before assignNewLabel");
    if (auto l = store.get(e)) {
      return *l;
    }
    waitingForNewLabel = e;
    visit(e);
    // TODO when everything is moved to structured C++ classes, this should be moved to createEntry
    if (auto l = store.get(e)) {
      if constexpr (!std::is_base_of_v<swift::TypeBase, E>) {
        attachLocation(e, *l);
      }
      return *l;
    }
    assert(!"assignNewLabel not called during visit");
    return {};
  }

  // convenience `fetchLabel` overload for `swift::Type` (which is just a wrapper for
  // `swift::TypeBase*`)
  TrapLabel<TypeTag> fetchLabel(swift::Type t) { return fetchLabel(t.getPointer()); }

  TrapLabel<AstNodeTag> fetchLabel(swift::ASTNode node) {
    return fetchLabelFromUnion<AstNodeTag>(node);
  }

<<<<<<< HEAD
  TrapLabel<IfConfigClauseTag> fetchLabel(const swift::IfConfigClause& clause) {
    return fetchLabel(&clause);
=======
  TrapLabel<ConditionElementTag> fetchLabel(const swift::StmtConditionElement& element) {
    return fetchLabel(&element);
>>>>>>> cc5f59f3
  }

  // Due to the lazy emission approach, we must assign a label to a corresponding AST node before
  // it actually gets emitted to handle recursive cases such as recursive calls, or recursive type
  // declarations
  template <typename E, typename... Args>
  TrapLabelOf<E> assignNewLabel(E* e, Args&&... args) {
    assert(waitingForNewLabel == Store::Handle{e} && "assignNewLabel called on wrong entity");
    auto label = trap.createLabel<TrapTagOf<E>>(std::forward<Args>(args)...);
    store.insert(e, label);
    waitingForNewLabel = std::monostate{};
    return label;
  }

  template <typename E, typename... Args, std::enable_if_t<!std::is_pointer_v<E>>* = nullptr>
  TrapLabelOf<E> assignNewLabel(const E& e, Args&&... args) {
    return assignNewLabel(&e, std::forward<Args>(args)...);
  }

  // convenience methods for structured C++ creation
  template <typename E, typename... Args, std::enable_if_t<!std::is_pointer_v<E>>* = nullptr>
  auto createEntry(const E& e, Args&&... args) {
    return TrapClassOf<E>{assignNewLabel(&e, std::forward<Args>(args)...)};
  }

  // used to create a new entry for entities that should not be cached
  // an example is swift::Argument, that are created on the fly and thus have no stable pointer
  template <typename E, typename... Args, std::enable_if_t<!std::is_pointer_v<E>>* = nullptr>
  auto createUncachedEntry(const E& e, Args&&... args) {
    auto label = trap.createLabel<TrapTagOf<E>>(std::forward<Args>(args)...);
    attachLocation(&e, label);
    return TrapClassOf<E>{label};
  }

  template <typename Locatable>
  void attachLocation(Locatable locatable, TrapLabel<LocatableTag> locatableLabel) {
    attachLocation(&locatable, locatableLabel);
  }

  // Emits a Location TRAP entry and attaches it to a `Locatable` trap label
  template <typename Locatable>
  void attachLocation(Locatable* locatable, TrapLabel<LocatableTag> locatableLabel) {
    attachLocation(locatable->getStartLoc(), locatable->getEndLoc(), locatableLabel);
  }

  void attachLocation(const swift::IfConfigClause* clause, TrapLabel<LocatableTag> locatableLabel) {
    attachLocation(clause->Loc, clause->Loc, locatableLabel);
  }

  // Emits a Location TRAP entry and attaches it to a `Locatable` trap label for a given `SourceLoc`
  void attachLocation(swift::SourceLoc loc, TrapLabel<LocatableTag> locatableLabel) {
    attachLocation(loc, loc, locatableLabel);
  }

  // Emits a Location TRAP entry for a list of swift entities and attaches it to a `Locatable` trap
  // label
  template <typename Locatable>
  void attachLocation(llvm::MutableArrayRef<Locatable>* locatables,
                      TrapLabel<LocatableTag> locatableLabel) {
    if (locatables->empty()) {
      return;
    }
    attachLocation(locatables->front().getStartLoc(), locatables->back().getEndLoc(),
                   locatableLabel);
  }

  // return `std::optional(fetchLabel(arg))` if arg converts to true, otherwise std::nullopt
  // universal reference `Arg&&` is used to catch both temporary and non-const references, not
  // for perfect forwarding
  template <typename Arg>
  auto fetchOptionalLabel(Arg&& arg) -> std::optional<decltype(fetchLabel(arg))> {
    if (arg) {
      return fetchLabel(arg);
    }
    return std::nullopt;
  }

  // map `fetchLabel` on the iterable `arg`, returning a vector of all labels
  // universal reference `Arg&&` is used to catch both temporary and non-const references, not
  // for perfect forwarding
  template <typename Iterable>
  auto fetchRepeatedLabels(Iterable&& arg) {
    std::vector<decltype(fetchLabel(*arg.begin()))> ret;
    ret.reserve(arg.size());
    for (auto&& e : arg) {
      ret.push_back(fetchLabel(e));
    }
    return ret;
  }

  template <typename... Args>
  void emitDebugInfo(const Args&... args) {
    trap.debug(std::forward<Args>(args)...);
  }

  // In order to not emit duplicated entries for declarations, we restrict emission to only
  // Decls declared within the current "scope".
  // Depending on the whether we are extracting a primary source file or not the scope is defined as
  // follows:
  //  - not extracting a primary source file (`currentPrimarySourceFile == nullptr`): the current
  //    scope means the current module. This is used in the case of system or builtin modules.
  //  - extracting a primary source file: in this mode, we extract several files belonging to the
  //    same module one by one. In this mode, we restrict emission only to the same file ignoring
  //    all the other files.
  bool shouldEmitDeclBody(const swift::Decl& decl) {
    if (decl.getModuleContext() != &currentModule) {
      return false;
    }
    // ModuleDecl is a special case: if it passed the previous test, it is the current module
    // but it never has a source file, so we short circuit to emit it in any case
    if (!currentPrimarySourceFile || decl.getKind() == swift::DeclKind::Module) {
      return true;
    }
    if (auto context = decl.getDeclContext()) {
      return currentPrimarySourceFile == context->getParentSourceFile();
    }
    return false;
  }

 private:
  // types to be supported by assignNewLabel/fetchLabel need to be listed here
  using Store = TrapLabelStore<swift::Decl,
                               swift::Stmt,
                               swift::StmtCondition,
                               swift::StmtConditionElement,
                               swift::CaseLabelItem,
                               swift::Expr,
                               swift::Pattern,
                               swift::TypeRepr,
                               swift::TypeBase,
                               swift::IfConfigClause>;

  void attachLocation(swift::SourceLoc start,
                      swift::SourceLoc end,
                      TrapLabel<LocatableTag> locatableLabel) {
    if (!start.isValid() || !end.isValid()) {
      // invalid locations seem to come from entities synthesized by the compiler
      return;
    }
    std::string filepath = getFilepath(start);
    auto fileLabel = trap.createLabel<FileTag>(filepath);
    // TODO: do not emit duplicate trap entries for Files
    trap.emit(FilesTrap{fileLabel, filepath});
    auto [startLine, startColumn] = sourceManager.getLineAndColumnInBuffer(start);
    auto [endLine, endColumn] = sourceManager.getLineAndColumnInBuffer(end);
    auto locLabel = trap.createLabel<LocationTag>('{', fileLabel, "}:", startLine, ':', startColumn,
                                                  ':', endLine, ':', endColumn);
    trap.emit(LocationsTrap{locLabel, fileLabel, startLine, startColumn, endLine, endColumn});
    trap.emit(LocatableLocationsTrap{locatableLabel, locLabel});
  }

  template <typename Tag, typename... Ts>
  TrapLabel<Tag> fetchLabelFromUnion(const llvm::PointerUnion<Ts...> u) {
    TrapLabel<Tag> ret{};
    // with logical op short-circuiting, this will stop trying on the first successful fetch
    // don't feel tempted to replace the variable with the expression inside the `assert`, or
    // building with `NDEBUG` will not trigger the fetching
    bool unionCaseFound = (... || fetchLabelFromUnionCase<Tag, Ts>(u, ret));
    assert(unionCaseFound && "llvm::PointerUnion not set to a known case");
    return ret;
  }

  template <typename Tag, typename T, typename... Ts>
  bool fetchLabelFromUnionCase(const llvm::PointerUnion<Ts...> u, TrapLabel<Tag>& output) {
    if (auto e = u.template dyn_cast<T>()) {
      output = fetchLabel(e);
      return true;
    }
    return false;
  }

  std::string getFilepath(swift::SourceLoc loc) {
    // TODO: this needs more testing
    // TODO: check canonicaliztion of names on a case insensitive filesystems
    // TODO: make symlink resolution conditional on CODEQL_PRESERVE_SYMLINKS=true
    auto displayName = sourceManager.getDisplayNameForLoc(loc);
    llvm::SmallString<PATH_MAX> realPath;
    if (std::error_code ec = llvm::sys::fs::real_path(displayName, realPath)) {
      std::cerr << "Cannot get real path: '" << displayName.str() << "': " << ec.message() << "\n";
      return {};
    }
    return realPath.str().str();
  }

  // TODO: for const correctness these should consistently be `const` (and maybe const references
  // as we don't expect `nullptr` here. However `swift::ASTVisitor` and `swift::TypeVisitor` do not
  // accept const pointers
  virtual void visit(swift::Decl* decl) = 0;
  virtual void visit(const swift::IfConfigClause* clause) = 0;
  virtual void visit(swift::Stmt* stmt) = 0;
  virtual void visit(const swift::StmtCondition* cond) = 0;
  virtual void visit(const swift::StmtConditionElement* cond) = 0;
  virtual void visit(swift::CaseLabelItem* item) = 0;
  virtual void visit(swift::Expr* expr) = 0;
  virtual void visit(swift::Pattern* pattern) = 0;
  virtual void visit(swift::TypeRepr* type) = 0;
  virtual void visit(swift::TypeBase* type) = 0;

  const swift::SourceManager& sourceManager;
  TrapDomain& trap;
  Store store;
  Store::Handle waitingForNewLabel{std::monostate{}};
  swift::ModuleDecl& currentModule;
  swift::SourceFile* currentPrimarySourceFile;
};

}  // namespace codeql<|MERGE_RESOLUTION|>--- conflicted
+++ resolved
@@ -93,13 +93,12 @@
     return fetchLabelFromUnion<AstNodeTag>(node);
   }
 
-<<<<<<< HEAD
   TrapLabel<IfConfigClauseTag> fetchLabel(const swift::IfConfigClause& clause) {
     return fetchLabel(&clause);
-=======
+  }
+
   TrapLabel<ConditionElementTag> fetchLabel(const swift::StmtConditionElement& element) {
     return fetchLabel(&element);
->>>>>>> cc5f59f3
   }
 
   // Due to the lazy emission approach, we must assign a label to a corresponding AST node before
