edges
| file://:0:0:0:0 | KeyPathComponent | test.swift:663:13:663:29 | exit #keyPath(...) [some:0] |
| file://:0:0:0:0 | self [a, x] | file://:0:0:0:0 | .a [x] |
| file://:0:0:0:0 | self [s, x] | file://:0:0:0:0 | .s [x] |
| file://:0:0:0:0 | self [str] | file://:0:0:0:0 | .str |
| file://:0:0:0:0 | self [v2, some:0] | file://:0:0:0:0 | .v2 [some:0] |
| file://:0:0:0:0 | self [v2] | file://:0:0:0:0 | .v2 |
| file://:0:0:0:0 | self [v3] | file://:0:0:0:0 | .v3 |
| file://:0:0:0:0 | self [v] | file://:0:0:0:0 | .v |
| file://:0:0:0:0 | self [x, some:0] | file://:0:0:0:0 | .x [some:0] |
| file://:0:0:0:0 | self [x] | file://:0:0:0:0 | .x |
| file://:0:0:0:0 | self [x] | file://:0:0:0:0 | .x |
| file://:0:0:0:0 | self [x] | file://:0:0:0:0 | .x |
| file://:0:0:0:0 | value | file://:0:0:0:0 | [post] self [v2] |
| file://:0:0:0:0 | value | file://:0:0:0:0 | [post] self [v3] |
| file://:0:0:0:0 | value | file://:0:0:0:0 | [post] self [v] |
| file://:0:0:0:0 | value | file://:0:0:0:0 | [post] self [x] |
| file://:0:0:0:0 | value | file://:0:0:0:0 | [post] self [x] |
| file://:0:0:0:0 | value [some:0] | file://:0:0:0:0 | [post] self [v2, some:0] |
| file://:0:0:0:0 | value [some:0] | file://:0:0:0:0 | [post] self [x, some:0] |
| test.swift:6:19:6:26 | call to source() | test.swift:7:15:7:15 | t1 |
| test.swift:6:19:6:26 | call to source() | test.swift:9:15:9:15 | t1 |
| test.swift:6:19:6:26 | call to source() | test.swift:10:15:10:15 | t2 |
| test.swift:25:20:25:27 | call to source() | test.swift:29:18:29:21 | x |
| test.swift:26:26:26:33 | call to source() | test.swift:29:26:29:29 | y |
| test.swift:29:18:29:21 | x | test.swift:30:15:30:15 | x |
| test.swift:29:26:29:29 | y | test.swift:31:15:31:15 | y |
| test.swift:35:12:35:19 | call to source() | test.swift:39:15:39:29 | call to callee_source() |
| test.swift:43:19:43:26 | call to source() | test.swift:50:15:50:15 | t |
| test.swift:53:1:56:1 | arg[return] | test.swift:61:23:61:23 | [post] x |
| test.swift:54:11:54:18 | call to source() | test.swift:53:1:56:1 | arg[return] |
| test.swift:61:23:61:23 | [post] x | test.swift:62:15:62:15 | x |
| test.swift:65:16:65:28 | arg1 | test.swift:65:1:70:1 | arg2[return] |
| test.swift:73:18:73:25 | call to source() | test.swift:75:22:75:22 | x |
| test.swift:73:18:73:25 | call to source() | test.swift:76:15:76:15 | x |
| test.swift:75:22:75:22 | x | test.swift:65:16:65:28 | arg1 |
| test.swift:75:22:75:22 | x | test.swift:75:32:75:32 | [post] y |
| test.swift:75:32:75:32 | [post] y | test.swift:77:15:77:15 | y |
| test.swift:80:1:82:1 | arg[return] | test.swift:97:40:97:40 | [post] x |
| test.swift:81:11:81:18 | call to source() | test.swift:80:1:82:1 | arg[return] |
| test.swift:84:1:91:1 | arg[return] | test.swift:104:41:104:41 | [post] x |
| test.swift:86:15:86:22 | call to source() | test.swift:84:1:91:1 | arg[return] |
| test.swift:89:15:89:22 | call to source() | test.swift:84:1:91:1 | arg[return] |
| test.swift:97:40:97:40 | [post] x | test.swift:98:19:98:19 | x |
| test.swift:104:41:104:41 | [post] x | test.swift:105:19:105:19 | x |
| test.swift:109:9:109:14 | arg | test.swift:110:12:110:12 | arg |
| test.swift:113:14:113:19 | arg | test.swift:114:19:114:19 | arg |
| test.swift:113:14:113:19 | arg | test.swift:114:19:114:19 | arg |
| test.swift:114:19:114:19 | arg | test.swift:109:9:109:14 | arg |
| test.swift:114:19:114:19 | arg | test.swift:114:12:114:22 | call to ... |
| test.swift:114:19:114:19 | arg | test.swift:114:12:114:22 | call to ... |
| test.swift:114:19:114:19 | arg | test.swift:123:10:123:13 | i |
| test.swift:118:18:118:25 | call to source() | test.swift:119:31:119:31 | x |
| test.swift:119:18:119:44 | call to forward(arg:lambda:) | test.swift:120:15:120:15 | y |
| test.swift:119:31:119:31 | x | test.swift:113:14:113:19 | arg |
| test.swift:119:31:119:31 | x | test.swift:119:18:119:44 | call to forward(arg:lambda:) |
| test.swift:122:18:125:6 | call to forward(arg:lambda:) | test.swift:126:15:126:15 | z |
| test.swift:122:31:122:38 | call to source() | test.swift:113:14:113:19 | arg |
| test.swift:122:31:122:38 | call to source() | test.swift:122:18:125:6 | call to forward(arg:lambda:) |
| test.swift:123:10:123:13 | i | test.swift:124:16:124:16 | i |
| test.swift:142:10:142:13 | i | test.swift:143:16:143:16 | i |
| test.swift:145:23:145:30 | call to source() | test.swift:142:10:142:13 | i |
| test.swift:145:23:145:30 | call to source() | test.swift:145:15:145:31 | call to ... |
| test.swift:149:16:149:23 | call to source() | test.swift:151:15:151:28 | call to ... |
| test.swift:149:16:149:23 | call to source() | test.swift:159:16:159:29 | call to ... |
| test.swift:154:10:154:13 | i | test.swift:155:19:155:19 | i |
| test.swift:157:16:157:23 | call to source() | test.swift:154:10:154:13 | i |
| test.swift:159:16:159:29 | call to ... | test.swift:154:10:154:13 | i |
| test.swift:163:7:163:7 | self [x] | file://:0:0:0:0 | self [x] |
| test.swift:163:7:163:7 | value | file://:0:0:0:0 | value |
| test.swift:169:12:169:22 | value | test.swift:170:9:170:9 | value |
| test.swift:170:5:170:5 | [post] self [x] | test.swift:169:3:171:3 | self[return] [x] |
| test.swift:170:9:170:9 | value | test.swift:163:7:163:7 | value |
| test.swift:170:9:170:9 | value | test.swift:170:5:170:5 | [post] self [x] |
| test.swift:173:8:173:8 | self [x] | test.swift:174:12:174:12 | self [x] |
| test.swift:174:12:174:12 | self [x] | test.swift:163:7:163:7 | self [x] |
| test.swift:174:12:174:12 | self [x] | test.swift:174:12:174:12 | .x |
| test.swift:180:3:180:3 | [post] a [x] | test.swift:181:13:181:13 | a [x] |
| test.swift:180:9:180:16 | call to source() | test.swift:163:7:163:7 | value |
| test.swift:180:9:180:16 | call to source() | test.swift:180:3:180:3 | [post] a [x] |
| test.swift:181:13:181:13 | a [x] | test.swift:163:7:163:7 | self [x] |
| test.swift:181:13:181:13 | a [x] | test.swift:181:13:181:15 | .x |
| test.swift:185:7:185:7 | self [a, x] | file://:0:0:0:0 | self [a, x] |
| test.swift:194:3:194:3 | [post] b [a, x] | test.swift:195:13:195:13 | b [a, x] |
| test.swift:194:3:194:5 | [post] getter for .a [x] | test.swift:194:3:194:3 | [post] b [a, x] |
| test.swift:194:11:194:18 | call to source() | test.swift:163:7:163:7 | value |
| test.swift:194:11:194:18 | call to source() | test.swift:194:3:194:5 | [post] getter for .a [x] |
| test.swift:195:13:195:13 | b [a, x] | test.swift:185:7:185:7 | self [a, x] |
| test.swift:195:13:195:13 | b [a, x] | test.swift:195:13:195:15 | .a [x] |
| test.swift:195:13:195:15 | .a [x] | test.swift:163:7:163:7 | self [x] |
| test.swift:195:13:195:15 | .a [x] | test.swift:195:13:195:17 | .x |
| test.swift:200:3:200:3 | [post] a [x] | test.swift:201:13:201:13 | a [x] |
| test.swift:200:9:200:16 | call to source() | test.swift:169:12:169:22 | value |
| test.swift:200:9:200:16 | call to source() | test.swift:200:3:200:3 | [post] a [x] |
| test.swift:201:13:201:13 | a [x] | test.swift:163:7:163:7 | self [x] |
| test.swift:201:13:201:13 | a [x] | test.swift:201:13:201:15 | .x |
| test.swift:206:3:206:3 | [post] a [x] | test.swift:207:13:207:13 | a [x] |
| test.swift:206:9:206:16 | call to source() | test.swift:163:7:163:7 | value |
| test.swift:206:9:206:16 | call to source() | test.swift:206:3:206:3 | [post] a [x] |
| test.swift:207:13:207:13 | a [x] | test.swift:173:8:173:8 | self [x] |
| test.swift:207:13:207:13 | a [x] | test.swift:207:13:207:19 | call to get() |
| test.swift:212:3:212:3 | [post] a [x] | test.swift:213:13:213:13 | a [x] |
| test.swift:212:9:212:16 | call to source() | test.swift:169:12:169:22 | value |
| test.swift:212:9:212:16 | call to source() | test.swift:212:3:212:3 | [post] a [x] |
| test.swift:213:13:213:13 | a [x] | test.swift:173:8:173:8 | self [x] |
| test.swift:213:13:213:13 | a [x] | test.swift:213:13:213:19 | call to get() |
| test.swift:218:3:218:3 | [post] b [a, x] | test.swift:219:13:219:13 | b [a, x] |
| test.swift:218:3:218:5 | [post] getter for .a [x] | test.swift:218:3:218:3 | [post] b [a, x] |
| test.swift:218:11:218:18 | call to source() | test.swift:169:12:169:22 | value |
| test.swift:218:11:218:18 | call to source() | test.swift:218:3:218:5 | [post] getter for .a [x] |
| test.swift:219:13:219:13 | b [a, x] | test.swift:185:7:185:7 | self [a, x] |
| test.swift:219:13:219:13 | b [a, x] | test.swift:219:13:219:15 | .a [x] |
| test.swift:219:13:219:15 | .a [x] | test.swift:163:7:163:7 | self [x] |
| test.swift:219:13:219:15 | .a [x] | test.swift:219:13:219:17 | .x |
| test.swift:225:14:225:21 | call to source() | test.swift:235:13:235:15 | .source_value |
| test.swift:225:14:225:21 | call to source() | test.swift:238:13:238:15 | .source_value |
| test.swift:259:12:259:19 | call to source() | test.swift:259:12:259:19 | call to source() [some:0] |
| test.swift:259:12:259:19 | call to source() | test.swift:263:13:263:28 | call to optionalSource() |
| test.swift:259:12:259:19 | call to source() | test.swift:536:13:536:28 | call to optionalSource() |
| test.swift:259:12:259:19 | call to source() | test.swift:563:13:563:28 | call to optionalSource() |
| test.swift:259:12:259:19 | call to source() [some:0] | test.swift:263:13:263:28 | call to optionalSource() [some:0] |
| test.swift:259:12:259:19 | call to source() [some:0] | test.swift:536:13:536:28 | call to optionalSource() [some:0] |
| test.swift:259:12:259:19 | call to source() [some:0] | test.swift:563:13:563:28 | call to optionalSource() [some:0] |
| test.swift:263:13:263:28 | call to optionalSource() | test.swift:265:15:265:15 | x |
| test.swift:263:13:263:28 | call to optionalSource() | test.swift:267:15:267:16 | ...! |
| test.swift:263:13:263:28 | call to optionalSource() | test.swift:271:15:271:16 | ...? |
| test.swift:263:13:263:28 | call to optionalSource() | test.swift:274:15:274:20 | ... ??(_:_:) ... |
| test.swift:263:13:263:28 | call to optionalSource() | test.swift:275:15:275:27 | ... ??(_:_:) ... |
| test.swift:263:13:263:28 | call to optionalSource() | test.swift:279:15:279:31 | ... ? ... : ... |
| test.swift:263:13:263:28 | call to optionalSource() | test.swift:280:15:280:38 | ... ? ... : ... |
| test.swift:263:13:263:28 | call to optionalSource() | test.swift:285:19:285:19 | z |
| test.swift:263:13:263:28 | call to optionalSource() | test.swift:291:16:291:17 | ...? |
| test.swift:263:13:263:28 | call to optionalSource() | test.swift:300:15:300:15 | z1 |
| test.swift:263:13:263:28 | call to optionalSource() | test.swift:303:15:303:16 | ...! |
| test.swift:263:13:263:28 | call to optionalSource() [some:0] | test.swift:267:15:267:15 | x [some:0] |
| test.swift:263:13:263:28 | call to optionalSource() [some:0] | test.swift:279:26:279:26 | x [some:0] |
| test.swift:263:13:263:28 | call to optionalSource() [some:0] | test.swift:280:26:280:26 | x [some:0] |
| test.swift:263:13:263:28 | call to optionalSource() [some:0] | test.swift:284:8:284:12 | let ...? [some:0] |
| test.swift:263:13:263:28 | call to optionalSource() [some:0] | test.swift:291:16:291:17 | ...? [some:0] |
| test.swift:263:13:263:28 | call to optionalSource() [some:0] | test.swift:298:11:298:15 | let ...? [some:0] |
| test.swift:263:13:263:28 | call to optionalSource() [some:0] | test.swift:303:15:303:15 | x [some:0] |
| test.swift:263:13:263:28 | call to optionalSource() [some:0] | test.swift:306:13:306:24 | .some(...) [some:0] |
| test.swift:263:13:263:28 | call to optionalSource() [some:0] | test.swift:314:10:314:21 | .some(...) [some:0] |
| test.swift:267:15:267:15 | x [some:0] | test.swift:267:15:267:16 | ...! |
| test.swift:270:15:270:22 | call to source() | test.swift:270:15:270:31 | call to signum() |
| test.swift:271:15:271:16 | ...? | test.swift:271:15:271:25 | call to signum() |
| test.swift:271:15:271:25 | call to signum() | test.swift:271:15:271:25 | OptionalEvaluationExpr |
| test.swift:279:26:279:26 | x [some:0] | test.swift:279:26:279:27 | ...! |
| test.swift:279:26:279:27 | ...! | test.swift:279:15:279:31 | ... ? ... : ... |
| test.swift:280:26:280:26 | x [some:0] | test.swift:280:26:280:27 | ...! |
| test.swift:280:26:280:27 | ...! | test.swift:280:15:280:38 | ... ? ... : ... |
| test.swift:280:31:280:38 | call to source() | test.swift:280:15:280:38 | ... ? ... : ... |
| test.swift:282:31:282:38 | call to source() | test.swift:282:15:282:38 | ... ? ... : ... |
| test.swift:284:8:284:12 | let ...? [some:0] | test.swift:284:12:284:12 | z |
| test.swift:284:12:284:12 | z | test.swift:285:19:285:19 | z |
| test.swift:291:8:291:12 | let ...? [some:0] | test.swift:291:12:291:12 | z |
| test.swift:291:12:291:12 | z | test.swift:292:19:292:19 | z |
| test.swift:291:16:291:17 | ...? | test.swift:291:16:291:26 | call to signum() |
| test.swift:291:16:291:17 | ...? [some:0] | test.swift:291:16:291:26 | call to signum() [some:0] |
| test.swift:291:16:291:26 | call to signum() | test.swift:291:16:291:26 | call to signum() [some:0] |
| test.swift:291:16:291:26 | call to signum() | test.swift:292:19:292:19 | z |
| test.swift:291:16:291:26 | call to signum() [some:0] | test.swift:291:8:291:12 | let ...? [some:0] |
| test.swift:298:11:298:15 | let ...? [some:0] | test.swift:298:15:298:15 | z1 |
| test.swift:298:15:298:15 | z1 | test.swift:300:15:300:15 | z1 |
| test.swift:303:15:303:15 | x [some:0] | test.swift:303:15:303:16 | ...! |
| test.swift:303:15:303:16 | ...! | test.swift:303:15:303:25 | call to signum() |
| test.swift:306:13:306:24 | .some(...) [some:0] | test.swift:306:23:306:23 | z |
| test.swift:306:23:306:23 | z | test.swift:307:19:307:19 | z |
| test.swift:314:10:314:21 | .some(...) [some:0] | test.swift:314:20:314:20 | z |
| test.swift:314:20:314:20 | z | test.swift:315:19:315:19 | z |
| test.swift:331:14:331:26 | (...) [Tuple element at index 1] | test.swift:335:15:335:15 | t1 [Tuple element at index 1] |
| test.swift:331:18:331:25 | call to source() | test.swift:331:14:331:26 | (...) [Tuple element at index 1] |
| test.swift:335:15:335:15 | t1 [Tuple element at index 1] | test.swift:335:15:335:18 | .1 |
| test.swift:343:5:343:5 | [post] t1 [Tuple element at index 0] | test.swift:346:15:346:15 | t1 [Tuple element at index 0] |
| test.swift:343:12:343:19 | call to source() | test.swift:343:5:343:5 | [post] t1 [Tuple element at index 0] |
| test.swift:346:15:346:15 | t1 [Tuple element at index 0] | test.swift:346:15:346:18 | .0 |
| test.swift:351:14:351:45 | (...) [Tuple element at index 0] | test.swift:353:9:353:17 | (...) [Tuple element at index 0] |
| test.swift:351:14:351:45 | (...) [Tuple element at index 0] | test.swift:356:15:356:15 | t1 [Tuple element at index 0] |
| test.swift:351:14:351:45 | (...) [Tuple element at index 0] | test.swift:360:15:360:15 | t2 [Tuple element at index 0] |
| test.swift:351:14:351:45 | (...) [Tuple element at index 1] | test.swift:353:9:353:17 | (...) [Tuple element at index 1] |
| test.swift:351:14:351:45 | (...) [Tuple element at index 1] | test.swift:357:15:357:15 | t1 [Tuple element at index 1] |
| test.swift:351:14:351:45 | (...) [Tuple element at index 1] | test.swift:361:15:361:15 | t2 [Tuple element at index 1] |
| test.swift:351:18:351:25 | call to source() | test.swift:351:14:351:45 | (...) [Tuple element at index 0] |
| test.swift:351:31:351:38 | call to source() | test.swift:351:14:351:45 | (...) [Tuple element at index 1] |
| test.swift:353:9:353:17 | (...) [Tuple element at index 0] | test.swift:353:10:353:10 | a |
| test.swift:353:9:353:17 | (...) [Tuple element at index 1] | test.swift:353:13:353:13 | b |
| test.swift:353:10:353:10 | a | test.swift:363:15:363:15 | a |
| test.swift:353:13:353:13 | b | test.swift:364:15:364:15 | b |
| test.swift:356:15:356:15 | t1 [Tuple element at index 0] | test.swift:356:15:356:18 | .0 |
| test.swift:357:15:357:15 | t1 [Tuple element at index 1] | test.swift:357:15:357:18 | .1 |
| test.swift:360:15:360:15 | t2 [Tuple element at index 0] | test.swift:360:15:360:18 | .0 |
| test.swift:361:15:361:15 | t2 [Tuple element at index 1] | test.swift:361:15:361:18 | .1 |
| test.swift:368:22:368:36 | t [Tuple element at index 1] | test.swift:369:13:369:13 | t [Tuple element at index 1] |
| test.swift:369:13:369:13 | t [Tuple element at index 1] | test.swift:369:13:369:15 | .1 |
| test.swift:369:13:369:15 | .1 | test.swift:369:12:369:19 | (...) [Tuple element at index 0] |
| test.swift:375:14:375:26 | (...) [Tuple element at index 1] | test.swift:376:30:376:30 | t1 [Tuple element at index 1] |
| test.swift:375:14:375:26 | (...) [Tuple element at index 1] | test.swift:377:30:377:30 | t1 [Tuple element at index 1] |
| test.swift:375:14:375:26 | (...) [Tuple element at index 1] | test.swift:380:15:380:15 | t1 [Tuple element at index 1] |
| test.swift:375:18:375:25 | call to source() | test.swift:375:14:375:26 | (...) [Tuple element at index 1] |
| test.swift:376:14:376:32 | call to tupleShiftLeft1(_:) [Tuple element at index 0] | test.swift:381:15:381:15 | t2 [Tuple element at index 0] |
| test.swift:376:30:376:30 | t1 [Tuple element at index 1] | test.swift:368:22:368:36 | t [Tuple element at index 1] |
| test.swift:376:30:376:30 | t1 [Tuple element at index 1] | test.swift:376:14:376:32 | call to tupleShiftLeft1(_:) [Tuple element at index 0] |
| test.swift:377:14:377:32 | call to tupleShiftLeft2(_:) [Tuple element at index 0] | test.swift:383:15:383:15 | t3 [Tuple element at index 0] |
| test.swift:377:30:377:30 | t1 [Tuple element at index 1] | test.swift:377:14:377:32 | call to tupleShiftLeft2(_:) [Tuple element at index 0] |
| test.swift:380:15:380:15 | t1 [Tuple element at index 1] | test.swift:380:15:380:18 | .1 |
| test.swift:381:15:381:15 | t2 [Tuple element at index 0] | test.swift:381:15:381:18 | .0 |
| test.swift:383:15:383:15 | t3 [Tuple element at index 0] | test.swift:383:15:383:18 | .0 |
| test.swift:394:16:394:21 | v | test.swift:394:61:394:61 | v |
| test.swift:394:61:394:61 | v | test.swift:394:45:394:62 | call to ... [mySingle:0] |
| test.swift:396:18:396:23 | v | test.swift:396:59:396:59 | v |
| test.swift:396:59:396:59 | v | test.swift:396:45:396:60 | call to ... [some:0] |
| test.swift:422:9:422:27 | call to ... [mySingle:0] | test.swift:427:10:427:25 | .mySingle(...) [mySingle:0] |
| test.swift:422:9:422:27 | call to ... [mySingle:0] | test.swift:436:13:436:28 | .mySingle(...) [mySingle:0] |
| test.swift:422:19:422:26 | call to source() | test.swift:422:9:422:27 | call to ... [mySingle:0] |
| test.swift:427:10:427:25 | .mySingle(...) [mySingle:0] | test.swift:427:24:427:24 | a |
| test.swift:427:24:427:24 | a | test.swift:428:19:428:19 | a |
| test.swift:436:13:436:28 | .mySingle(...) [mySingle:0] | test.swift:436:27:436:27 | x |
| test.swift:436:27:436:27 | x | test.swift:437:19:437:19 | x |
| test.swift:444:9:444:34 | call to ... [myPair:1] | test.swift:451:10:451:30 | .myPair(...) [myPair:1] |
| test.swift:444:9:444:34 | call to ... [myPair:1] | test.swift:461:13:461:33 | .myPair(...) [myPair:1] |
| test.swift:444:9:444:34 | call to ... [myPair:1] | test.swift:466:33:466:33 | a [myPair:1] |
| test.swift:444:9:444:34 | call to ... [myPair:1] | test.swift:495:13:495:13 | a [myPair:1] |
| test.swift:444:26:444:33 | call to source() | test.swift:444:9:444:34 | call to ... [myPair:1] |
| test.swift:451:10:451:30 | .myPair(...) [myPair:1] | test.swift:451:29:451:29 | b |
| test.swift:451:29:451:29 | b | test.swift:453:19:453:19 | b |
| test.swift:461:13:461:33 | .myPair(...) [myPair:1] | test.swift:461:32:461:32 | y |
| test.swift:461:32:461:32 | y | test.swift:463:19:463:19 | y |
| test.swift:466:21:466:34 | call to ... [myCons:1, myPair:1] | test.swift:476:14:476:38 | .myCons(...) [myCons:1, myPair:1] |
| test.swift:466:21:466:34 | call to ... [myCons:1, myPair:1] | test.swift:491:17:491:41 | .myCons(...) [myCons:1, myPair:1] |
| test.swift:466:21:466:34 | call to ... [myCons:1, myPair:1] | test.swift:495:16:495:16 | b [myCons:1, myPair:1] |
| test.swift:466:33:466:33 | a [myPair:1] | test.swift:466:21:466:34 | call to ... [myCons:1, myPair:1] |
| test.swift:476:14:476:38 | .myCons(...) [myCons:1, myPair:1] | test.swift:476:25:476:37 | .myPair(...) [myPair:1] |
| test.swift:476:25:476:37 | .myPair(...) [myPair:1] | test.swift:476:36:476:36 | c |
| test.swift:476:36:476:36 | c | test.swift:479:19:479:19 | c |
| test.swift:487:13:487:39 | .myPair(...) [myPair:0] | test.swift:487:31:487:31 | x |
| test.swift:487:31:487:31 | x | test.swift:488:19:488:19 | x |
| test.swift:487:43:487:62 | call to ... [myPair:0] | test.swift:487:13:487:39 | .myPair(...) [myPair:0] |
| test.swift:487:51:487:58 | call to source() | test.swift:487:43:487:62 | call to ... [myPair:0] |
| test.swift:491:17:491:41 | .myCons(...) [myCons:1, myPair:1] | test.swift:491:28:491:40 | .myPair(...) [myPair:1] |
| test.swift:491:28:491:40 | .myPair(...) [myPair:1] | test.swift:491:39:491:39 | c |
| test.swift:491:39:491:39 | c | test.swift:492:19:492:19 | c |
| test.swift:495:12:495:17 | (...) [Tuple element at index 0, myPair:1] | test.swift:496:14:496:55 | (...) [Tuple element at index 0, myPair:1] |
| test.swift:495:12:495:17 | (...) [Tuple element at index 1, myCons:1, myPair:1] | test.swift:496:14:496:55 | (...) [Tuple element at index 1, myCons:1, myPair:1] |
| test.swift:495:13:495:13 | a [myPair:1] | test.swift:495:12:495:17 | (...) [Tuple element at index 0, myPair:1] |
| test.swift:495:16:495:16 | b [myCons:1, myPair:1] | test.swift:495:12:495:17 | (...) [Tuple element at index 1, myCons:1, myPair:1] |
| test.swift:496:14:496:55 | (...) [Tuple element at index 0, myPair:1] | test.swift:496:15:496:27 | .myPair(...) [myPair:1] |
| test.swift:496:14:496:55 | (...) [Tuple element at index 1, myCons:1, myPair:1] | test.swift:496:30:496:54 | .myCons(...) [myCons:1, myPair:1] |
| test.swift:496:15:496:27 | .myPair(...) [myPair:1] | test.swift:496:26:496:26 | b |
| test.swift:496:26:496:26 | b | test.swift:498:19:498:19 | b |
| test.swift:496:30:496:54 | .myCons(...) [myCons:1, myPair:1] | test.swift:496:41:496:53 | .myPair(...) [myPair:1] |
| test.swift:496:41:496:53 | .myPair(...) [myPair:1] | test.swift:496:52:496:52 | e |
| test.swift:496:52:496:52 | e | test.swift:501:19:501:19 | e |
| test.swift:507:14:507:38 | call to ... [mySingle:0] | test.swift:513:13:513:35 | .mySingle(...) [mySingle:0] |
| test.swift:507:30:507:37 | call to source() | test.swift:507:14:507:38 | call to ... [mySingle:0] |
| test.swift:509:14:509:32 | call to mkMyEnum1(_:) [mySingle:0] | test.swift:515:13:515:35 | .mySingle(...) [mySingle:0] |
| test.swift:509:24:509:31 | call to source() | test.swift:394:16:394:21 | v |
| test.swift:509:24:509:31 | call to source() | test.swift:509:14:509:32 | call to mkMyEnum1(_:) [mySingle:0] |
| test.swift:511:14:511:32 | call to mkMyEnum2(_:) [mySingle:0] | test.swift:517:13:517:35 | .mySingle(...) [mySingle:0] |
| test.swift:511:24:511:31 | call to source() | test.swift:511:14:511:32 | call to mkMyEnum2(_:) [mySingle:0] |
| test.swift:513:13:513:35 | .mySingle(...) [mySingle:0] | test.swift:513:33:513:33 | d2 |
| test.swift:513:33:513:33 | d2 | test.swift:513:54:513:54 | d2 |
| test.swift:515:13:515:35 | .mySingle(...) [mySingle:0] | test.swift:515:33:515:33 | d4 |
| test.swift:515:33:515:33 | d4 | test.swift:515:54:515:54 | d4 |
| test.swift:517:13:517:35 | .mySingle(...) [mySingle:0] | test.swift:517:33:517:33 | d6 |
| test.swift:517:33:517:33 | d6 | test.swift:517:54:517:54 | d6 |
| test.swift:520:14:520:36 | call to ... [some:0] | test.swift:526:15:526:15 | e2 [some:0] |
| test.swift:520:28:520:35 | call to source() | test.swift:520:14:520:36 | call to ... [some:0] |
| test.swift:522:14:522:34 | call to mkOptional1(_:) [some:0] | test.swift:528:15:528:15 | e4 [some:0] |
| test.swift:522:26:522:33 | call to source() | test.swift:396:18:396:23 | v |
| test.swift:522:26:522:33 | call to source() | test.swift:522:14:522:34 | call to mkOptional1(_:) [some:0] |
| test.swift:524:14:524:34 | call to mkOptional2(_:) [some:0] | test.swift:530:15:530:15 | e6 [some:0] |
| test.swift:524:26:524:33 | call to source() | test.swift:524:14:524:34 | call to mkOptional2(_:) [some:0] |
| test.swift:526:15:526:15 | e2 [some:0] | test.swift:526:15:526:17 | ...! |
| test.swift:528:15:528:15 | e4 [some:0] | test.swift:528:15:528:17 | ...! |
| test.swift:530:15:530:15 | e6 [some:0] | test.swift:530:15:530:17 | ...! |
| test.swift:536:13:536:28 | call to optionalSource() | test.swift:539:19:539:19 | a |
| test.swift:536:13:536:28 | call to optionalSource() [some:0] | test.swift:538:8:538:12 | let ...? [some:0] |
| test.swift:536:13:536:28 | call to optionalSource() [some:0] | test.swift:543:19:543:19 | x [some:0] |
| test.swift:538:8:538:12 | let ...? [some:0] | test.swift:538:12:538:12 | a |
| test.swift:538:12:538:12 | a | test.swift:539:19:539:19 | a |
| test.swift:543:18:543:23 | (...) [Tuple element at index 0, some:0] | test.swift:545:10:545:37 | (...) [Tuple element at index 0, some:0] |
| test.swift:543:19:543:19 | x [some:0] | test.swift:543:18:543:23 | (...) [Tuple element at index 0, some:0] |
| test.swift:545:10:545:37 | (...) [Tuple element at index 0, some:0] | test.swift:545:11:545:22 | .some(...) [some:0] |
| test.swift:545:11:545:22 | .some(...) [some:0] | test.swift:545:21:545:21 | a |
| test.swift:545:21:545:21 | a | test.swift:546:19:546:19 | a |
| test.swift:559:9:559:9 | self [x, some:0] | file://:0:0:0:0 | self [x, some:0] |
| test.swift:559:9:559:9 | self [x] | file://:0:0:0:0 | self [x] |
| test.swift:559:9:559:9 | value | file://:0:0:0:0 | value |
| test.swift:559:9:559:9 | value [some:0] | file://:0:0:0:0 | value [some:0] |
| test.swift:563:13:563:28 | call to optionalSource() | test.swift:565:12:565:12 | x |
| test.swift:563:13:563:28 | call to optionalSource() [some:0] | test.swift:565:12:565:12 | x [some:0] |
| test.swift:565:5:565:5 | [post] cx [x, some:0] | test.swift:569:20:569:20 | cx [x, some:0] |
| test.swift:565:5:565:5 | [post] cx [x] | test.swift:569:20:569:20 | cx [x] |
| test.swift:565:12:565:12 | x | test.swift:559:9:559:9 | value |
| test.swift:565:12:565:12 | x | test.swift:565:5:565:5 | [post] cx [x] |
| test.swift:565:12:565:12 | x [some:0] | test.swift:559:9:559:9 | value [some:0] |
| test.swift:565:12:565:12 | x [some:0] | test.swift:565:5:565:5 | [post] cx [x, some:0] |
| test.swift:569:11:569:15 | let ...? [some:0] | test.swift:569:15:569:15 | z1 |
| test.swift:569:15:569:15 | z1 | test.swift:570:15:570:15 | z1 |
| test.swift:569:20:569:20 | cx [x, some:0] | test.swift:559:9:559:9 | self [x, some:0] |
| test.swift:569:20:569:20 | cx [x, some:0] | test.swift:569:20:569:23 | .x [some:0] |
| test.swift:569:20:569:20 | cx [x] | test.swift:559:9:559:9 | self [x] |
| test.swift:569:20:569:20 | cx [x] | test.swift:569:20:569:23 | .x |
| test.swift:569:20:569:23 | .x | test.swift:570:15:570:15 | z1 |
| test.swift:569:20:569:23 | .x [some:0] | test.swift:569:11:569:15 | let ...? [some:0] |
| test.swift:576:14:576:21 | call to source() | test.swift:576:13:576:21 | call to +(_:) |
| test.swift:585:9:585:9 | self [str] | file://:0:0:0:0 | self [str] |
| test.swift:586:10:586:13 | s | test.swift:587:13:587:13 | s |
| test.swift:587:7:587:7 | [post] self [str] | test.swift:586:5:588:5 | self[return] [str] |
| test.swift:587:13:587:13 | s | test.swift:587:7:587:7 | [post] self [str] |
| test.swift:592:17:595:5 | self[return] [str] | test.swift:600:13:600:41 | call to MyClass.init(contentsOfFile:) [str] |
| test.swift:593:7:593:7 | [post] self [str] | test.swift:592:17:595:5 | self[return] [str] |
| test.swift:593:7:593:7 | [post] self [str] | test.swift:594:17:594:17 | self [str] |
| test.swift:593:20:593:28 | call to source3() | test.swift:586:10:586:13 | s |
| test.swift:593:20:593:28 | call to source3() | test.swift:593:7:593:7 | [post] self [str] |
| test.swift:594:17:594:17 | self [str] | test.swift:594:17:594:17 | .str |
| test.swift:599:13:599:33 | call to MyClass.init(s:) [str] | test.swift:585:9:585:9 | self [str] |
| test.swift:599:13:599:33 | call to MyClass.init(s:) [str] | test.swift:599:13:599:35 | .str |
| test.swift:599:24:599:32 | call to source3() | test.swift:586:10:586:13 | s |
| test.swift:599:24:599:32 | call to source3() | test.swift:599:13:599:33 | call to MyClass.init(s:) [str] |
| test.swift:600:13:600:41 | call to MyClass.init(contentsOfFile:) [str] | test.swift:585:9:585:9 | self [str] |
| test.swift:600:13:600:41 | call to MyClass.init(contentsOfFile:) [str] | test.swift:600:13:600:43 | .str |
| test.swift:615:7:615:7 | self [x] | file://:0:0:0:0 | self [x] |
| test.swift:617:8:617:11 | x | test.swift:618:14:618:14 | x |
| test.swift:618:5:618:5 | [post] self [x] | test.swift:617:3:619:3 | self[return] [x] |
| test.swift:618:14:618:14 | x | test.swift:618:5:618:5 | [post] self [x] |
| test.swift:623:11:623:24 | call to S.init(x:) [x] | test.swift:625:13:625:13 | s [x] |
| test.swift:623:11:623:24 | call to S.init(x:) [x] | test.swift:628:13:628:13 | s [x] |
| test.swift:623:16:623:23 | call to source() | test.swift:617:8:617:11 | x |
| test.swift:623:16:623:23 | call to source() | test.swift:623:11:623:24 | call to S.init(x:) [x] |
| test.swift:624:11:624:14 | enter #keyPath(...) [x] | test.swift:624:14:624:14 | KeyPathComponent [x] |
| test.swift:624:14:624:14 | KeyPathComponent [x] | test.swift:624:11:624:14 | exit #keyPath(...) |
| test.swift:625:13:625:13 | s [x] | test.swift:624:11:624:14 | enter #keyPath(...) [x] |
| test.swift:625:13:625:13 | s [x] | test.swift:625:13:625:25 | \\...[...] |
| test.swift:627:36:627:38 | enter #keyPath(...) [x] | test.swift:627:38:627:38 | KeyPathComponent [x] |
| test.swift:627:38:627:38 | KeyPathComponent [x] | test.swift:627:36:627:38 | exit #keyPath(...) |
| test.swift:628:13:628:13 | s [x] | test.swift:627:36:627:38 | enter #keyPath(...) [x] |
| test.swift:628:13:628:13 | s [x] | test.swift:628:13:628:32 | \\...[...] |
| test.swift:632:7:632:7 | self [s, x] | file://:0:0:0:0 | self [s, x] |
| test.swift:634:8:634:11 | s [x] | test.swift:635:14:635:14 | s [x] |
| test.swift:635:5:635:5 | [post] self [s, x] | test.swift:634:3:636:3 | self[return] [s, x] |
| test.swift:635:14:635:14 | s [x] | test.swift:635:5:635:5 | [post] self [s, x] |
| test.swift:640:11:640:24 | call to S.init(x:) [x] | test.swift:641:18:641:18 | s [x] |
| test.swift:640:16:640:23 | call to source() | test.swift:617:8:617:11 | x |
| test.swift:640:16:640:23 | call to source() | test.swift:640:11:640:24 | call to S.init(x:) [x] |
| test.swift:641:12:641:19 | call to S2.init(s:) [s, x] | test.swift:643:13:643:13 | s2 [s, x] |
| test.swift:641:18:641:18 | s [x] | test.swift:634:8:634:11 | s [x] |
| test.swift:641:18:641:18 | s [x] | test.swift:641:12:641:19 | call to S2.init(s:) [s, x] |
| test.swift:642:11:642:17 | enter #keyPath(...) [s, x] | test.swift:642:15:642:15 | KeyPathComponent [s, x] |
| test.swift:642:15:642:15 | KeyPathComponent [s, x] | test.swift:642:17:642:17 | KeyPathComponent [x] |
| test.swift:642:17:642:17 | KeyPathComponent [x] | test.swift:642:11:642:17 | exit #keyPath(...) |
| test.swift:643:13:643:13 | s2 [s, x] | test.swift:642:11:642:17 | enter #keyPath(...) [s, x] |
| test.swift:643:13:643:13 | s2 [s, x] | test.swift:643:13:643:26 | \\...[...] |
| test.swift:647:17:647:26 | [...] [Collection element] | test.swift:649:15:649:15 | array [Collection element] |
| test.swift:647:18:647:25 | call to source() | test.swift:647:17:647:26 | [...] [Collection element] |
| test.swift:648:13:648:22 | enter #keyPath(...) [Collection element] | test.swift:648:20:648:22 | KeyPathComponent [Collection element] |
| test.swift:648:20:648:22 | KeyPathComponent [Collection element] | test.swift:648:13:648:22 | exit #keyPath(...) |
| test.swift:649:15:649:15 | array [Collection element] | test.swift:648:13:648:22 | enter #keyPath(...) [Collection element] |
| test.swift:649:15:649:15 | array [Collection element] | test.swift:649:15:649:31 | \\...[...] |
| test.swift:655:8:655:12 | s [some:0, x] | test.swift:656:14:656:14 | s [some:0, x] |
| test.swift:656:5:656:5 | [post] self [s, some:0, x] | test.swift:655:3:657:3 | self[return] [s, some:0, x] |
| test.swift:656:14:656:14 | s [some:0, x] | test.swift:656:5:656:5 | [post] self [s, some:0, x] |
| test.swift:661:13:661:26 | call to S.init(x:) [x] | test.swift:662:29:662:29 | s [x] |
| test.swift:661:18:661:25 | call to source() | test.swift:617:8:617:11 | x |
| test.swift:661:18:661:25 | call to source() | test.swift:661:13:661:26 | call to S.init(x:) [x] |
| test.swift:662:14:662:30 | call to S2_Optional.init(s:) [s, some:0, x] | test.swift:664:15:664:15 | s2 [s, some:0, x] |
| test.swift:662:29:662:29 | s [some:0, x] | test.swift:655:8:655:12 | s [some:0, x] |
| test.swift:662:29:662:29 | s [some:0, x] | test.swift:662:14:662:30 | call to S2_Optional.init(s:) [s, some:0, x] |
| test.swift:662:29:662:29 | s [x] | test.swift:662:29:662:29 | s [some:0, x] |
| test.swift:663:13:663:29 | enter #keyPath(...) [s, some:0, x] | test.swift:663:26:663:26 | KeyPathComponent [s, some:0, x] |
| test.swift:663:26:663:26 | KeyPathComponent [s, some:0, x] | test.swift:663:27:663:27 | KeyPathComponent [some:0, x] |
| test.swift:663:27:663:27 | KeyPathComponent [some:0, x] | test.swift:663:29:663:29 | KeyPathComponent [x] |
| test.swift:663:29:663:29 | KeyPathComponent [x] | file://:0:0:0:0 | KeyPathComponent |
| test.swift:664:15:664:15 | s2 [s, some:0, x] | test.swift:663:13:663:29 | enter #keyPath(...) [s, some:0, x] |
| test.swift:664:15:664:15 | s2 [s, some:0, x] | test.swift:664:15:664:28 | \\...[...] [some:0] |
| test.swift:664:15:664:28 | \\...[...] [some:0] | test.swift:664:15:664:29 | ...! |
| test.swift:668:13:668:20 | call to source() | test.swift:676:15:676:15 | y |
| test.swift:678:9:678:16 | call to source() | test.swift:680:11:680:11 | x |
| test.swift:678:9:678:16 | call to source() | test.swift:681:15:681:15 | x |
| test.swift:680:11:680:11 | x | test.swift:680:15:680:15 | [post] y |
| test.swift:680:15:680:15 | [post] y | test.swift:682:15:682:15 | y |
| test.swift:688:5:688:5 | [post] arr1 [Collection element] | test.swift:689:15:689:15 | arr1 [Collection element] |
| test.swift:688:15:688:22 | call to source() | test.swift:688:5:688:5 | [post] arr1 [Collection element] |
| test.swift:689:15:689:15 | arr1 [Collection element] | test.swift:689:15:689:21 | ...[...] |
| test.swift:692:16:692:25 | [...] [Collection element] | test.swift:693:15:693:15 | arr2 [Collection element] |
| test.swift:692:17:692:24 | call to source() | test.swift:692:16:692:25 | [...] [Collection element] |
| test.swift:693:15:693:15 | arr2 [Collection element] | test.swift:693:15:693:21 | ...[...] |
| test.swift:695:18:695:29 | [...] [Collection element, Collection element] | test.swift:697:15:697:15 | matrix [Collection element, Collection element] |
| test.swift:695:19:695:28 | [...] [Collection element] | test.swift:695:18:695:29 | [...] [Collection element, Collection element] |
| test.swift:695:20:695:27 | call to source() | test.swift:695:19:695:28 | [...] [Collection element] |
| test.swift:697:15:697:15 | matrix [Collection element, Collection element] | test.swift:697:15:697:23 | ...[...] [Collection element] |
| test.swift:697:15:697:23 | ...[...] [Collection element] | test.swift:697:15:697:26 | ...[...] |
| test.swift:700:5:700:5 | [post] matrix2 [Collection element, Collection element] | test.swift:701:15:701:15 | matrix2 [Collection element, Collection element] |
| test.swift:700:5:700:14 | [post] getter for ...[...] [Collection element] | test.swift:700:5:700:5 | [post] matrix2 [Collection element, Collection element] |
| test.swift:700:21:700:28 | call to source() | test.swift:700:5:700:14 | [post] getter for ...[...] [Collection element] |
| test.swift:701:15:701:15 | matrix2 [Collection element, Collection element] | test.swift:701:15:701:24 | ...[...] [Collection element] |
| test.swift:701:15:701:24 | ...[...] [Collection element] | test.swift:701:15:701:27 | ...[...] |
| test.swift:708:16:708:51 | call to Array<Element>.init(repeating:count:) [Collection element] | test.swift:709:15:709:15 | arr5 [Collection element] |
| test.swift:708:33:708:40 | call to source() | test.swift:708:16:708:51 | call to Array<Element>.init(repeating:count:) [Collection element] |
| test.swift:709:15:709:15 | arr5 [Collection element] | test.swift:709:15:709:21 | ...[...] |
| test.swift:712:5:712:5 | [post] arr6 [Collection element] | test.swift:713:15:713:15 | arr6 [Collection element] |
| test.swift:712:17:712:24 | call to source() | test.swift:712:5:712:5 | [post] arr6 [Collection element] |
| test.swift:713:15:713:15 | arr6 [Collection element] | test.swift:713:15:713:21 | ...[...] |
| test.swift:715:16:715:25 | [...] [Collection element] | test.swift:716:15:716:15 | arr7 [Collection element] |
| test.swift:715:17:715:24 | call to source() | test.swift:715:16:715:25 | [...] [Collection element] |
| test.swift:716:15:716:15 | arr7 [Collection element] | test.swift:716:15:716:34 | call to randomElement() [some:0] |
| test.swift:716:15:716:34 | call to randomElement() [some:0] | test.swift:716:15:716:35 | ...! |
| test.swift:722:5:722:5 | [post] set1 [Collection element] | test.swift:723:15:723:15 | set1 [Collection element] |
| test.swift:722:17:722:24 | call to source() | test.swift:722:5:722:5 | [post] set1 [Collection element] |
| test.swift:723:15:723:15 | set1 [Collection element] | test.swift:723:15:723:34 | call to randomElement() [some:0] |
| test.swift:723:15:723:34 | call to randomElement() [some:0] | test.swift:723:15:723:35 | ...! |
| test.swift:725:16:725:30 | call to Set<Element>.init(_:) [Collection element] | test.swift:726:15:726:15 | set2 [Collection element] |
| test.swift:725:20:725:29 | [...] [Collection element] | test.swift:725:16:725:30 | call to Set<Element>.init(_:) [Collection element] |
| test.swift:725:21:725:28 | call to source() | test.swift:725:20:725:29 | [...] [Collection element] |
| test.swift:726:15:726:15 | set2 [Collection element] | test.swift:726:15:726:34 | call to randomElement() [some:0] |
| test.swift:726:15:726:34 | call to randomElement() [some:0] | test.swift:726:15:726:35 | ...! |
| test.swift:731:9:731:9 | self [v2, some:0] | file://:0:0:0:0 | self [v2, some:0] |
| test.swift:731:9:731:9 | self [v2] | file://:0:0:0:0 | self [v2] |
| test.swift:731:9:731:9 | value | file://:0:0:0:0 | value |
| test.swift:731:9:731:9 | value [some:0] | file://:0:0:0:0 | value [some:0] |
| test.swift:732:9:732:9 | self [v3] | file://:0:0:0:0 | self [v3] |
| test.swift:732:9:732:9 | value | file://:0:0:0:0 | value |
| test.swift:742:5:742:5 | v1 [some:0] | test.swift:752:15:752:15 | v1 [some:0] |
| test.swift:742:11:742:18 | call to source() | test.swift:742:5:742:5 | v1 [some:0] |
| test.swift:743:10:743:17 | call to source() | test.swift:743:10:743:17 | call to source() [some:0] |
| test.swift:743:10:743:17 | call to source() | test.swift:753:15:753:17 | ...! |
| test.swift:743:10:743:17 | call to source() [some:0] | test.swift:753:15:753:15 | v2 [some:0] |
| test.swift:744:10:744:17 | call to source() | test.swift:754:15:754:15 | v3 |
| test.swift:746:5:746:5 | [post] mo1 [v2, some:0] | test.swift:747:5:747:5 | mo1 [v2, some:0] |
| test.swift:746:5:746:5 | [post] mo1 [v2] | test.swift:747:5:747:5 | mo1 [v2] |
| test.swift:746:14:746:21 | call to source() | test.swift:731:9:731:9 | value |
| test.swift:746:14:746:21 | call to source() | test.swift:746:5:746:5 | [post] mo1 [v2] |
| test.swift:746:14:746:21 | call to source() | test.swift:746:14:746:21 | call to source() [some:0] |
| test.swift:746:14:746:21 | call to source() [some:0] | test.swift:731:9:731:9 | value [some:0] |
| test.swift:746:14:746:21 | call to source() [some:0] | test.swift:746:5:746:5 | [post] mo1 [v2, some:0] |
| test.swift:747:5:747:5 | [post] mo1 [v3] | test.swift:757:15:757:15 | mo1 [v3] |
| test.swift:747:5:747:5 | mo1 [v2, some:0] | test.swift:756:15:756:15 | mo1 [v2, some:0] |
| test.swift:747:5:747:5 | mo1 [v2] | test.swift:756:15:756:15 | mo1 [v2] |
| test.swift:747:14:747:21 | call to source() | test.swift:732:9:732:9 | value |
| test.swift:747:14:747:21 | call to source() | test.swift:747:5:747:5 | [post] mo1 [v3] |
| test.swift:752:15:752:15 | v1 [some:0] | test.swift:752:15:752:17 | ...! |
| test.swift:753:15:753:15 | v2 [some:0] | test.swift:753:15:753:17 | ...! |
| test.swift:756:15:756:15 | mo1 [v2, some:0] | test.swift:731:9:731:9 | self [v2, some:0] |
| test.swift:756:15:756:15 | mo1 [v2, some:0] | test.swift:756:15:756:19 | .v2 [some:0] |
| test.swift:756:15:756:15 | mo1 [v2] | test.swift:731:9:731:9 | self [v2] |
| test.swift:756:15:756:15 | mo1 [v2] | test.swift:756:15:756:19 | .v2 |
| test.swift:756:15:756:19 | .v2 | test.swift:756:15:756:21 | ...! |
| test.swift:756:15:756:19 | .v2 [some:0] | test.swift:756:15:756:21 | ...! |
| test.swift:757:15:757:15 | mo1 [v3] | test.swift:732:9:732:9 | self [v3] |
| test.swift:757:15:757:15 | mo1 [v3] | test.swift:757:15:757:19 | .v3 |
| test.swift:764:13:764:26 | call to S.init(x:) [x] | test.swift:765:29:765:29 | s [x] |
| test.swift:764:18:764:25 | call to source() | test.swift:617:8:617:11 | x |
| test.swift:764:18:764:25 | call to source() | test.swift:764:13:764:26 | call to S.init(x:) [x] |
| test.swift:765:14:765:30 | call to S2_Optional.init(s:) [s, some:0, x] | test.swift:767:15:767:15 | s2 [s, some:0, x] |
| test.swift:765:29:765:29 | s [some:0, x] | test.swift:655:8:655:12 | s [some:0, x] |
| test.swift:765:29:765:29 | s [some:0, x] | test.swift:765:14:765:30 | call to S2_Optional.init(s:) [s, some:0, x] |
| test.swift:765:29:765:29 | s [x] | test.swift:765:29:765:29 | s [some:0, x] |
| test.swift:766:13:766:29 | enter #keyPath(...) [s, some:0, x] | test.swift:766:26:766:26 | KeyPathComponent [s, some:0, x] |
| test.swift:766:26:766:26 | KeyPathComponent [s, some:0, x] | test.swift:766:26:766:26 | KeyPathComponent [some:0, x] |
| test.swift:766:26:766:26 | KeyPathComponent [some:0, x] | test.swift:766:29:766:29 | KeyPathComponent [x] |
| test.swift:766:29:766:29 | KeyPathComponent [x] | test.swift:766:13:766:29 | exit #keyPath(...) |
| test.swift:767:15:767:15 | s2 [s, some:0, x] | test.swift:766:13:766:29 | enter #keyPath(...) [s, some:0, x] |
| test.swift:767:15:767:15 | s2 [s, some:0, x] | test.swift:767:15:767:28 | \\...[...] |
| test.swift:774:5:774:5 | [post] dict1 [Collection element, Tuple element at index 1] | test.swift:776:15:776:15 | dict1 [Collection element, Tuple element at index 1] |
| test.swift:774:5:774:12 | DictionarySubscriptNode [Tuple element at index 1] | test.swift:774:5:774:5 | [post] dict1 [Collection element, Tuple element at index 1] |
| test.swift:774:16:774:23 | call to source() | test.swift:774:5:774:12 | DictionarySubscriptNode [Tuple element at index 1] |
| test.swift:776:15:776:15 | dict1 [Collection element, Tuple element at index 1] | test.swift:776:15:776:22 | DictionarySubscriptNode [Tuple element at index 1] |
| test.swift:776:15:776:22 | DictionarySubscriptNode [Tuple element at index 1] | test.swift:776:15:776:22 | ...[...] |
| test.swift:778:17:778:29 | [...] [Collection element, Tuple element at index 0] | test.swift:781:25:781:25 | dict2 [Collection element, Tuple element at index 0] |
| test.swift:778:18:778:25 | call to source() | test.swift:778:18:778:28 | (...) [Tuple element at index 0] |
| test.swift:778:18:778:28 | (...) [Tuple element at index 0] | test.swift:778:17:778:29 | [...] [Collection element, Tuple element at index 0] |
| test.swift:781:5:781:5 | $generator [Collection element, Tuple element at index 0] | test.swift:781:5:781:5 | call to next() [some:0, Tuple element at index 0] |
| test.swift:781:5:781:5 | call to next() [some:0, Tuple element at index 0] | test.swift:781:9:781:20 | (...) [Tuple element at index 0] |
| test.swift:781:9:781:20 | (...) [Tuple element at index 0] | test.swift:781:10:781:10 | key |
| test.swift:781:10:781:10 | key | test.swift:782:19:782:19 | key |
| test.swift:781:25:781:25 | call to makeIterator() [Collection element, Tuple element at index 0] | test.swift:781:5:781:5 | $generator [Collection element, Tuple element at index 0] |
| test.swift:781:25:781:25 | dict2 [Collection element, Tuple element at index 0] | test.swift:781:25:781:25 | call to makeIterator() [Collection element, Tuple element at index 0] |
| test.swift:786:17:786:29 | [...] [Collection element, Tuple element at index 1] | test.swift:787:15:787:15 | dict3 [Collection element, Tuple element at index 1] |
| test.swift:786:17:786:29 | [...] [Collection element, Tuple element at index 1] | test.swift:789:5:789:5 | dict3 [Collection element, Tuple element at index 1] |
| test.swift:786:17:786:29 | [...] [Collection element, Tuple element at index 1] | test.swift:792:15:792:15 | dict3 [Collection element, Tuple element at index 1] |
| test.swift:786:17:786:29 | [...] [Collection element, Tuple element at index 1] | test.swift:794:25:794:25 | dict3 [Collection element, Tuple element at index 1] |
| test.swift:786:18:786:28 | (...) [Tuple element at index 1] | test.swift:786:17:786:29 | [...] [Collection element, Tuple element at index 1] |
| test.swift:786:21:786:28 | call to source() | test.swift:786:18:786:28 | (...) [Tuple element at index 1] |
| test.swift:787:15:787:15 | dict3 [Collection element, Tuple element at index 1] | test.swift:787:15:787:22 | DictionarySubscriptNode [Tuple element at index 1] |
| test.swift:787:15:787:22 | DictionarySubscriptNode [Tuple element at index 1] | test.swift:787:15:787:22 | ...[...] |
| test.swift:789:5:789:5 | [post] dict3 [Collection element, Tuple element at index 0] | test.swift:791:15:791:15 | dict3 [Collection element, Tuple element at index 0] |
| test.swift:789:5:789:5 | [post] dict3 [Collection element, Tuple element at index 0] | test.swift:794:25:794:25 | dict3 [Collection element, Tuple element at index 0] |
| test.swift:789:5:789:5 | [post] dict3 [Collection element, Tuple element at index 1] | test.swift:792:15:792:15 | dict3 [Collection element, Tuple element at index 1] |
| test.swift:789:5:789:5 | [post] dict3 [Collection element, Tuple element at index 1] | test.swift:794:25:794:25 | dict3 [Collection element, Tuple element at index 1] |
| test.swift:789:5:789:5 | dict3 [Collection element, Tuple element at index 1] | test.swift:789:5:789:19 | DictionarySubscriptNode [Tuple element at index 1] |
| test.swift:789:5:789:19 | DictionarySubscriptNode [Tuple element at index 0] | test.swift:789:5:789:5 | [post] dict3 [Collection element, Tuple element at index 0] |
| test.swift:789:5:789:19 | DictionarySubscriptNode [Tuple element at index 1] | test.swift:789:5:789:5 | [post] dict3 [Collection element, Tuple element at index 1] |
| test.swift:789:11:789:18 | call to source() | test.swift:789:5:789:19 | DictionarySubscriptNode [Tuple element at index 0] |
| test.swift:791:15:791:15 | dict3 [Collection element, Tuple element at index 0] | test.swift:791:15:791:35 | call to randomElement() [some:0, Tuple element at index 0] |
| test.swift:791:15:791:35 | call to randomElement() [some:0, Tuple element at index 0] | test.swift:791:15:791:36 | ...! [Tuple element at index 0] |
| test.swift:791:15:791:36 | ...! [Tuple element at index 0] | test.swift:791:15:791:38 | .0 |
| test.swift:792:15:792:15 | dict3 [Collection element, Tuple element at index 1] | test.swift:792:15:792:35 | call to randomElement() [some:0, Tuple element at index 1] |
| test.swift:792:15:792:35 | call to randomElement() [some:0, Tuple element at index 1] | test.swift:792:15:792:36 | ...! [Tuple element at index 1] |
| test.swift:792:15:792:36 | ...! [Tuple element at index 1] | test.swift:792:15:792:38 | .1 |
| test.swift:794:5:794:5 | $generator [Collection element, Tuple element at index 0] | test.swift:794:5:794:5 | call to next() [some:0, Tuple element at index 0] |
| test.swift:794:5:794:5 | $generator [Collection element, Tuple element at index 1] | test.swift:794:5:794:5 | call to next() [some:0, Tuple element at index 1] |
| test.swift:794:5:794:5 | call to next() [some:0, Tuple element at index 0] | test.swift:794:9:794:20 | (...) [Tuple element at index 0] |
| test.swift:794:5:794:5 | call to next() [some:0, Tuple element at index 1] | test.swift:794:9:794:20 | (...) [Tuple element at index 1] |
| test.swift:794:9:794:20 | (...) [Tuple element at index 0] | test.swift:794:10:794:10 | key |
| test.swift:794:9:794:20 | (...) [Tuple element at index 1] | test.swift:794:15:794:15 | value |
| test.swift:794:10:794:10 | key | test.swift:795:19:795:19 | key |
| test.swift:794:15:794:15 | value | test.swift:796:19:796:19 | value |
| test.swift:794:25:794:25 | call to makeIterator() [Collection element, Tuple element at index 0] | test.swift:794:5:794:5 | $generator [Collection element, Tuple element at index 0] |
| test.swift:794:25:794:25 | call to makeIterator() [Collection element, Tuple element at index 1] | test.swift:794:5:794:5 | $generator [Collection element, Tuple element at index 1] |
| test.swift:794:25:794:25 | dict3 [Collection element, Tuple element at index 0] | test.swift:794:25:794:25 | call to makeIterator() [Collection element, Tuple element at index 0] |
| test.swift:794:25:794:25 | dict3 [Collection element, Tuple element at index 1] | test.swift:794:25:794:25 | call to makeIterator() [Collection element, Tuple element at index 1] |
| test.swift:799:17:799:28 | [...] [Collection element, Tuple element at index 1] | test.swift:800:15:800:15 | dict4 [Collection element, Tuple element at index 1] |
| test.swift:799:17:799:28 | [...] [Collection element, Tuple element at index 1] | test.swift:801:15:801:15 | dict4 [Collection element, Tuple element at index 1] |
| test.swift:799:17:799:28 | [...] [Collection element, Tuple element at index 1] | test.swift:803:15:803:15 | dict4 [Collection element, Tuple element at index 1] |
| test.swift:799:18:799:27 | (...) [Tuple element at index 1] | test.swift:799:17:799:28 | [...] [Collection element, Tuple element at index 1] |
| test.swift:799:20:799:27 | call to source() | test.swift:799:18:799:27 | (...) [Tuple element at index 1] |
| test.swift:800:15:800:15 | [post] dict4 [Collection element, Tuple element at index 0] | test.swift:802:15:802:15 | dict4 [Collection element, Tuple element at index 0] |
| test.swift:800:15:800:15 | dict4 [Collection element, Tuple element at index 1] | test.swift:800:15:800:52 | call to updateValue(_:forKey:) [some:0] |
| test.swift:800:15:800:52 | call to updateValue(_:forKey:) [some:0] | test.swift:800:15:800:53 | ...! |
| test.swift:800:44:800:51 | call to source() | test.swift:800:15:800:15 | [post] dict4 [Collection element, Tuple element at index 0] |
| test.swift:801:15:801:15 | [post] dict4 [Collection element, Tuple element at index 1] | test.swift:803:15:803:15 | dict4 [Collection element, Tuple element at index 1] |
| test.swift:801:15:801:15 | dict4 [Collection element, Tuple element at index 1] | test.swift:801:15:801:52 | call to updateValue(_:forKey:) [some:0] |
| test.swift:801:15:801:52 | call to updateValue(_:forKey:) [some:0] | test.swift:801:15:801:53 | ...! |
| test.swift:801:33:801:40 | call to source() | test.swift:801:15:801:15 | [post] dict4 [Collection element, Tuple element at index 1] |
| test.swift:802:15:802:15 | dict4 [Collection element, Tuple element at index 0] | test.swift:802:15:802:35 | call to randomElement() [some:0, Tuple element at index 0] |
| test.swift:802:15:802:35 | call to randomElement() [some:0, Tuple element at index 0] | test.swift:802:15:802:36 | ...! [Tuple element at index 0] |
| test.swift:802:15:802:36 | ...! [Tuple element at index 0] | test.swift:802:15:802:38 | .0 |
| test.swift:803:15:803:15 | dict4 [Collection element, Tuple element at index 1] | test.swift:803:15:803:35 | call to randomElement() [some:0, Tuple element at index 1] |
| test.swift:803:15:803:35 | call to randomElement() [some:0, Tuple element at index 1] | test.swift:803:15:803:36 | ...! [Tuple element at index 1] |
| test.swift:803:15:803:36 | ...! [Tuple element at index 1] | test.swift:803:15:803:38 | .1 |
| test.swift:809:8:809:13 | v | test.swift:810:14:810:14 | v |
| test.swift:810:5:810:5 | [post] self [v] | test.swift:809:3:811:3 | self[return] [v] |
| test.swift:810:14:810:14 | v | test.swift:810:5:810:5 | [post] self [v] |
| test.swift:813:8:813:8 | self [v] | test.swift:813:31:813:31 | self [v] |
| test.swift:813:31:813:31 | self [v] | test.swift:813:31:813:31 | .v |
| test.swift:813:31:813:31 | self [v] | test.swift:815:7:815:7 | self [v] |
| test.swift:815:7:815:7 | self [v] | file://:0:0:0:0 | self [v] |
| test.swift:815:7:815:7 | value | file://:0:0:0:0 | value |
| test.swift:819:14:819:25 | call to S3.init(_:) [v] | test.swift:822:15:822:15 | s1 [v] |
| test.swift:819:14:819:25 | call to S3.init(_:) [v] | test.swift:824:15:824:15 | s1 [v] |
| test.swift:819:17:819:24 | call to source() | test.swift:809:8:809:13 | v |
| test.swift:819:17:819:24 | call to source() | test.swift:819:14:819:25 | call to S3.init(_:) [v] |
| test.swift:822:15:822:15 | s1 [v] | test.swift:815:7:815:7 | self [v] |
| test.swift:822:15:822:15 | s1 [v] | test.swift:822:15:822:18 | .v |
| test.swift:824:15:824:15 | s1 [v] | test.swift:813:8:813:8 | self [v] |
| test.swift:824:15:824:15 | s1 [v] | test.swift:824:15:824:23 | call to getv() |
| test.swift:828:5:828:5 | [post] s2 [v] | test.swift:831:15:831:15 | s2 [v] |
| test.swift:828:5:828:5 | [post] s2 [v] | test.swift:833:15:833:15 | s2 [v] |
| test.swift:828:12:828:19 | call to source() | test.swift:815:7:815:7 | value |
| test.swift:828:12:828:19 | call to source() | test.swift:828:5:828:5 | [post] s2 [v] |
| test.swift:831:15:831:15 | s2 [v] | test.swift:815:7:815:7 | self [v] |
| test.swift:831:15:831:15 | s2 [v] | test.swift:831:15:831:18 | .v |
| test.swift:833:15:833:15 | s2 [v] | test.swift:813:8:813:8 | self [v] |
| test.swift:833:15:833:15 | s2 [v] | test.swift:833:15:833:23 | call to getv() |
| test.swift:839:11:839:17 | [post] exit #keyPath(...) | test.swift:839:17:839:17 | [post] KeyPathComponent [x] |
| test.swift:839:15:839:15 | [post] KeyPathComponent [s, x] | test.swift:839:11:839:17 | [post] enter #keyPath(...) [s, x] |
| test.swift:839:17:839:17 | [post] KeyPathComponent [x] | test.swift:839:15:839:15 | [post] KeyPathComponent [s, x] |
| test.swift:840:3:840:3 | [post] s2 [s, x] | test.swift:841:13:841:13 | s2 [s, x] |
| test.swift:840:3:840:16 | \\...[...] | test.swift:839:11:839:17 | [post] exit #keyPath(...) |
| test.swift:840:3:840:16 | \\...[...] | test.swift:840:3:840:3 | [post] s2 [s, x] |
| test.swift:840:20:840:27 | call to source() | test.swift:840:3:840:16 | \\...[...] |
| test.swift:841:13:841:13 | s2 [s, x] | test.swift:632:7:632:7 | self [s, x] |
| test.swift:841:13:841:13 | s2 [s, x] | test.swift:841:13:841:16 | .s [x] |
| test.swift:841:13:841:16 | .s [x] | test.swift:615:7:615:7 | self [x] |
| test.swift:841:13:841:16 | .s [x] | test.swift:841:13:841:18 | .x |
<<<<<<< HEAD
| test.swift:845:16:845:30 | call to Set<Element>.init(_:) [Collection element] | test.swift:847:17:847:17 | set1 [Collection element] |
| test.swift:845:16:845:30 | call to Set<Element>.init(_:) [Collection element] | test.swift:851:21:851:21 | set1 [Collection element] |
| test.swift:845:20:845:29 | [...] [Collection element] | test.swift:845:16:845:30 | call to Set<Element>.init(_:) [Collection element] |
| test.swift:845:21:845:28 | call to source() | test.swift:845:20:845:29 | [...] [Collection element] |
| test.swift:847:5:847:5 | $elem$generator [Collection element] | test.swift:847:5:847:5 | call to next() [some:0] |
| test.swift:847:5:847:5 | call to next() [some:0] | test.swift:847:9:847:9 | elem |
| test.swift:847:9:847:9 | elem | test.swift:848:19:848:19 | elem |
| test.swift:847:17:847:17 | call to makeIterator() [Collection element] | test.swift:847:5:847:5 | $elem$generator [Collection element] |
| test.swift:847:17:847:17 | set1 [Collection element] | test.swift:847:17:847:17 | call to makeIterator() [Collection element] |
| test.swift:851:21:851:21 | set1 [Collection element] | test.swift:851:21:851:39 | call to makeIterator() [Collection element] |
| test.swift:851:21:851:39 | call to makeIterator() [Collection element] | test.swift:852:15:852:15 | generator [Collection element] |
| test.swift:852:15:852:15 | generator [Collection element] | test.swift:852:15:852:30 | call to next() [some:0] |
| test.swift:852:15:852:30 | call to next() [some:0] | test.swift:852:15:852:31 | ...! |
=======
| test.swift:844:19:844:28 | args [Collection element] | test.swift:846:15:846:15 | args [Collection element] |
| test.swift:846:15:846:15 | args [Collection element] | test.swift:846:15:846:21 | ...[...] |
| test.swift:849:19:849:24 | v | test.swift:850:15:850:15 | v |
| test.swift:856:29:856:40 | args [Collection element] | test.swift:859:15:859:15 | args [Collection element] |
| test.swift:856:29:856:40 | args [Collection element] | test.swift:860:15:860:15 | args [Collection element] |
| test.swift:856:29:856:40 | args [Collection element] | test.swift:867:15:867:15 | args [Collection element] |
| test.swift:859:15:859:15 | args [Collection element] | test.swift:859:15:859:21 | ...[...] |
| test.swift:860:15:860:15 | args [Collection element] | test.swift:860:15:860:21 | ...[...] |
| test.swift:866:21:866:29 | enter #keyPath(...) [Collection element] | test.swift:866:27:866:29 | KeyPathComponent [Collection element] |
| test.swift:866:27:866:29 | KeyPathComponent [Collection element] | test.swift:866:21:866:29 | exit #keyPath(...) |
| test.swift:867:15:867:15 | args [Collection element] | test.swift:866:21:866:29 | enter #keyPath(...) [Collection element] |
| test.swift:867:15:867:15 | args [Collection element] | test.swift:867:15:867:38 | \\...[...] |
| test.swift:871:24:871:31 | [...] [Collection element] | test.swift:844:19:844:28 | args [Collection element] |
| test.swift:871:24:871:31 | [...] [Collection element] | test.swift:871:24:871:31 | [...] [Collection element] |
| test.swift:871:24:871:31 | call to source() | test.swift:871:24:871:31 | [...] [Collection element] |
| test.swift:872:18:872:25 | call to source() | test.swift:849:19:849:24 | v |
| test.swift:873:21:873:31 | [...] [Collection element] | test.swift:856:29:856:40 | args [Collection element] |
| test.swift:873:21:873:31 | [...] [Collection element] | test.swift:873:21:873:31 | [...] [Collection element] |
| test.swift:873:24:873:31 | call to source() | test.swift:873:21:873:31 | [...] [Collection element] |
>>>>>>> 7c230d61
nodes
| file://:0:0:0:0 | .a [x] | semmle.label | .a [x] |
| file://:0:0:0:0 | .s [x] | semmle.label | .s [x] |
| file://:0:0:0:0 | .str | semmle.label | .str |
| file://:0:0:0:0 | .v | semmle.label | .v |
| file://:0:0:0:0 | .v2 | semmle.label | .v2 |
| file://:0:0:0:0 | .v2 [some:0] | semmle.label | .v2 [some:0] |
| file://:0:0:0:0 | .v3 | semmle.label | .v3 |
| file://:0:0:0:0 | .x | semmle.label | .x |
| file://:0:0:0:0 | .x | semmle.label | .x |
| file://:0:0:0:0 | .x | semmle.label | .x |
| file://:0:0:0:0 | .x [some:0] | semmle.label | .x [some:0] |
| file://:0:0:0:0 | KeyPathComponent | semmle.label | KeyPathComponent |
| file://:0:0:0:0 | [post] self [v2, some:0] | semmle.label | [post] self [v2, some:0] |
| file://:0:0:0:0 | [post] self [v2] | semmle.label | [post] self [v2] |
| file://:0:0:0:0 | [post] self [v3] | semmle.label | [post] self [v3] |
| file://:0:0:0:0 | [post] self [v] | semmle.label | [post] self [v] |
| file://:0:0:0:0 | [post] self [x, some:0] | semmle.label | [post] self [x, some:0] |
| file://:0:0:0:0 | [post] self [x] | semmle.label | [post] self [x] |
| file://:0:0:0:0 | [post] self [x] | semmle.label | [post] self [x] |
| file://:0:0:0:0 | self [a, x] | semmle.label | self [a, x] |
| file://:0:0:0:0 | self [s, x] | semmle.label | self [s, x] |
| file://:0:0:0:0 | self [str] | semmle.label | self [str] |
| file://:0:0:0:0 | self [v2, some:0] | semmle.label | self [v2, some:0] |
| file://:0:0:0:0 | self [v2] | semmle.label | self [v2] |
| file://:0:0:0:0 | self [v3] | semmle.label | self [v3] |
| file://:0:0:0:0 | self [v] | semmle.label | self [v] |
| file://:0:0:0:0 | self [x, some:0] | semmle.label | self [x, some:0] |
| file://:0:0:0:0 | self [x] | semmle.label | self [x] |
| file://:0:0:0:0 | self [x] | semmle.label | self [x] |
| file://:0:0:0:0 | self [x] | semmle.label | self [x] |
| file://:0:0:0:0 | value | semmle.label | value |
| file://:0:0:0:0 | value | semmle.label | value |
| file://:0:0:0:0 | value | semmle.label | value |
| file://:0:0:0:0 | value | semmle.label | value |
| file://:0:0:0:0 | value | semmle.label | value |
| file://:0:0:0:0 | value [some:0] | semmle.label | value [some:0] |
| file://:0:0:0:0 | value [some:0] | semmle.label | value [some:0] |
| test.swift:6:19:6:26 | call to source() | semmle.label | call to source() |
| test.swift:7:15:7:15 | t1 | semmle.label | t1 |
| test.swift:9:15:9:15 | t1 | semmle.label | t1 |
| test.swift:10:15:10:15 | t2 | semmle.label | t2 |
| test.swift:25:20:25:27 | call to source() | semmle.label | call to source() |
| test.swift:26:26:26:33 | call to source() | semmle.label | call to source() |
| test.swift:29:18:29:21 | x | semmle.label | x |
| test.swift:29:26:29:29 | y | semmle.label | y |
| test.swift:30:15:30:15 | x | semmle.label | x |
| test.swift:31:15:31:15 | y | semmle.label | y |
| test.swift:35:12:35:19 | call to source() | semmle.label | call to source() |
| test.swift:39:15:39:29 | call to callee_source() | semmle.label | call to callee_source() |
| test.swift:43:19:43:26 | call to source() | semmle.label | call to source() |
| test.swift:50:15:50:15 | t | semmle.label | t |
| test.swift:53:1:56:1 | arg[return] | semmle.label | arg[return] |
| test.swift:54:11:54:18 | call to source() | semmle.label | call to source() |
| test.swift:61:23:61:23 | [post] x | semmle.label | [post] x |
| test.swift:62:15:62:15 | x | semmle.label | x |
| test.swift:65:1:70:1 | arg2[return] | semmle.label | arg2[return] |
| test.swift:65:16:65:28 | arg1 | semmle.label | arg1 |
| test.swift:73:18:73:25 | call to source() | semmle.label | call to source() |
| test.swift:75:22:75:22 | x | semmle.label | x |
| test.swift:75:32:75:32 | [post] y | semmle.label | [post] y |
| test.swift:76:15:76:15 | x | semmle.label | x |
| test.swift:77:15:77:15 | y | semmle.label | y |
| test.swift:80:1:82:1 | arg[return] | semmle.label | arg[return] |
| test.swift:81:11:81:18 | call to source() | semmle.label | call to source() |
| test.swift:84:1:91:1 | arg[return] | semmle.label | arg[return] |
| test.swift:86:15:86:22 | call to source() | semmle.label | call to source() |
| test.swift:89:15:89:22 | call to source() | semmle.label | call to source() |
| test.swift:97:40:97:40 | [post] x | semmle.label | [post] x |
| test.swift:98:19:98:19 | x | semmle.label | x |
| test.swift:104:41:104:41 | [post] x | semmle.label | [post] x |
| test.swift:105:19:105:19 | x | semmle.label | x |
| test.swift:109:9:109:14 | arg | semmle.label | arg |
| test.swift:110:12:110:12 | arg | semmle.label | arg |
| test.swift:113:14:113:19 | arg | semmle.label | arg |
| test.swift:113:14:113:19 | arg | semmle.label | arg |
| test.swift:114:12:114:22 | call to ... | semmle.label | call to ... |
| test.swift:114:12:114:22 | call to ... | semmle.label | call to ... |
| test.swift:114:19:114:19 | arg | semmle.label | arg |
| test.swift:114:19:114:19 | arg | semmle.label | arg |
| test.swift:118:18:118:25 | call to source() | semmle.label | call to source() |
| test.swift:119:18:119:44 | call to forward(arg:lambda:) | semmle.label | call to forward(arg:lambda:) |
| test.swift:119:31:119:31 | x | semmle.label | x |
| test.swift:120:15:120:15 | y | semmle.label | y |
| test.swift:122:18:125:6 | call to forward(arg:lambda:) | semmle.label | call to forward(arg:lambda:) |
| test.swift:122:31:122:38 | call to source() | semmle.label | call to source() |
| test.swift:123:10:123:13 | i | semmle.label | i |
| test.swift:124:16:124:16 | i | semmle.label | i |
| test.swift:126:15:126:15 | z | semmle.label | z |
| test.swift:138:19:138:26 | call to source() | semmle.label | call to source() |
| test.swift:142:10:142:13 | i | semmle.label | i |
| test.swift:143:16:143:16 | i | semmle.label | i |
| test.swift:145:15:145:31 | call to ... | semmle.label | call to ... |
| test.swift:145:23:145:30 | call to source() | semmle.label | call to source() |
| test.swift:149:16:149:23 | call to source() | semmle.label | call to source() |
| test.swift:151:15:151:28 | call to ... | semmle.label | call to ... |
| test.swift:154:10:154:13 | i | semmle.label | i |
| test.swift:155:19:155:19 | i | semmle.label | i |
| test.swift:157:16:157:23 | call to source() | semmle.label | call to source() |
| test.swift:159:16:159:29 | call to ... | semmle.label | call to ... |
| test.swift:163:7:163:7 | self [x] | semmle.label | self [x] |
| test.swift:163:7:163:7 | value | semmle.label | value |
| test.swift:169:3:171:3 | self[return] [x] | semmle.label | self[return] [x] |
| test.swift:169:12:169:22 | value | semmle.label | value |
| test.swift:170:5:170:5 | [post] self [x] | semmle.label | [post] self [x] |
| test.swift:170:9:170:9 | value | semmle.label | value |
| test.swift:173:8:173:8 | self [x] | semmle.label | self [x] |
| test.swift:174:12:174:12 | .x | semmle.label | .x |
| test.swift:174:12:174:12 | self [x] | semmle.label | self [x] |
| test.swift:180:3:180:3 | [post] a [x] | semmle.label | [post] a [x] |
| test.swift:180:9:180:16 | call to source() | semmle.label | call to source() |
| test.swift:181:13:181:13 | a [x] | semmle.label | a [x] |
| test.swift:181:13:181:15 | .x | semmle.label | .x |
| test.swift:185:7:185:7 | self [a, x] | semmle.label | self [a, x] |
| test.swift:194:3:194:3 | [post] b [a, x] | semmle.label | [post] b [a, x] |
| test.swift:194:3:194:5 | [post] getter for .a [x] | semmle.label | [post] getter for .a [x] |
| test.swift:194:11:194:18 | call to source() | semmle.label | call to source() |
| test.swift:195:13:195:13 | b [a, x] | semmle.label | b [a, x] |
| test.swift:195:13:195:15 | .a [x] | semmle.label | .a [x] |
| test.swift:195:13:195:17 | .x | semmle.label | .x |
| test.swift:200:3:200:3 | [post] a [x] | semmle.label | [post] a [x] |
| test.swift:200:9:200:16 | call to source() | semmle.label | call to source() |
| test.swift:201:13:201:13 | a [x] | semmle.label | a [x] |
| test.swift:201:13:201:15 | .x | semmle.label | .x |
| test.swift:206:3:206:3 | [post] a [x] | semmle.label | [post] a [x] |
| test.swift:206:9:206:16 | call to source() | semmle.label | call to source() |
| test.swift:207:13:207:13 | a [x] | semmle.label | a [x] |
| test.swift:207:13:207:19 | call to get() | semmle.label | call to get() |
| test.swift:212:3:212:3 | [post] a [x] | semmle.label | [post] a [x] |
| test.swift:212:9:212:16 | call to source() | semmle.label | call to source() |
| test.swift:213:13:213:13 | a [x] | semmle.label | a [x] |
| test.swift:213:13:213:19 | call to get() | semmle.label | call to get() |
| test.swift:218:3:218:3 | [post] b [a, x] | semmle.label | [post] b [a, x] |
| test.swift:218:3:218:5 | [post] getter for .a [x] | semmle.label | [post] getter for .a [x] |
| test.swift:218:11:218:18 | call to source() | semmle.label | call to source() |
| test.swift:219:13:219:13 | b [a, x] | semmle.label | b [a, x] |
| test.swift:219:13:219:15 | .a [x] | semmle.label | .a [x] |
| test.swift:219:13:219:17 | .x | semmle.label | .x |
| test.swift:225:14:225:21 | call to source() | semmle.label | call to source() |
| test.swift:235:13:235:15 | .source_value | semmle.label | .source_value |
| test.swift:238:13:238:15 | .source_value | semmle.label | .source_value |
| test.swift:259:12:259:19 | call to source() | semmle.label | call to source() |
| test.swift:259:12:259:19 | call to source() [some:0] | semmle.label | call to source() [some:0] |
| test.swift:263:13:263:28 | call to optionalSource() | semmle.label | call to optionalSource() |
| test.swift:263:13:263:28 | call to optionalSource() [some:0] | semmle.label | call to optionalSource() [some:0] |
| test.swift:265:15:265:15 | x | semmle.label | x |
| test.swift:267:15:267:15 | x [some:0] | semmle.label | x [some:0] |
| test.swift:267:15:267:16 | ...! | semmle.label | ...! |
| test.swift:270:15:270:22 | call to source() | semmle.label | call to source() |
| test.swift:270:15:270:31 | call to signum() | semmle.label | call to signum() |
| test.swift:271:15:271:16 | ...? | semmle.label | ...? |
| test.swift:271:15:271:25 | OptionalEvaluationExpr | semmle.label | OptionalEvaluationExpr |
| test.swift:271:15:271:25 | call to signum() | semmle.label | call to signum() |
| test.swift:274:15:274:20 | ... ??(_:_:) ... | semmle.label | ... ??(_:_:) ... |
| test.swift:275:15:275:27 | ... ??(_:_:) ... | semmle.label | ... ??(_:_:) ... |
| test.swift:279:15:279:31 | ... ? ... : ... | semmle.label | ... ? ... : ... |
| test.swift:279:26:279:26 | x [some:0] | semmle.label | x [some:0] |
| test.swift:279:26:279:27 | ...! | semmle.label | ...! |
| test.swift:280:15:280:38 | ... ? ... : ... | semmle.label | ... ? ... : ... |
| test.swift:280:26:280:26 | x [some:0] | semmle.label | x [some:0] |
| test.swift:280:26:280:27 | ...! | semmle.label | ...! |
| test.swift:280:31:280:38 | call to source() | semmle.label | call to source() |
| test.swift:282:15:282:38 | ... ? ... : ... | semmle.label | ... ? ... : ... |
| test.swift:282:31:282:38 | call to source() | semmle.label | call to source() |
| test.swift:284:8:284:12 | let ...? [some:0] | semmle.label | let ...? [some:0] |
| test.swift:284:12:284:12 | z | semmle.label | z |
| test.swift:285:19:285:19 | z | semmle.label | z |
| test.swift:291:8:291:12 | let ...? [some:0] | semmle.label | let ...? [some:0] |
| test.swift:291:12:291:12 | z | semmle.label | z |
| test.swift:291:16:291:17 | ...? | semmle.label | ...? |
| test.swift:291:16:291:17 | ...? [some:0] | semmle.label | ...? [some:0] |
| test.swift:291:16:291:26 | call to signum() | semmle.label | call to signum() |
| test.swift:291:16:291:26 | call to signum() [some:0] | semmle.label | call to signum() [some:0] |
| test.swift:292:19:292:19 | z | semmle.label | z |
| test.swift:298:11:298:15 | let ...? [some:0] | semmle.label | let ...? [some:0] |
| test.swift:298:15:298:15 | z1 | semmle.label | z1 |
| test.swift:300:15:300:15 | z1 | semmle.label | z1 |
| test.swift:303:15:303:15 | x [some:0] | semmle.label | x [some:0] |
| test.swift:303:15:303:16 | ...! | semmle.label | ...! |
| test.swift:303:15:303:25 | call to signum() | semmle.label | call to signum() |
| test.swift:306:13:306:24 | .some(...) [some:0] | semmle.label | .some(...) [some:0] |
| test.swift:306:23:306:23 | z | semmle.label | z |
| test.swift:307:19:307:19 | z | semmle.label | z |
| test.swift:314:10:314:21 | .some(...) [some:0] | semmle.label | .some(...) [some:0] |
| test.swift:314:20:314:20 | z | semmle.label | z |
| test.swift:315:19:315:19 | z | semmle.label | z |
| test.swift:331:14:331:26 | (...) [Tuple element at index 1] | semmle.label | (...) [Tuple element at index 1] |
| test.swift:331:18:331:25 | call to source() | semmle.label | call to source() |
| test.swift:335:15:335:15 | t1 [Tuple element at index 1] | semmle.label | t1 [Tuple element at index 1] |
| test.swift:335:15:335:18 | .1 | semmle.label | .1 |
| test.swift:343:5:343:5 | [post] t1 [Tuple element at index 0] | semmle.label | [post] t1 [Tuple element at index 0] |
| test.swift:343:12:343:19 | call to source() | semmle.label | call to source() |
| test.swift:346:15:346:15 | t1 [Tuple element at index 0] | semmle.label | t1 [Tuple element at index 0] |
| test.swift:346:15:346:18 | .0 | semmle.label | .0 |
| test.swift:351:14:351:45 | (...) [Tuple element at index 0] | semmle.label | (...) [Tuple element at index 0] |
| test.swift:351:14:351:45 | (...) [Tuple element at index 1] | semmle.label | (...) [Tuple element at index 1] |
| test.swift:351:18:351:25 | call to source() | semmle.label | call to source() |
| test.swift:351:31:351:38 | call to source() | semmle.label | call to source() |
| test.swift:353:9:353:17 | (...) [Tuple element at index 0] | semmle.label | (...) [Tuple element at index 0] |
| test.swift:353:9:353:17 | (...) [Tuple element at index 1] | semmle.label | (...) [Tuple element at index 1] |
| test.swift:353:10:353:10 | a | semmle.label | a |
| test.swift:353:13:353:13 | b | semmle.label | b |
| test.swift:356:15:356:15 | t1 [Tuple element at index 0] | semmle.label | t1 [Tuple element at index 0] |
| test.swift:356:15:356:18 | .0 | semmle.label | .0 |
| test.swift:357:15:357:15 | t1 [Tuple element at index 1] | semmle.label | t1 [Tuple element at index 1] |
| test.swift:357:15:357:18 | .1 | semmle.label | .1 |
| test.swift:360:15:360:15 | t2 [Tuple element at index 0] | semmle.label | t2 [Tuple element at index 0] |
| test.swift:360:15:360:18 | .0 | semmle.label | .0 |
| test.swift:361:15:361:15 | t2 [Tuple element at index 1] | semmle.label | t2 [Tuple element at index 1] |
| test.swift:361:15:361:18 | .1 | semmle.label | .1 |
| test.swift:363:15:363:15 | a | semmle.label | a |
| test.swift:364:15:364:15 | b | semmle.label | b |
| test.swift:368:22:368:36 | t [Tuple element at index 1] | semmle.label | t [Tuple element at index 1] |
| test.swift:369:12:369:19 | (...) [Tuple element at index 0] | semmle.label | (...) [Tuple element at index 0] |
| test.swift:369:13:369:13 | t [Tuple element at index 1] | semmle.label | t [Tuple element at index 1] |
| test.swift:369:13:369:15 | .1 | semmle.label | .1 |
| test.swift:375:14:375:26 | (...) [Tuple element at index 1] | semmle.label | (...) [Tuple element at index 1] |
| test.swift:375:18:375:25 | call to source() | semmle.label | call to source() |
| test.swift:376:14:376:32 | call to tupleShiftLeft1(_:) [Tuple element at index 0] | semmle.label | call to tupleShiftLeft1(_:) [Tuple element at index 0] |
| test.swift:376:30:376:30 | t1 [Tuple element at index 1] | semmle.label | t1 [Tuple element at index 1] |
| test.swift:377:14:377:32 | call to tupleShiftLeft2(_:) [Tuple element at index 0] | semmle.label | call to tupleShiftLeft2(_:) [Tuple element at index 0] |
| test.swift:377:30:377:30 | t1 [Tuple element at index 1] | semmle.label | t1 [Tuple element at index 1] |
| test.swift:380:15:380:15 | t1 [Tuple element at index 1] | semmle.label | t1 [Tuple element at index 1] |
| test.swift:380:15:380:18 | .1 | semmle.label | .1 |
| test.swift:381:15:381:15 | t2 [Tuple element at index 0] | semmle.label | t2 [Tuple element at index 0] |
| test.swift:381:15:381:18 | .0 | semmle.label | .0 |
| test.swift:383:15:383:15 | t3 [Tuple element at index 0] | semmle.label | t3 [Tuple element at index 0] |
| test.swift:383:15:383:18 | .0 | semmle.label | .0 |
| test.swift:394:16:394:21 | v | semmle.label | v |
| test.swift:394:45:394:62 | call to ... [mySingle:0] | semmle.label | call to ... [mySingle:0] |
| test.swift:394:61:394:61 | v | semmle.label | v |
| test.swift:396:18:396:23 | v | semmle.label | v |
| test.swift:396:45:396:60 | call to ... [some:0] | semmle.label | call to ... [some:0] |
| test.swift:396:59:396:59 | v | semmle.label | v |
| test.swift:422:9:422:27 | call to ... [mySingle:0] | semmle.label | call to ... [mySingle:0] |
| test.swift:422:19:422:26 | call to source() | semmle.label | call to source() |
| test.swift:427:10:427:25 | .mySingle(...) [mySingle:0] | semmle.label | .mySingle(...) [mySingle:0] |
| test.swift:427:24:427:24 | a | semmle.label | a |
| test.swift:428:19:428:19 | a | semmle.label | a |
| test.swift:436:13:436:28 | .mySingle(...) [mySingle:0] | semmle.label | .mySingle(...) [mySingle:0] |
| test.swift:436:27:436:27 | x | semmle.label | x |
| test.swift:437:19:437:19 | x | semmle.label | x |
| test.swift:444:9:444:34 | call to ... [myPair:1] | semmle.label | call to ... [myPair:1] |
| test.swift:444:26:444:33 | call to source() | semmle.label | call to source() |
| test.swift:451:10:451:30 | .myPair(...) [myPair:1] | semmle.label | .myPair(...) [myPair:1] |
| test.swift:451:29:451:29 | b | semmle.label | b |
| test.swift:453:19:453:19 | b | semmle.label | b |
| test.swift:461:13:461:33 | .myPair(...) [myPair:1] | semmle.label | .myPair(...) [myPair:1] |
| test.swift:461:32:461:32 | y | semmle.label | y |
| test.swift:463:19:463:19 | y | semmle.label | y |
| test.swift:466:21:466:34 | call to ... [myCons:1, myPair:1] | semmle.label | call to ... [myCons:1, myPair:1] |
| test.swift:466:33:466:33 | a [myPair:1] | semmle.label | a [myPair:1] |
| test.swift:476:14:476:38 | .myCons(...) [myCons:1, myPair:1] | semmle.label | .myCons(...) [myCons:1, myPair:1] |
| test.swift:476:25:476:37 | .myPair(...) [myPair:1] | semmle.label | .myPair(...) [myPair:1] |
| test.swift:476:36:476:36 | c | semmle.label | c |
| test.swift:479:19:479:19 | c | semmle.label | c |
| test.swift:487:13:487:39 | .myPair(...) [myPair:0] | semmle.label | .myPair(...) [myPair:0] |
| test.swift:487:31:487:31 | x | semmle.label | x |
| test.swift:487:43:487:62 | call to ... [myPair:0] | semmle.label | call to ... [myPair:0] |
| test.swift:487:51:487:58 | call to source() | semmle.label | call to source() |
| test.swift:488:19:488:19 | x | semmle.label | x |
| test.swift:491:17:491:41 | .myCons(...) [myCons:1, myPair:1] | semmle.label | .myCons(...) [myCons:1, myPair:1] |
| test.swift:491:28:491:40 | .myPair(...) [myPair:1] | semmle.label | .myPair(...) [myPair:1] |
| test.swift:491:39:491:39 | c | semmle.label | c |
| test.swift:492:19:492:19 | c | semmle.label | c |
| test.swift:495:12:495:17 | (...) [Tuple element at index 0, myPair:1] | semmle.label | (...) [Tuple element at index 0, myPair:1] |
| test.swift:495:12:495:17 | (...) [Tuple element at index 1, myCons:1, myPair:1] | semmle.label | (...) [Tuple element at index 1, myCons:1, myPair:1] |
| test.swift:495:13:495:13 | a [myPair:1] | semmle.label | a [myPair:1] |
| test.swift:495:16:495:16 | b [myCons:1, myPair:1] | semmle.label | b [myCons:1, myPair:1] |
| test.swift:496:14:496:55 | (...) [Tuple element at index 0, myPair:1] | semmle.label | (...) [Tuple element at index 0, myPair:1] |
| test.swift:496:14:496:55 | (...) [Tuple element at index 1, myCons:1, myPair:1] | semmle.label | (...) [Tuple element at index 1, myCons:1, myPair:1] |
| test.swift:496:15:496:27 | .myPair(...) [myPair:1] | semmle.label | .myPair(...) [myPair:1] |
| test.swift:496:26:496:26 | b | semmle.label | b |
| test.swift:496:30:496:54 | .myCons(...) [myCons:1, myPair:1] | semmle.label | .myCons(...) [myCons:1, myPair:1] |
| test.swift:496:41:496:53 | .myPair(...) [myPair:1] | semmle.label | .myPair(...) [myPair:1] |
| test.swift:496:52:496:52 | e | semmle.label | e |
| test.swift:498:19:498:19 | b | semmle.label | b |
| test.swift:501:19:501:19 | e | semmle.label | e |
| test.swift:507:14:507:38 | call to ... [mySingle:0] | semmle.label | call to ... [mySingle:0] |
| test.swift:507:30:507:37 | call to source() | semmle.label | call to source() |
| test.swift:509:14:509:32 | call to mkMyEnum1(_:) [mySingle:0] | semmle.label | call to mkMyEnum1(_:) [mySingle:0] |
| test.swift:509:24:509:31 | call to source() | semmle.label | call to source() |
| test.swift:511:14:511:32 | call to mkMyEnum2(_:) [mySingle:0] | semmle.label | call to mkMyEnum2(_:) [mySingle:0] |
| test.swift:511:24:511:31 | call to source() | semmle.label | call to source() |
| test.swift:513:13:513:35 | .mySingle(...) [mySingle:0] | semmle.label | .mySingle(...) [mySingle:0] |
| test.swift:513:33:513:33 | d2 | semmle.label | d2 |
| test.swift:513:54:513:54 | d2 | semmle.label | d2 |
| test.swift:515:13:515:35 | .mySingle(...) [mySingle:0] | semmle.label | .mySingle(...) [mySingle:0] |
| test.swift:515:33:515:33 | d4 | semmle.label | d4 |
| test.swift:515:54:515:54 | d4 | semmle.label | d4 |
| test.swift:517:13:517:35 | .mySingle(...) [mySingle:0] | semmle.label | .mySingle(...) [mySingle:0] |
| test.swift:517:33:517:33 | d6 | semmle.label | d6 |
| test.swift:517:54:517:54 | d6 | semmle.label | d6 |
| test.swift:520:14:520:36 | call to ... [some:0] | semmle.label | call to ... [some:0] |
| test.swift:520:28:520:35 | call to source() | semmle.label | call to source() |
| test.swift:522:14:522:34 | call to mkOptional1(_:) [some:0] | semmle.label | call to mkOptional1(_:) [some:0] |
| test.swift:522:26:522:33 | call to source() | semmle.label | call to source() |
| test.swift:524:14:524:34 | call to mkOptional2(_:) [some:0] | semmle.label | call to mkOptional2(_:) [some:0] |
| test.swift:524:26:524:33 | call to source() | semmle.label | call to source() |
| test.swift:526:15:526:15 | e2 [some:0] | semmle.label | e2 [some:0] |
| test.swift:526:15:526:17 | ...! | semmle.label | ...! |
| test.swift:528:15:528:15 | e4 [some:0] | semmle.label | e4 [some:0] |
| test.swift:528:15:528:17 | ...! | semmle.label | ...! |
| test.swift:530:15:530:15 | e6 [some:0] | semmle.label | e6 [some:0] |
| test.swift:530:15:530:17 | ...! | semmle.label | ...! |
| test.swift:536:13:536:28 | call to optionalSource() | semmle.label | call to optionalSource() |
| test.swift:536:13:536:28 | call to optionalSource() [some:0] | semmle.label | call to optionalSource() [some:0] |
| test.swift:538:8:538:12 | let ...? [some:0] | semmle.label | let ...? [some:0] |
| test.swift:538:12:538:12 | a | semmle.label | a |
| test.swift:539:19:539:19 | a | semmle.label | a |
| test.swift:543:18:543:23 | (...) [Tuple element at index 0, some:0] | semmle.label | (...) [Tuple element at index 0, some:0] |
| test.swift:543:19:543:19 | x [some:0] | semmle.label | x [some:0] |
| test.swift:545:10:545:37 | (...) [Tuple element at index 0, some:0] | semmle.label | (...) [Tuple element at index 0, some:0] |
| test.swift:545:11:545:22 | .some(...) [some:0] | semmle.label | .some(...) [some:0] |
| test.swift:545:21:545:21 | a | semmle.label | a |
| test.swift:546:19:546:19 | a | semmle.label | a |
| test.swift:559:9:559:9 | self [x, some:0] | semmle.label | self [x, some:0] |
| test.swift:559:9:559:9 | self [x] | semmle.label | self [x] |
| test.swift:559:9:559:9 | value | semmle.label | value |
| test.swift:559:9:559:9 | value [some:0] | semmle.label | value [some:0] |
| test.swift:563:13:563:28 | call to optionalSource() | semmle.label | call to optionalSource() |
| test.swift:563:13:563:28 | call to optionalSource() [some:0] | semmle.label | call to optionalSource() [some:0] |
| test.swift:565:5:565:5 | [post] cx [x, some:0] | semmle.label | [post] cx [x, some:0] |
| test.swift:565:5:565:5 | [post] cx [x] | semmle.label | [post] cx [x] |
| test.swift:565:12:565:12 | x | semmle.label | x |
| test.swift:565:12:565:12 | x [some:0] | semmle.label | x [some:0] |
| test.swift:569:11:569:15 | let ...? [some:0] | semmle.label | let ...? [some:0] |
| test.swift:569:15:569:15 | z1 | semmle.label | z1 |
| test.swift:569:20:569:20 | cx [x, some:0] | semmle.label | cx [x, some:0] |
| test.swift:569:20:569:20 | cx [x] | semmle.label | cx [x] |
| test.swift:569:20:569:23 | .x | semmle.label | .x |
| test.swift:569:20:569:23 | .x [some:0] | semmle.label | .x [some:0] |
| test.swift:570:15:570:15 | z1 | semmle.label | z1 |
| test.swift:576:13:576:21 | call to +(_:) | semmle.label | call to +(_:) |
| test.swift:576:14:576:21 | call to source() | semmle.label | call to source() |
| test.swift:577:14:577:21 | call to source() | semmle.label | call to source() |
| test.swift:585:9:585:9 | self [str] | semmle.label | self [str] |
| test.swift:586:5:588:5 | self[return] [str] | semmle.label | self[return] [str] |
| test.swift:586:10:586:13 | s | semmle.label | s |
| test.swift:587:7:587:7 | [post] self [str] | semmle.label | [post] self [str] |
| test.swift:587:13:587:13 | s | semmle.label | s |
| test.swift:592:17:595:5 | self[return] [str] | semmle.label | self[return] [str] |
| test.swift:593:7:593:7 | [post] self [str] | semmle.label | [post] self [str] |
| test.swift:593:20:593:28 | call to source3() | semmle.label | call to source3() |
| test.swift:594:17:594:17 | .str | semmle.label | .str |
| test.swift:594:17:594:17 | self [str] | semmle.label | self [str] |
| test.swift:599:13:599:33 | call to MyClass.init(s:) [str] | semmle.label | call to MyClass.init(s:) [str] |
| test.swift:599:13:599:35 | .str | semmle.label | .str |
| test.swift:599:24:599:32 | call to source3() | semmle.label | call to source3() |
| test.swift:600:13:600:41 | call to MyClass.init(contentsOfFile:) [str] | semmle.label | call to MyClass.init(contentsOfFile:) [str] |
| test.swift:600:13:600:43 | .str | semmle.label | .str |
| test.swift:615:7:615:7 | self [x] | semmle.label | self [x] |
| test.swift:617:3:619:3 | self[return] [x] | semmle.label | self[return] [x] |
| test.swift:617:8:617:11 | x | semmle.label | x |
| test.swift:618:5:618:5 | [post] self [x] | semmle.label | [post] self [x] |
| test.swift:618:14:618:14 | x | semmle.label | x |
| test.swift:623:11:623:24 | call to S.init(x:) [x] | semmle.label | call to S.init(x:) [x] |
| test.swift:623:16:623:23 | call to source() | semmle.label | call to source() |
| test.swift:624:11:624:14 | enter #keyPath(...) [x] | semmle.label | enter #keyPath(...) [x] |
| test.swift:624:11:624:14 | exit #keyPath(...) | semmle.label | exit #keyPath(...) |
| test.swift:624:14:624:14 | KeyPathComponent [x] | semmle.label | KeyPathComponent [x] |
| test.swift:625:13:625:13 | s [x] | semmle.label | s [x] |
| test.swift:625:13:625:25 | \\...[...] | semmle.label | \\...[...] |
| test.swift:627:36:627:38 | enter #keyPath(...) [x] | semmle.label | enter #keyPath(...) [x] |
| test.swift:627:36:627:38 | exit #keyPath(...) | semmle.label | exit #keyPath(...) |
| test.swift:627:38:627:38 | KeyPathComponent [x] | semmle.label | KeyPathComponent [x] |
| test.swift:628:13:628:13 | s [x] | semmle.label | s [x] |
| test.swift:628:13:628:32 | \\...[...] | semmle.label | \\...[...] |
| test.swift:632:7:632:7 | self [s, x] | semmle.label | self [s, x] |
| test.swift:634:3:636:3 | self[return] [s, x] | semmle.label | self[return] [s, x] |
| test.swift:634:8:634:11 | s [x] | semmle.label | s [x] |
| test.swift:635:5:635:5 | [post] self [s, x] | semmle.label | [post] self [s, x] |
| test.swift:635:14:635:14 | s [x] | semmle.label | s [x] |
| test.swift:640:11:640:24 | call to S.init(x:) [x] | semmle.label | call to S.init(x:) [x] |
| test.swift:640:16:640:23 | call to source() | semmle.label | call to source() |
| test.swift:641:12:641:19 | call to S2.init(s:) [s, x] | semmle.label | call to S2.init(s:) [s, x] |
| test.swift:641:18:641:18 | s [x] | semmle.label | s [x] |
| test.swift:642:11:642:17 | enter #keyPath(...) [s, x] | semmle.label | enter #keyPath(...) [s, x] |
| test.swift:642:11:642:17 | exit #keyPath(...) | semmle.label | exit #keyPath(...) |
| test.swift:642:15:642:15 | KeyPathComponent [s, x] | semmle.label | KeyPathComponent [s, x] |
| test.swift:642:17:642:17 | KeyPathComponent [x] | semmle.label | KeyPathComponent [x] |
| test.swift:643:13:643:13 | s2 [s, x] | semmle.label | s2 [s, x] |
| test.swift:643:13:643:26 | \\...[...] | semmle.label | \\...[...] |
| test.swift:647:17:647:26 | [...] [Collection element] | semmle.label | [...] [Collection element] |
| test.swift:647:18:647:25 | call to source() | semmle.label | call to source() |
| test.swift:648:13:648:22 | enter #keyPath(...) [Collection element] | semmle.label | enter #keyPath(...) [Collection element] |
| test.swift:648:13:648:22 | exit #keyPath(...) | semmle.label | exit #keyPath(...) |
| test.swift:648:20:648:22 | KeyPathComponent [Collection element] | semmle.label | KeyPathComponent [Collection element] |
| test.swift:649:15:649:15 | array [Collection element] | semmle.label | array [Collection element] |
| test.swift:649:15:649:31 | \\...[...] | semmle.label | \\...[...] |
| test.swift:655:3:657:3 | self[return] [s, some:0, x] | semmle.label | self[return] [s, some:0, x] |
| test.swift:655:8:655:12 | s [some:0, x] | semmle.label | s [some:0, x] |
| test.swift:656:5:656:5 | [post] self [s, some:0, x] | semmle.label | [post] self [s, some:0, x] |
| test.swift:656:14:656:14 | s [some:0, x] | semmle.label | s [some:0, x] |
| test.swift:661:13:661:26 | call to S.init(x:) [x] | semmle.label | call to S.init(x:) [x] |
| test.swift:661:18:661:25 | call to source() | semmle.label | call to source() |
| test.swift:662:14:662:30 | call to S2_Optional.init(s:) [s, some:0, x] | semmle.label | call to S2_Optional.init(s:) [s, some:0, x] |
| test.swift:662:29:662:29 | s [some:0, x] | semmle.label | s [some:0, x] |
| test.swift:662:29:662:29 | s [x] | semmle.label | s [x] |
| test.swift:663:13:663:29 | enter #keyPath(...) [s, some:0, x] | semmle.label | enter #keyPath(...) [s, some:0, x] |
| test.swift:663:13:663:29 | exit #keyPath(...) [some:0] | semmle.label | exit #keyPath(...) [some:0] |
| test.swift:663:26:663:26 | KeyPathComponent [s, some:0, x] | semmle.label | KeyPathComponent [s, some:0, x] |
| test.swift:663:27:663:27 | KeyPathComponent [some:0, x] | semmle.label | KeyPathComponent [some:0, x] |
| test.swift:663:29:663:29 | KeyPathComponent [x] | semmle.label | KeyPathComponent [x] |
| test.swift:664:15:664:15 | s2 [s, some:0, x] | semmle.label | s2 [s, some:0, x] |
| test.swift:664:15:664:28 | \\...[...] [some:0] | semmle.label | \\...[...] [some:0] |
| test.swift:664:15:664:29 | ...! | semmle.label | ...! |
| test.swift:668:13:668:20 | call to source() | semmle.label | call to source() |
| test.swift:676:15:676:15 | y | semmle.label | y |
| test.swift:678:9:678:16 | call to source() | semmle.label | call to source() |
| test.swift:680:11:680:11 | x | semmle.label | x |
| test.swift:680:15:680:15 | [post] y | semmle.label | [post] y |
| test.swift:681:15:681:15 | x | semmle.label | x |
| test.swift:682:15:682:15 | y | semmle.label | y |
| test.swift:688:5:688:5 | [post] arr1 [Collection element] | semmle.label | [post] arr1 [Collection element] |
| test.swift:688:15:688:22 | call to source() | semmle.label | call to source() |
| test.swift:689:15:689:15 | arr1 [Collection element] | semmle.label | arr1 [Collection element] |
| test.swift:689:15:689:21 | ...[...] | semmle.label | ...[...] |
| test.swift:692:16:692:25 | [...] [Collection element] | semmle.label | [...] [Collection element] |
| test.swift:692:17:692:24 | call to source() | semmle.label | call to source() |
| test.swift:693:15:693:15 | arr2 [Collection element] | semmle.label | arr2 [Collection element] |
| test.swift:693:15:693:21 | ...[...] | semmle.label | ...[...] |
| test.swift:695:18:695:29 | [...] [Collection element, Collection element] | semmle.label | [...] [Collection element, Collection element] |
| test.swift:695:19:695:28 | [...] [Collection element] | semmle.label | [...] [Collection element] |
| test.swift:695:20:695:27 | call to source() | semmle.label | call to source() |
| test.swift:697:15:697:15 | matrix [Collection element, Collection element] | semmle.label | matrix [Collection element, Collection element] |
| test.swift:697:15:697:23 | ...[...] [Collection element] | semmle.label | ...[...] [Collection element] |
| test.swift:697:15:697:26 | ...[...] | semmle.label | ...[...] |
| test.swift:700:5:700:5 | [post] matrix2 [Collection element, Collection element] | semmle.label | [post] matrix2 [Collection element, Collection element] |
| test.swift:700:5:700:14 | [post] getter for ...[...] [Collection element] | semmle.label | [post] getter for ...[...] [Collection element] |
| test.swift:700:21:700:28 | call to source() | semmle.label | call to source() |
| test.swift:701:15:701:15 | matrix2 [Collection element, Collection element] | semmle.label | matrix2 [Collection element, Collection element] |
| test.swift:701:15:701:24 | ...[...] [Collection element] | semmle.label | ...[...] [Collection element] |
| test.swift:701:15:701:27 | ...[...] | semmle.label | ...[...] |
| test.swift:708:16:708:51 | call to Array<Element>.init(repeating:count:) [Collection element] | semmle.label | call to Array<Element>.init(repeating:count:) [Collection element] |
| test.swift:708:33:708:40 | call to source() | semmle.label | call to source() |
| test.swift:709:15:709:15 | arr5 [Collection element] | semmle.label | arr5 [Collection element] |
| test.swift:709:15:709:21 | ...[...] | semmle.label | ...[...] |
| test.swift:712:5:712:5 | [post] arr6 [Collection element] | semmle.label | [post] arr6 [Collection element] |
| test.swift:712:17:712:24 | call to source() | semmle.label | call to source() |
| test.swift:713:15:713:15 | arr6 [Collection element] | semmle.label | arr6 [Collection element] |
| test.swift:713:15:713:21 | ...[...] | semmle.label | ...[...] |
| test.swift:715:16:715:25 | [...] [Collection element] | semmle.label | [...] [Collection element] |
| test.swift:715:17:715:24 | call to source() | semmle.label | call to source() |
| test.swift:716:15:716:15 | arr7 [Collection element] | semmle.label | arr7 [Collection element] |
| test.swift:716:15:716:34 | call to randomElement() [some:0] | semmle.label | call to randomElement() [some:0] |
| test.swift:716:15:716:35 | ...! | semmle.label | ...! |
| test.swift:722:5:722:5 | [post] set1 [Collection element] | semmle.label | [post] set1 [Collection element] |
| test.swift:722:17:722:24 | call to source() | semmle.label | call to source() |
| test.swift:723:15:723:15 | set1 [Collection element] | semmle.label | set1 [Collection element] |
| test.swift:723:15:723:34 | call to randomElement() [some:0] | semmle.label | call to randomElement() [some:0] |
| test.swift:723:15:723:35 | ...! | semmle.label | ...! |
| test.swift:725:16:725:30 | call to Set<Element>.init(_:) [Collection element] | semmle.label | call to Set<Element>.init(_:) [Collection element] |
| test.swift:725:20:725:29 | [...] [Collection element] | semmle.label | [...] [Collection element] |
| test.swift:725:21:725:28 | call to source() | semmle.label | call to source() |
| test.swift:726:15:726:15 | set2 [Collection element] | semmle.label | set2 [Collection element] |
| test.swift:726:15:726:34 | call to randomElement() [some:0] | semmle.label | call to randomElement() [some:0] |
| test.swift:726:15:726:35 | ...! | semmle.label | ...! |
| test.swift:731:9:731:9 | self [v2, some:0] | semmle.label | self [v2, some:0] |
| test.swift:731:9:731:9 | self [v2] | semmle.label | self [v2] |
| test.swift:731:9:731:9 | value | semmle.label | value |
| test.swift:731:9:731:9 | value [some:0] | semmle.label | value [some:0] |
| test.swift:732:9:732:9 | self [v3] | semmle.label | self [v3] |
| test.swift:732:9:732:9 | value | semmle.label | value |
| test.swift:742:5:742:5 | v1 [some:0] | semmle.label | v1 [some:0] |
| test.swift:742:11:742:18 | call to source() | semmle.label | call to source() |
| test.swift:743:10:743:17 | call to source() | semmle.label | call to source() |
| test.swift:743:10:743:17 | call to source() [some:0] | semmle.label | call to source() [some:0] |
| test.swift:744:10:744:17 | call to source() | semmle.label | call to source() |
| test.swift:746:5:746:5 | [post] mo1 [v2, some:0] | semmle.label | [post] mo1 [v2, some:0] |
| test.swift:746:5:746:5 | [post] mo1 [v2] | semmle.label | [post] mo1 [v2] |
| test.swift:746:14:746:21 | call to source() | semmle.label | call to source() |
| test.swift:746:14:746:21 | call to source() [some:0] | semmle.label | call to source() [some:0] |
| test.swift:747:5:747:5 | [post] mo1 [v3] | semmle.label | [post] mo1 [v3] |
| test.swift:747:5:747:5 | mo1 [v2, some:0] | semmle.label | mo1 [v2, some:0] |
| test.swift:747:5:747:5 | mo1 [v2] | semmle.label | mo1 [v2] |
| test.swift:747:14:747:21 | call to source() | semmle.label | call to source() |
| test.swift:752:15:752:15 | v1 [some:0] | semmle.label | v1 [some:0] |
| test.swift:752:15:752:17 | ...! | semmle.label | ...! |
| test.swift:753:15:753:15 | v2 [some:0] | semmle.label | v2 [some:0] |
| test.swift:753:15:753:17 | ...! | semmle.label | ...! |
| test.swift:754:15:754:15 | v3 | semmle.label | v3 |
| test.swift:756:15:756:15 | mo1 [v2, some:0] | semmle.label | mo1 [v2, some:0] |
| test.swift:756:15:756:15 | mo1 [v2] | semmle.label | mo1 [v2] |
| test.swift:756:15:756:19 | .v2 | semmle.label | .v2 |
| test.swift:756:15:756:19 | .v2 [some:0] | semmle.label | .v2 [some:0] |
| test.swift:756:15:756:21 | ...! | semmle.label | ...! |
| test.swift:757:15:757:15 | mo1 [v3] | semmle.label | mo1 [v3] |
| test.swift:757:15:757:19 | .v3 | semmle.label | .v3 |
| test.swift:764:13:764:26 | call to S.init(x:) [x] | semmle.label | call to S.init(x:) [x] |
| test.swift:764:18:764:25 | call to source() | semmle.label | call to source() |
| test.swift:765:14:765:30 | call to S2_Optional.init(s:) [s, some:0, x] | semmle.label | call to S2_Optional.init(s:) [s, some:0, x] |
| test.swift:765:29:765:29 | s [some:0, x] | semmle.label | s [some:0, x] |
| test.swift:765:29:765:29 | s [x] | semmle.label | s [x] |
| test.swift:766:13:766:29 | enter #keyPath(...) [s, some:0, x] | semmle.label | enter #keyPath(...) [s, some:0, x] |
| test.swift:766:13:766:29 | exit #keyPath(...) | semmle.label | exit #keyPath(...) |
| test.swift:766:26:766:26 | KeyPathComponent [s, some:0, x] | semmle.label | KeyPathComponent [s, some:0, x] |
| test.swift:766:26:766:26 | KeyPathComponent [some:0, x] | semmle.label | KeyPathComponent [some:0, x] |
| test.swift:766:29:766:29 | KeyPathComponent [x] | semmle.label | KeyPathComponent [x] |
| test.swift:767:15:767:15 | s2 [s, some:0, x] | semmle.label | s2 [s, some:0, x] |
| test.swift:767:15:767:28 | \\...[...] | semmle.label | \\...[...] |
| test.swift:774:5:774:5 | [post] dict1 [Collection element, Tuple element at index 1] | semmle.label | [post] dict1 [Collection element, Tuple element at index 1] |
| test.swift:774:5:774:12 | DictionarySubscriptNode [Tuple element at index 1] | semmle.label | DictionarySubscriptNode [Tuple element at index 1] |
| test.swift:774:16:774:23 | call to source() | semmle.label | call to source() |
| test.swift:776:15:776:15 | dict1 [Collection element, Tuple element at index 1] | semmle.label | dict1 [Collection element, Tuple element at index 1] |
| test.swift:776:15:776:22 | ...[...] | semmle.label | ...[...] |
| test.swift:776:15:776:22 | DictionarySubscriptNode [Tuple element at index 1] | semmle.label | DictionarySubscriptNode [Tuple element at index 1] |
| test.swift:778:17:778:29 | [...] [Collection element, Tuple element at index 0] | semmle.label | [...] [Collection element, Tuple element at index 0] |
| test.swift:778:18:778:25 | call to source() | semmle.label | call to source() |
| test.swift:778:18:778:28 | (...) [Tuple element at index 0] | semmle.label | (...) [Tuple element at index 0] |
| test.swift:781:5:781:5 | $generator [Collection element, Tuple element at index 0] | semmle.label | $generator [Collection element, Tuple element at index 0] |
| test.swift:781:5:781:5 | call to next() [some:0, Tuple element at index 0] | semmle.label | call to next() [some:0, Tuple element at index 0] |
| test.swift:781:9:781:20 | (...) [Tuple element at index 0] | semmle.label | (...) [Tuple element at index 0] |
| test.swift:781:10:781:10 | key | semmle.label | key |
| test.swift:781:25:781:25 | call to makeIterator() [Collection element, Tuple element at index 0] | semmle.label | call to makeIterator() [Collection element, Tuple element at index 0] |
| test.swift:781:25:781:25 | dict2 [Collection element, Tuple element at index 0] | semmle.label | dict2 [Collection element, Tuple element at index 0] |
| test.swift:782:19:782:19 | key | semmle.label | key |
| test.swift:786:17:786:29 | [...] [Collection element, Tuple element at index 1] | semmle.label | [...] [Collection element, Tuple element at index 1] |
| test.swift:786:18:786:28 | (...) [Tuple element at index 1] | semmle.label | (...) [Tuple element at index 1] |
| test.swift:786:21:786:28 | call to source() | semmle.label | call to source() |
| test.swift:787:15:787:15 | dict3 [Collection element, Tuple element at index 1] | semmle.label | dict3 [Collection element, Tuple element at index 1] |
| test.swift:787:15:787:22 | ...[...] | semmle.label | ...[...] |
| test.swift:787:15:787:22 | DictionarySubscriptNode [Tuple element at index 1] | semmle.label | DictionarySubscriptNode [Tuple element at index 1] |
| test.swift:789:5:789:5 | [post] dict3 [Collection element, Tuple element at index 0] | semmle.label | [post] dict3 [Collection element, Tuple element at index 0] |
| test.swift:789:5:789:5 | [post] dict3 [Collection element, Tuple element at index 1] | semmle.label | [post] dict3 [Collection element, Tuple element at index 1] |
| test.swift:789:5:789:5 | dict3 [Collection element, Tuple element at index 1] | semmle.label | dict3 [Collection element, Tuple element at index 1] |
| test.swift:789:5:789:19 | DictionarySubscriptNode [Tuple element at index 0] | semmle.label | DictionarySubscriptNode [Tuple element at index 0] |
| test.swift:789:5:789:19 | DictionarySubscriptNode [Tuple element at index 1] | semmle.label | DictionarySubscriptNode [Tuple element at index 1] |
| test.swift:789:11:789:18 | call to source() | semmle.label | call to source() |
| test.swift:791:15:791:15 | dict3 [Collection element, Tuple element at index 0] | semmle.label | dict3 [Collection element, Tuple element at index 0] |
| test.swift:791:15:791:35 | call to randomElement() [some:0, Tuple element at index 0] | semmle.label | call to randomElement() [some:0, Tuple element at index 0] |
| test.swift:791:15:791:36 | ...! [Tuple element at index 0] | semmle.label | ...! [Tuple element at index 0] |
| test.swift:791:15:791:38 | .0 | semmle.label | .0 |
| test.swift:792:15:792:15 | dict3 [Collection element, Tuple element at index 1] | semmle.label | dict3 [Collection element, Tuple element at index 1] |
| test.swift:792:15:792:35 | call to randomElement() [some:0, Tuple element at index 1] | semmle.label | call to randomElement() [some:0, Tuple element at index 1] |
| test.swift:792:15:792:36 | ...! [Tuple element at index 1] | semmle.label | ...! [Tuple element at index 1] |
| test.swift:792:15:792:38 | .1 | semmle.label | .1 |
| test.swift:794:5:794:5 | $generator [Collection element, Tuple element at index 0] | semmle.label | $generator [Collection element, Tuple element at index 0] |
| test.swift:794:5:794:5 | $generator [Collection element, Tuple element at index 1] | semmle.label | $generator [Collection element, Tuple element at index 1] |
| test.swift:794:5:794:5 | call to next() [some:0, Tuple element at index 0] | semmle.label | call to next() [some:0, Tuple element at index 0] |
| test.swift:794:5:794:5 | call to next() [some:0, Tuple element at index 1] | semmle.label | call to next() [some:0, Tuple element at index 1] |
| test.swift:794:9:794:20 | (...) [Tuple element at index 0] | semmle.label | (...) [Tuple element at index 0] |
| test.swift:794:9:794:20 | (...) [Tuple element at index 1] | semmle.label | (...) [Tuple element at index 1] |
| test.swift:794:10:794:10 | key | semmle.label | key |
| test.swift:794:15:794:15 | value | semmle.label | value |
| test.swift:794:25:794:25 | call to makeIterator() [Collection element, Tuple element at index 0] | semmle.label | call to makeIterator() [Collection element, Tuple element at index 0] |
| test.swift:794:25:794:25 | call to makeIterator() [Collection element, Tuple element at index 1] | semmle.label | call to makeIterator() [Collection element, Tuple element at index 1] |
| test.swift:794:25:794:25 | dict3 [Collection element, Tuple element at index 0] | semmle.label | dict3 [Collection element, Tuple element at index 0] |
| test.swift:794:25:794:25 | dict3 [Collection element, Tuple element at index 1] | semmle.label | dict3 [Collection element, Tuple element at index 1] |
| test.swift:795:19:795:19 | key | semmle.label | key |
| test.swift:796:19:796:19 | value | semmle.label | value |
| test.swift:799:17:799:28 | [...] [Collection element, Tuple element at index 1] | semmle.label | [...] [Collection element, Tuple element at index 1] |
| test.swift:799:18:799:27 | (...) [Tuple element at index 1] | semmle.label | (...) [Tuple element at index 1] |
| test.swift:799:20:799:27 | call to source() | semmle.label | call to source() |
| test.swift:800:15:800:15 | [post] dict4 [Collection element, Tuple element at index 0] | semmle.label | [post] dict4 [Collection element, Tuple element at index 0] |
| test.swift:800:15:800:15 | dict4 [Collection element, Tuple element at index 1] | semmle.label | dict4 [Collection element, Tuple element at index 1] |
| test.swift:800:15:800:52 | call to updateValue(_:forKey:) [some:0] | semmle.label | call to updateValue(_:forKey:) [some:0] |
| test.swift:800:15:800:53 | ...! | semmle.label | ...! |
| test.swift:800:44:800:51 | call to source() | semmle.label | call to source() |
| test.swift:801:15:801:15 | [post] dict4 [Collection element, Tuple element at index 1] | semmle.label | [post] dict4 [Collection element, Tuple element at index 1] |
| test.swift:801:15:801:15 | dict4 [Collection element, Tuple element at index 1] | semmle.label | dict4 [Collection element, Tuple element at index 1] |
| test.swift:801:15:801:52 | call to updateValue(_:forKey:) [some:0] | semmle.label | call to updateValue(_:forKey:) [some:0] |
| test.swift:801:15:801:53 | ...! | semmle.label | ...! |
| test.swift:801:33:801:40 | call to source() | semmle.label | call to source() |
| test.swift:802:15:802:15 | dict4 [Collection element, Tuple element at index 0] | semmle.label | dict4 [Collection element, Tuple element at index 0] |
| test.swift:802:15:802:35 | call to randomElement() [some:0, Tuple element at index 0] | semmle.label | call to randomElement() [some:0, Tuple element at index 0] |
| test.swift:802:15:802:36 | ...! [Tuple element at index 0] | semmle.label | ...! [Tuple element at index 0] |
| test.swift:802:15:802:38 | .0 | semmle.label | .0 |
| test.swift:803:15:803:15 | dict4 [Collection element, Tuple element at index 1] | semmle.label | dict4 [Collection element, Tuple element at index 1] |
| test.swift:803:15:803:35 | call to randomElement() [some:0, Tuple element at index 1] | semmle.label | call to randomElement() [some:0, Tuple element at index 1] |
| test.swift:803:15:803:36 | ...! [Tuple element at index 1] | semmle.label | ...! [Tuple element at index 1] |
| test.swift:803:15:803:38 | .1 | semmle.label | .1 |
| test.swift:809:3:811:3 | self[return] [v] | semmle.label | self[return] [v] |
| test.swift:809:8:809:13 | v | semmle.label | v |
| test.swift:810:5:810:5 | [post] self [v] | semmle.label | [post] self [v] |
| test.swift:810:14:810:14 | v | semmle.label | v |
| test.swift:813:8:813:8 | self [v] | semmle.label | self [v] |
| test.swift:813:31:813:31 | .v | semmle.label | .v |
| test.swift:813:31:813:31 | self [v] | semmle.label | self [v] |
| test.swift:815:7:815:7 | self [v] | semmle.label | self [v] |
| test.swift:815:7:815:7 | value | semmle.label | value |
| test.swift:819:14:819:25 | call to S3.init(_:) [v] | semmle.label | call to S3.init(_:) [v] |
| test.swift:819:17:819:24 | call to source() | semmle.label | call to source() |
| test.swift:822:15:822:15 | s1 [v] | semmle.label | s1 [v] |
| test.swift:822:15:822:18 | .v | semmle.label | .v |
| test.swift:824:15:824:15 | s1 [v] | semmle.label | s1 [v] |
| test.swift:824:15:824:23 | call to getv() | semmle.label | call to getv() |
| test.swift:828:5:828:5 | [post] s2 [v] | semmle.label | [post] s2 [v] |
| test.swift:828:12:828:19 | call to source() | semmle.label | call to source() |
| test.swift:831:15:831:15 | s2 [v] | semmle.label | s2 [v] |
| test.swift:831:15:831:18 | .v | semmle.label | .v |
| test.swift:833:15:833:15 | s2 [v] | semmle.label | s2 [v] |
| test.swift:833:15:833:23 | call to getv() | semmle.label | call to getv() |
| test.swift:839:11:839:17 | [post] enter #keyPath(...) [s, x] | semmle.label | [post] enter #keyPath(...) [s, x] |
| test.swift:839:11:839:17 | [post] exit #keyPath(...) | semmle.label | [post] exit #keyPath(...) |
| test.swift:839:15:839:15 | [post] KeyPathComponent [s, x] | semmle.label | [post] KeyPathComponent [s, x] |
| test.swift:839:17:839:17 | [post] KeyPathComponent [x] | semmle.label | [post] KeyPathComponent [x] |
| test.swift:840:3:840:3 | [post] s2 [s, x] | semmle.label | [post] s2 [s, x] |
| test.swift:840:3:840:16 | \\...[...] | semmle.label | \\...[...] |
| test.swift:840:20:840:27 | call to source() | semmle.label | call to source() |
| test.swift:841:13:841:13 | s2 [s, x] | semmle.label | s2 [s, x] |
| test.swift:841:13:841:16 | .s [x] | semmle.label | .s [x] |
| test.swift:841:13:841:18 | .x | semmle.label | .x |
<<<<<<< HEAD
| test.swift:845:16:845:30 | call to Set<Element>.init(_:) [Collection element] | semmle.label | call to Set<Element>.init(_:) [Collection element] |
| test.swift:845:20:845:29 | [...] [Collection element] | semmle.label | [...] [Collection element] |
| test.swift:845:21:845:28 | call to source() | semmle.label | call to source() |
| test.swift:847:5:847:5 | $elem$generator [Collection element] | semmle.label | $elem$generator [Collection element] |
| test.swift:847:5:847:5 | call to next() [some:0] | semmle.label | call to next() [some:0] |
| test.swift:847:9:847:9 | elem | semmle.label | elem |
| test.swift:847:17:847:17 | call to makeIterator() [Collection element] | semmle.label | call to makeIterator() [Collection element] |
| test.swift:847:17:847:17 | set1 [Collection element] | semmle.label | set1 [Collection element] |
| test.swift:848:19:848:19 | elem | semmle.label | elem |
| test.swift:851:21:851:21 | set1 [Collection element] | semmle.label | set1 [Collection element] |
| test.swift:851:21:851:39 | call to makeIterator() [Collection element] | semmle.label | call to makeIterator() [Collection element] |
| test.swift:852:15:852:15 | generator [Collection element] | semmle.label | generator [Collection element] |
| test.swift:852:15:852:30 | call to next() [some:0] | semmle.label | call to next() [some:0] |
| test.swift:852:15:852:31 | ...! | semmle.label | ...! |
=======
| test.swift:844:19:844:28 | args [Collection element] | semmle.label | args [Collection element] |
| test.swift:846:15:846:15 | args [Collection element] | semmle.label | args [Collection element] |
| test.swift:846:15:846:21 | ...[...] | semmle.label | ...[...] |
| test.swift:849:19:849:24 | v | semmle.label | v |
| test.swift:850:15:850:15 | v | semmle.label | v |
| test.swift:856:29:856:40 | args [Collection element] | semmle.label | args [Collection element] |
| test.swift:859:15:859:15 | args [Collection element] | semmle.label | args [Collection element] |
| test.swift:859:15:859:21 | ...[...] | semmle.label | ...[...] |
| test.swift:860:15:860:15 | args [Collection element] | semmle.label | args [Collection element] |
| test.swift:860:15:860:21 | ...[...] | semmle.label | ...[...] |
| test.swift:866:21:866:29 | enter #keyPath(...) [Collection element] | semmle.label | enter #keyPath(...) [Collection element] |
| test.swift:866:21:866:29 | exit #keyPath(...) | semmle.label | exit #keyPath(...) |
| test.swift:866:27:866:29 | KeyPathComponent [Collection element] | semmle.label | KeyPathComponent [Collection element] |
| test.swift:867:15:867:15 | args [Collection element] | semmle.label | args [Collection element] |
| test.swift:867:15:867:38 | \\...[...] | semmle.label | \\...[...] |
| test.swift:871:24:871:31 | [...] [Collection element] | semmle.label | [...] [Collection element] |
| test.swift:871:24:871:31 | [...] [Collection element] | semmle.label | [...] [Collection element] |
| test.swift:871:24:871:31 | call to source() | semmle.label | call to source() |
| test.swift:872:18:872:25 | call to source() | semmle.label | call to source() |
| test.swift:873:21:873:31 | [...] [Collection element] | semmle.label | [...] [Collection element] |
| test.swift:873:21:873:31 | [...] [Collection element] | semmle.label | [...] [Collection element] |
| test.swift:873:24:873:31 | call to source() | semmle.label | call to source() |
>>>>>>> 7c230d61
subpaths
| test.swift:75:22:75:22 | x | test.swift:65:16:65:28 | arg1 | test.swift:65:1:70:1 | arg2[return] | test.swift:75:32:75:32 | [post] y |
| test.swift:114:19:114:19 | arg | test.swift:109:9:109:14 | arg | test.swift:110:12:110:12 | arg | test.swift:114:12:114:22 | call to ... |
| test.swift:114:19:114:19 | arg | test.swift:123:10:123:13 | i | test.swift:124:16:124:16 | i | test.swift:114:12:114:22 | call to ... |
| test.swift:119:31:119:31 | x | test.swift:113:14:113:19 | arg | test.swift:114:12:114:22 | call to ... | test.swift:119:18:119:44 | call to forward(arg:lambda:) |
| test.swift:122:31:122:38 | call to source() | test.swift:113:14:113:19 | arg | test.swift:114:12:114:22 | call to ... | test.swift:122:18:125:6 | call to forward(arg:lambda:) |
| test.swift:145:23:145:30 | call to source() | test.swift:142:10:142:13 | i | test.swift:143:16:143:16 | i | test.swift:145:15:145:31 | call to ... |
| test.swift:170:9:170:9 | value | test.swift:163:7:163:7 | value | file://:0:0:0:0 | [post] self [x] | test.swift:170:5:170:5 | [post] self [x] |
| test.swift:174:12:174:12 | self [x] | test.swift:163:7:163:7 | self [x] | file://:0:0:0:0 | .x | test.swift:174:12:174:12 | .x |
| test.swift:180:9:180:16 | call to source() | test.swift:163:7:163:7 | value | file://:0:0:0:0 | [post] self [x] | test.swift:180:3:180:3 | [post] a [x] |
| test.swift:181:13:181:13 | a [x] | test.swift:163:7:163:7 | self [x] | file://:0:0:0:0 | .x | test.swift:181:13:181:15 | .x |
| test.swift:194:11:194:18 | call to source() | test.swift:163:7:163:7 | value | file://:0:0:0:0 | [post] self [x] | test.swift:194:3:194:5 | [post] getter for .a [x] |
| test.swift:195:13:195:13 | b [a, x] | test.swift:185:7:185:7 | self [a, x] | file://:0:0:0:0 | .a [x] | test.swift:195:13:195:15 | .a [x] |
| test.swift:195:13:195:15 | .a [x] | test.swift:163:7:163:7 | self [x] | file://:0:0:0:0 | .x | test.swift:195:13:195:17 | .x |
| test.swift:200:9:200:16 | call to source() | test.swift:169:12:169:22 | value | test.swift:169:3:171:3 | self[return] [x] | test.swift:200:3:200:3 | [post] a [x] |
| test.swift:200:9:200:16 | call to source() | test.swift:169:12:169:22 | value | test.swift:170:5:170:5 | [post] self [x] | test.swift:200:3:200:3 | [post] a [x] |
| test.swift:201:13:201:13 | a [x] | test.swift:163:7:163:7 | self [x] | file://:0:0:0:0 | .x | test.swift:201:13:201:15 | .x |
| test.swift:206:9:206:16 | call to source() | test.swift:163:7:163:7 | value | file://:0:0:0:0 | [post] self [x] | test.swift:206:3:206:3 | [post] a [x] |
| test.swift:207:13:207:13 | a [x] | test.swift:173:8:173:8 | self [x] | test.swift:174:12:174:12 | .x | test.swift:207:13:207:19 | call to get() |
| test.swift:212:9:212:16 | call to source() | test.swift:169:12:169:22 | value | test.swift:169:3:171:3 | self[return] [x] | test.swift:212:3:212:3 | [post] a [x] |
| test.swift:212:9:212:16 | call to source() | test.swift:169:12:169:22 | value | test.swift:170:5:170:5 | [post] self [x] | test.swift:212:3:212:3 | [post] a [x] |
| test.swift:213:13:213:13 | a [x] | test.swift:173:8:173:8 | self [x] | test.swift:174:12:174:12 | .x | test.swift:213:13:213:19 | call to get() |
| test.swift:218:11:218:18 | call to source() | test.swift:169:12:169:22 | value | test.swift:169:3:171:3 | self[return] [x] | test.swift:218:3:218:5 | [post] getter for .a [x] |
| test.swift:218:11:218:18 | call to source() | test.swift:169:12:169:22 | value | test.swift:170:5:170:5 | [post] self [x] | test.swift:218:3:218:5 | [post] getter for .a [x] |
| test.swift:219:13:219:13 | b [a, x] | test.swift:185:7:185:7 | self [a, x] | file://:0:0:0:0 | .a [x] | test.swift:219:13:219:15 | .a [x] |
| test.swift:219:13:219:15 | .a [x] | test.swift:163:7:163:7 | self [x] | file://:0:0:0:0 | .x | test.swift:219:13:219:17 | .x |
| test.swift:376:30:376:30 | t1 [Tuple element at index 1] | test.swift:368:22:368:36 | t [Tuple element at index 1] | test.swift:369:12:369:19 | (...) [Tuple element at index 0] | test.swift:376:14:376:32 | call to tupleShiftLeft1(_:) [Tuple element at index 0] |
| test.swift:509:24:509:31 | call to source() | test.swift:394:16:394:21 | v | test.swift:394:45:394:62 | call to ... [mySingle:0] | test.swift:509:14:509:32 | call to mkMyEnum1(_:) [mySingle:0] |
| test.swift:522:26:522:33 | call to source() | test.swift:396:18:396:23 | v | test.swift:396:45:396:60 | call to ... [some:0] | test.swift:522:14:522:34 | call to mkOptional1(_:) [some:0] |
| test.swift:565:12:565:12 | x | test.swift:559:9:559:9 | value | file://:0:0:0:0 | [post] self [x] | test.swift:565:5:565:5 | [post] cx [x] |
| test.swift:565:12:565:12 | x [some:0] | test.swift:559:9:559:9 | value [some:0] | file://:0:0:0:0 | [post] self [x, some:0] | test.swift:565:5:565:5 | [post] cx [x, some:0] |
| test.swift:569:20:569:20 | cx [x, some:0] | test.swift:559:9:559:9 | self [x, some:0] | file://:0:0:0:0 | .x [some:0] | test.swift:569:20:569:23 | .x [some:0] |
| test.swift:569:20:569:20 | cx [x] | test.swift:559:9:559:9 | self [x] | file://:0:0:0:0 | .x | test.swift:569:20:569:23 | .x |
| test.swift:593:20:593:28 | call to source3() | test.swift:586:10:586:13 | s | test.swift:587:7:587:7 | [post] self [str] | test.swift:593:7:593:7 | [post] self [str] |
| test.swift:599:13:599:33 | call to MyClass.init(s:) [str] | test.swift:585:9:585:9 | self [str] | file://:0:0:0:0 | .str | test.swift:599:13:599:35 | .str |
| test.swift:599:24:599:32 | call to source3() | test.swift:586:10:586:13 | s | test.swift:586:5:588:5 | self[return] [str] | test.swift:599:13:599:33 | call to MyClass.init(s:) [str] |
| test.swift:600:13:600:41 | call to MyClass.init(contentsOfFile:) [str] | test.swift:585:9:585:9 | self [str] | file://:0:0:0:0 | .str | test.swift:600:13:600:43 | .str |
| test.swift:623:16:623:23 | call to source() | test.swift:617:8:617:11 | x | test.swift:617:3:619:3 | self[return] [x] | test.swift:623:11:623:24 | call to S.init(x:) [x] |
| test.swift:625:13:625:13 | s [x] | test.swift:624:11:624:14 | enter #keyPath(...) [x] | test.swift:624:11:624:14 | exit #keyPath(...) | test.swift:625:13:625:25 | \\...[...] |
| test.swift:628:13:628:13 | s [x] | test.swift:627:36:627:38 | enter #keyPath(...) [x] | test.swift:627:36:627:38 | exit #keyPath(...) | test.swift:628:13:628:32 | \\...[...] |
| test.swift:640:16:640:23 | call to source() | test.swift:617:8:617:11 | x | test.swift:617:3:619:3 | self[return] [x] | test.swift:640:11:640:24 | call to S.init(x:) [x] |
| test.swift:641:18:641:18 | s [x] | test.swift:634:8:634:11 | s [x] | test.swift:634:3:636:3 | self[return] [s, x] | test.swift:641:12:641:19 | call to S2.init(s:) [s, x] |
| test.swift:643:13:643:13 | s2 [s, x] | test.swift:642:11:642:17 | enter #keyPath(...) [s, x] | test.swift:642:11:642:17 | exit #keyPath(...) | test.swift:643:13:643:26 | \\...[...] |
| test.swift:649:15:649:15 | array [Collection element] | test.swift:648:13:648:22 | enter #keyPath(...) [Collection element] | test.swift:648:13:648:22 | exit #keyPath(...) | test.swift:649:15:649:31 | \\...[...] |
| test.swift:661:18:661:25 | call to source() | test.swift:617:8:617:11 | x | test.swift:617:3:619:3 | self[return] [x] | test.swift:661:13:661:26 | call to S.init(x:) [x] |
| test.swift:662:29:662:29 | s [some:0, x] | test.swift:655:8:655:12 | s [some:0, x] | test.swift:655:3:657:3 | self[return] [s, some:0, x] | test.swift:662:14:662:30 | call to S2_Optional.init(s:) [s, some:0, x] |
| test.swift:664:15:664:15 | s2 [s, some:0, x] | test.swift:663:13:663:29 | enter #keyPath(...) [s, some:0, x] | test.swift:663:13:663:29 | exit #keyPath(...) [some:0] | test.swift:664:15:664:28 | \\...[...] [some:0] |
| test.swift:746:14:746:21 | call to source() | test.swift:731:9:731:9 | value | file://:0:0:0:0 | [post] self [v2] | test.swift:746:5:746:5 | [post] mo1 [v2] |
| test.swift:746:14:746:21 | call to source() [some:0] | test.swift:731:9:731:9 | value [some:0] | file://:0:0:0:0 | [post] self [v2, some:0] | test.swift:746:5:746:5 | [post] mo1 [v2, some:0] |
| test.swift:747:14:747:21 | call to source() | test.swift:732:9:732:9 | value | file://:0:0:0:0 | [post] self [v3] | test.swift:747:5:747:5 | [post] mo1 [v3] |
| test.swift:756:15:756:15 | mo1 [v2, some:0] | test.swift:731:9:731:9 | self [v2, some:0] | file://:0:0:0:0 | .v2 [some:0] | test.swift:756:15:756:19 | .v2 [some:0] |
| test.swift:756:15:756:15 | mo1 [v2] | test.swift:731:9:731:9 | self [v2] | file://:0:0:0:0 | .v2 | test.swift:756:15:756:19 | .v2 |
| test.swift:757:15:757:15 | mo1 [v3] | test.swift:732:9:732:9 | self [v3] | file://:0:0:0:0 | .v3 | test.swift:757:15:757:19 | .v3 |
| test.swift:764:18:764:25 | call to source() | test.swift:617:8:617:11 | x | test.swift:617:3:619:3 | self[return] [x] | test.swift:764:13:764:26 | call to S.init(x:) [x] |
| test.swift:765:29:765:29 | s [some:0, x] | test.swift:655:8:655:12 | s [some:0, x] | test.swift:655:3:657:3 | self[return] [s, some:0, x] | test.swift:765:14:765:30 | call to S2_Optional.init(s:) [s, some:0, x] |
| test.swift:767:15:767:15 | s2 [s, some:0, x] | test.swift:766:13:766:29 | enter #keyPath(...) [s, some:0, x] | test.swift:766:13:766:29 | exit #keyPath(...) | test.swift:767:15:767:28 | \\...[...] |
| test.swift:813:31:813:31 | self [v] | test.swift:815:7:815:7 | self [v] | file://:0:0:0:0 | .v | test.swift:813:31:813:31 | .v |
| test.swift:819:17:819:24 | call to source() | test.swift:809:8:809:13 | v | test.swift:809:3:811:3 | self[return] [v] | test.swift:819:14:819:25 | call to S3.init(_:) [v] |
| test.swift:822:15:822:15 | s1 [v] | test.swift:815:7:815:7 | self [v] | file://:0:0:0:0 | .v | test.swift:822:15:822:18 | .v |
| test.swift:824:15:824:15 | s1 [v] | test.swift:813:8:813:8 | self [v] | test.swift:813:31:813:31 | .v | test.swift:824:15:824:23 | call to getv() |
| test.swift:828:12:828:19 | call to source() | test.swift:815:7:815:7 | value | file://:0:0:0:0 | [post] self [v] | test.swift:828:5:828:5 | [post] s2 [v] |
| test.swift:831:15:831:15 | s2 [v] | test.swift:815:7:815:7 | self [v] | file://:0:0:0:0 | .v | test.swift:831:15:831:18 | .v |
| test.swift:833:15:833:15 | s2 [v] | test.swift:813:8:813:8 | self [v] | test.swift:813:31:813:31 | .v | test.swift:833:15:833:23 | call to getv() |
| test.swift:840:3:840:16 | \\...[...] | test.swift:839:11:839:17 | [post] exit #keyPath(...) | test.swift:839:11:839:17 | [post] enter #keyPath(...) [s, x] | test.swift:840:3:840:3 | [post] s2 [s, x] |
| test.swift:840:3:840:16 | \\...[...] | test.swift:839:11:839:17 | [post] exit #keyPath(...) | test.swift:839:15:839:15 | [post] KeyPathComponent [s, x] | test.swift:840:3:840:3 | [post] s2 [s, x] |
| test.swift:841:13:841:13 | s2 [s, x] | test.swift:632:7:632:7 | self [s, x] | file://:0:0:0:0 | .s [x] | test.swift:841:13:841:16 | .s [x] |
| test.swift:841:13:841:16 | .s [x] | test.swift:615:7:615:7 | self [x] | file://:0:0:0:0 | .x | test.swift:841:13:841:18 | .x |
| test.swift:867:15:867:15 | args [Collection element] | test.swift:866:21:866:29 | enter #keyPath(...) [Collection element] | test.swift:866:21:866:29 | exit #keyPath(...) | test.swift:867:15:867:38 | \\...[...] |
#select
| test.swift:7:15:7:15 | t1 | test.swift:6:19:6:26 | call to source() | test.swift:7:15:7:15 | t1 | result |
| test.swift:9:15:9:15 | t1 | test.swift:6:19:6:26 | call to source() | test.swift:9:15:9:15 | t1 | result |
| test.swift:10:15:10:15 | t2 | test.swift:6:19:6:26 | call to source() | test.swift:10:15:10:15 | t2 | result |
| test.swift:30:15:30:15 | x | test.swift:25:20:25:27 | call to source() | test.swift:30:15:30:15 | x | result |
| test.swift:31:15:31:15 | y | test.swift:26:26:26:33 | call to source() | test.swift:31:15:31:15 | y | result |
| test.swift:39:15:39:29 | call to callee_source() | test.swift:35:12:35:19 | call to source() | test.swift:39:15:39:29 | call to callee_source() | result |
| test.swift:50:15:50:15 | t | test.swift:43:19:43:26 | call to source() | test.swift:50:15:50:15 | t | result |
| test.swift:62:15:62:15 | x | test.swift:54:11:54:18 | call to source() | test.swift:62:15:62:15 | x | result |
| test.swift:76:15:76:15 | x | test.swift:73:18:73:25 | call to source() | test.swift:76:15:76:15 | x | result |
| test.swift:77:15:77:15 | y | test.swift:73:18:73:25 | call to source() | test.swift:77:15:77:15 | y | result |
| test.swift:98:19:98:19 | x | test.swift:81:11:81:18 | call to source() | test.swift:98:19:98:19 | x | result |
| test.swift:105:19:105:19 | x | test.swift:86:15:86:22 | call to source() | test.swift:105:19:105:19 | x | result |
| test.swift:105:19:105:19 | x | test.swift:89:15:89:22 | call to source() | test.swift:105:19:105:19 | x | result |
| test.swift:120:15:120:15 | y | test.swift:118:18:118:25 | call to source() | test.swift:120:15:120:15 | y | result |
| test.swift:126:15:126:15 | z | test.swift:122:31:122:38 | call to source() | test.swift:126:15:126:15 | z | result |
| test.swift:138:19:138:26 | call to source() | test.swift:138:19:138:26 | call to source() | test.swift:138:19:138:26 | call to source() | result |
| test.swift:145:15:145:31 | call to ... | test.swift:145:23:145:30 | call to source() | test.swift:145:15:145:31 | call to ... | result |
| test.swift:151:15:151:28 | call to ... | test.swift:149:16:149:23 | call to source() | test.swift:151:15:151:28 | call to ... | result |
| test.swift:155:19:155:19 | i | test.swift:149:16:149:23 | call to source() | test.swift:155:19:155:19 | i | result |
| test.swift:155:19:155:19 | i | test.swift:157:16:157:23 | call to source() | test.swift:155:19:155:19 | i | result |
| test.swift:181:13:181:15 | .x | test.swift:180:9:180:16 | call to source() | test.swift:181:13:181:15 | .x | result |
| test.swift:195:13:195:17 | .x | test.swift:194:11:194:18 | call to source() | test.swift:195:13:195:17 | .x | result |
| test.swift:201:13:201:15 | .x | test.swift:200:9:200:16 | call to source() | test.swift:201:13:201:15 | .x | result |
| test.swift:207:13:207:19 | call to get() | test.swift:206:9:206:16 | call to source() | test.swift:207:13:207:19 | call to get() | result |
| test.swift:213:13:213:19 | call to get() | test.swift:212:9:212:16 | call to source() | test.swift:213:13:213:19 | call to get() | result |
| test.swift:219:13:219:17 | .x | test.swift:218:11:218:18 | call to source() | test.swift:219:13:219:17 | .x | result |
| test.swift:235:13:235:15 | .source_value | test.swift:225:14:225:21 | call to source() | test.swift:235:13:235:15 | .source_value | result |
| test.swift:238:13:238:15 | .source_value | test.swift:225:14:225:21 | call to source() | test.swift:238:13:238:15 | .source_value | result |
| test.swift:265:15:265:15 | x | test.swift:259:12:259:19 | call to source() | test.swift:265:15:265:15 | x | result |
| test.swift:267:15:267:16 | ...! | test.swift:259:12:259:19 | call to source() | test.swift:267:15:267:16 | ...! | result |
| test.swift:270:15:270:31 | call to signum() | test.swift:270:15:270:22 | call to source() | test.swift:270:15:270:31 | call to signum() | result |
| test.swift:271:15:271:25 | OptionalEvaluationExpr | test.swift:259:12:259:19 | call to source() | test.swift:271:15:271:25 | OptionalEvaluationExpr | result |
| test.swift:274:15:274:20 | ... ??(_:_:) ... | test.swift:259:12:259:19 | call to source() | test.swift:274:15:274:20 | ... ??(_:_:) ... | result |
| test.swift:275:15:275:27 | ... ??(_:_:) ... | test.swift:259:12:259:19 | call to source() | test.swift:275:15:275:27 | ... ??(_:_:) ... | result |
| test.swift:279:15:279:31 | ... ? ... : ... | test.swift:259:12:259:19 | call to source() | test.swift:279:15:279:31 | ... ? ... : ... | result |
| test.swift:280:15:280:38 | ... ? ... : ... | test.swift:259:12:259:19 | call to source() | test.swift:280:15:280:38 | ... ? ... : ... | result |
| test.swift:280:15:280:38 | ... ? ... : ... | test.swift:280:31:280:38 | call to source() | test.swift:280:15:280:38 | ... ? ... : ... | result |
| test.swift:282:15:282:38 | ... ? ... : ... | test.swift:282:31:282:38 | call to source() | test.swift:282:15:282:38 | ... ? ... : ... | result |
| test.swift:285:19:285:19 | z | test.swift:259:12:259:19 | call to source() | test.swift:285:19:285:19 | z | result |
| test.swift:292:19:292:19 | z | test.swift:259:12:259:19 | call to source() | test.swift:292:19:292:19 | z | result |
| test.swift:300:15:300:15 | z1 | test.swift:259:12:259:19 | call to source() | test.swift:300:15:300:15 | z1 | result |
| test.swift:303:15:303:25 | call to signum() | test.swift:259:12:259:19 | call to source() | test.swift:303:15:303:25 | call to signum() | result |
| test.swift:307:19:307:19 | z | test.swift:259:12:259:19 | call to source() | test.swift:307:19:307:19 | z | result |
| test.swift:315:19:315:19 | z | test.swift:259:12:259:19 | call to source() | test.swift:315:19:315:19 | z | result |
| test.swift:335:15:335:18 | .1 | test.swift:331:18:331:25 | call to source() | test.swift:335:15:335:18 | .1 | result |
| test.swift:346:15:346:18 | .0 | test.swift:343:12:343:19 | call to source() | test.swift:346:15:346:18 | .0 | result |
| test.swift:356:15:356:18 | .0 | test.swift:351:18:351:25 | call to source() | test.swift:356:15:356:18 | .0 | result |
| test.swift:357:15:357:18 | .1 | test.swift:351:31:351:38 | call to source() | test.swift:357:15:357:18 | .1 | result |
| test.swift:360:15:360:18 | .0 | test.swift:351:18:351:25 | call to source() | test.swift:360:15:360:18 | .0 | result |
| test.swift:361:15:361:18 | .1 | test.swift:351:31:351:38 | call to source() | test.swift:361:15:361:18 | .1 | result |
| test.swift:363:15:363:15 | a | test.swift:351:18:351:25 | call to source() | test.swift:363:15:363:15 | a | result |
| test.swift:364:15:364:15 | b | test.swift:351:31:351:38 | call to source() | test.swift:364:15:364:15 | b | result |
| test.swift:380:15:380:18 | .1 | test.swift:375:18:375:25 | call to source() | test.swift:380:15:380:18 | .1 | result |
| test.swift:381:15:381:18 | .0 | test.swift:375:18:375:25 | call to source() | test.swift:381:15:381:18 | .0 | result |
| test.swift:383:15:383:18 | .0 | test.swift:375:18:375:25 | call to source() | test.swift:383:15:383:18 | .0 | result |
| test.swift:428:19:428:19 | a | test.swift:422:19:422:26 | call to source() | test.swift:428:19:428:19 | a | result |
| test.swift:437:19:437:19 | x | test.swift:422:19:422:26 | call to source() | test.swift:437:19:437:19 | x | result |
| test.swift:453:19:453:19 | b | test.swift:444:26:444:33 | call to source() | test.swift:453:19:453:19 | b | result |
| test.swift:463:19:463:19 | y | test.swift:444:26:444:33 | call to source() | test.swift:463:19:463:19 | y | result |
| test.swift:479:19:479:19 | c | test.swift:444:26:444:33 | call to source() | test.swift:479:19:479:19 | c | result |
| test.swift:488:19:488:19 | x | test.swift:487:51:487:58 | call to source() | test.swift:488:19:488:19 | x | result |
| test.swift:492:19:492:19 | c | test.swift:444:26:444:33 | call to source() | test.swift:492:19:492:19 | c | result |
| test.swift:498:19:498:19 | b | test.swift:444:26:444:33 | call to source() | test.swift:498:19:498:19 | b | result |
| test.swift:501:19:501:19 | e | test.swift:444:26:444:33 | call to source() | test.swift:501:19:501:19 | e | result |
| test.swift:513:54:513:54 | d2 | test.swift:507:30:507:37 | call to source() | test.swift:513:54:513:54 | d2 | result |
| test.swift:515:54:515:54 | d4 | test.swift:509:24:509:31 | call to source() | test.swift:515:54:515:54 | d4 | result |
| test.swift:517:54:517:54 | d6 | test.swift:511:24:511:31 | call to source() | test.swift:517:54:517:54 | d6 | result |
| test.swift:526:15:526:17 | ...! | test.swift:520:28:520:35 | call to source() | test.swift:526:15:526:17 | ...! | result |
| test.swift:528:15:528:17 | ...! | test.swift:522:26:522:33 | call to source() | test.swift:528:15:528:17 | ...! | result |
| test.swift:530:15:530:17 | ...! | test.swift:524:26:524:33 | call to source() | test.swift:530:15:530:17 | ...! | result |
| test.swift:539:19:539:19 | a | test.swift:259:12:259:19 | call to source() | test.swift:539:19:539:19 | a | result |
| test.swift:546:19:546:19 | a | test.swift:259:12:259:19 | call to source() | test.swift:546:19:546:19 | a | result |
| test.swift:570:15:570:15 | z1 | test.swift:259:12:259:19 | call to source() | test.swift:570:15:570:15 | z1 | result |
| test.swift:576:13:576:21 | call to +(_:) | test.swift:576:14:576:21 | call to source() | test.swift:576:13:576:21 | call to +(_:) | result |
| test.swift:577:14:577:21 | call to source() | test.swift:577:14:577:21 | call to source() | test.swift:577:14:577:21 | call to source() | result |
| test.swift:594:17:594:17 | .str | test.swift:593:20:593:28 | call to source3() | test.swift:594:17:594:17 | .str | result |
| test.swift:599:13:599:35 | .str | test.swift:599:24:599:32 | call to source3() | test.swift:599:13:599:35 | .str | result |
| test.swift:600:13:600:43 | .str | test.swift:593:20:593:28 | call to source3() | test.swift:600:13:600:43 | .str | result |
| test.swift:625:13:625:25 | \\...[...] | test.swift:623:16:623:23 | call to source() | test.swift:625:13:625:25 | \\...[...] | result |
| test.swift:628:13:628:32 | \\...[...] | test.swift:623:16:623:23 | call to source() | test.swift:628:13:628:32 | \\...[...] | result |
| test.swift:643:13:643:26 | \\...[...] | test.swift:640:16:640:23 | call to source() | test.swift:643:13:643:26 | \\...[...] | result |
| test.swift:649:15:649:31 | \\...[...] | test.swift:647:18:647:25 | call to source() | test.swift:649:15:649:31 | \\...[...] | result |
| test.swift:664:15:664:29 | ...! | test.swift:661:18:661:25 | call to source() | test.swift:664:15:664:29 | ...! | result |
| test.swift:676:15:676:15 | y | test.swift:668:13:668:20 | call to source() | test.swift:676:15:676:15 | y | result |
| test.swift:681:15:681:15 | x | test.swift:678:9:678:16 | call to source() | test.swift:681:15:681:15 | x | result |
| test.swift:682:15:682:15 | y | test.swift:678:9:678:16 | call to source() | test.swift:682:15:682:15 | y | result |
| test.swift:689:15:689:21 | ...[...] | test.swift:688:15:688:22 | call to source() | test.swift:689:15:689:21 | ...[...] | result |
| test.swift:693:15:693:21 | ...[...] | test.swift:692:17:692:24 | call to source() | test.swift:693:15:693:21 | ...[...] | result |
| test.swift:697:15:697:26 | ...[...] | test.swift:695:20:695:27 | call to source() | test.swift:697:15:697:26 | ...[...] | result |
| test.swift:701:15:701:27 | ...[...] | test.swift:700:21:700:28 | call to source() | test.swift:701:15:701:27 | ...[...] | result |
| test.swift:709:15:709:21 | ...[...] | test.swift:708:33:708:40 | call to source() | test.swift:709:15:709:21 | ...[...] | result |
| test.swift:713:15:713:21 | ...[...] | test.swift:712:17:712:24 | call to source() | test.swift:713:15:713:21 | ...[...] | result |
| test.swift:716:15:716:35 | ...! | test.swift:715:17:715:24 | call to source() | test.swift:716:15:716:35 | ...! | result |
| test.swift:723:15:723:35 | ...! | test.swift:722:17:722:24 | call to source() | test.swift:723:15:723:35 | ...! | result |
| test.swift:726:15:726:35 | ...! | test.swift:725:21:725:28 | call to source() | test.swift:726:15:726:35 | ...! | result |
| test.swift:752:15:752:17 | ...! | test.swift:742:11:742:18 | call to source() | test.swift:752:15:752:17 | ...! | result |
| test.swift:753:15:753:17 | ...! | test.swift:743:10:743:17 | call to source() | test.swift:753:15:753:17 | ...! | result |
| test.swift:754:15:754:15 | v3 | test.swift:744:10:744:17 | call to source() | test.swift:754:15:754:15 | v3 | result |
| test.swift:756:15:756:21 | ...! | test.swift:746:14:746:21 | call to source() | test.swift:756:15:756:21 | ...! | result |
| test.swift:757:15:757:19 | .v3 | test.swift:747:14:747:21 | call to source() | test.swift:757:15:757:19 | .v3 | result |
| test.swift:767:15:767:28 | \\...[...] | test.swift:764:18:764:25 | call to source() | test.swift:767:15:767:28 | \\...[...] | result |
| test.swift:776:15:776:22 | ...[...] | test.swift:774:16:774:23 | call to source() | test.swift:776:15:776:22 | ...[...] | result |
| test.swift:782:19:782:19 | key | test.swift:778:18:778:25 | call to source() | test.swift:782:19:782:19 | key | result |
| test.swift:787:15:787:22 | ...[...] | test.swift:786:21:786:28 | call to source() | test.swift:787:15:787:22 | ...[...] | result |
| test.swift:791:15:791:38 | .0 | test.swift:789:11:789:18 | call to source() | test.swift:791:15:791:38 | .0 | result |
| test.swift:792:15:792:38 | .1 | test.swift:786:21:786:28 | call to source() | test.swift:792:15:792:38 | .1 | result |
| test.swift:795:19:795:19 | key | test.swift:789:11:789:18 | call to source() | test.swift:795:19:795:19 | key | result |
| test.swift:796:19:796:19 | value | test.swift:786:21:786:28 | call to source() | test.swift:796:19:796:19 | value | result |
| test.swift:800:15:800:53 | ...! | test.swift:799:20:799:27 | call to source() | test.swift:800:15:800:53 | ...! | result |
| test.swift:801:15:801:53 | ...! | test.swift:799:20:799:27 | call to source() | test.swift:801:15:801:53 | ...! | result |
| test.swift:802:15:802:38 | .0 | test.swift:800:44:800:51 | call to source() | test.swift:802:15:802:38 | .0 | result |
| test.swift:803:15:803:38 | .1 | test.swift:799:20:799:27 | call to source() | test.swift:803:15:803:38 | .1 | result |
| test.swift:803:15:803:38 | .1 | test.swift:801:33:801:40 | call to source() | test.swift:803:15:803:38 | .1 | result |
| test.swift:822:15:822:18 | .v | test.swift:819:17:819:24 | call to source() | test.swift:822:15:822:18 | .v | result |
| test.swift:824:15:824:23 | call to getv() | test.swift:819:17:819:24 | call to source() | test.swift:824:15:824:23 | call to getv() | result |
| test.swift:831:15:831:18 | .v | test.swift:828:12:828:19 | call to source() | test.swift:831:15:831:18 | .v | result |
| test.swift:833:15:833:23 | call to getv() | test.swift:828:12:828:19 | call to source() | test.swift:833:15:833:23 | call to getv() | result |
| test.swift:841:13:841:18 | .x | test.swift:840:20:840:27 | call to source() | test.swift:841:13:841:18 | .x | result |
<<<<<<< HEAD
| test.swift:848:19:848:19 | elem | test.swift:845:21:845:28 | call to source() | test.swift:848:19:848:19 | elem | result |
| test.swift:852:15:852:31 | ...! | test.swift:845:21:845:28 | call to source() | test.swift:852:15:852:31 | ...! | result |
=======
| test.swift:846:15:846:21 | ...[...] | test.swift:871:24:871:31 | call to source() | test.swift:846:15:846:21 | ...[...] | result |
| test.swift:850:15:850:15 | v | test.swift:872:18:872:25 | call to source() | test.swift:850:15:850:15 | v | result |
| test.swift:859:15:859:21 | ...[...] | test.swift:873:24:873:31 | call to source() | test.swift:859:15:859:21 | ...[...] | result |
| test.swift:860:15:860:21 | ...[...] | test.swift:873:24:873:31 | call to source() | test.swift:860:15:860:21 | ...[...] | result |
| test.swift:867:15:867:38 | \\...[...] | test.swift:873:24:873:31 | call to source() | test.swift:867:15:867:38 | \\...[...] | result |
>>>>>>> 7c230d61
<|MERGE_RESOLUTION|>--- conflicted
+++ resolved
@@ -563,29 +563,20 @@
 | test.swift:841:13:841:13 | s2 [s, x] | test.swift:841:13:841:16 | .s [x] |
 | test.swift:841:13:841:16 | .s [x] | test.swift:615:7:615:7 | self [x] |
 | test.swift:841:13:841:16 | .s [x] | test.swift:841:13:841:18 | .x |
-<<<<<<< HEAD
-| test.swift:845:16:845:30 | call to Set<Element>.init(_:) [Collection element] | test.swift:847:17:847:17 | set1 [Collection element] |
-| test.swift:845:16:845:30 | call to Set<Element>.init(_:) [Collection element] | test.swift:851:21:851:21 | set1 [Collection element] |
-| test.swift:845:20:845:29 | [...] [Collection element] | test.swift:845:16:845:30 | call to Set<Element>.init(_:) [Collection element] |
-| test.swift:845:21:845:28 | call to source() | test.swift:845:20:845:29 | [...] [Collection element] |
-| test.swift:847:5:847:5 | $elem$generator [Collection element] | test.swift:847:5:847:5 | call to next() [some:0] |
-| test.swift:847:5:847:5 | call to next() [some:0] | test.swift:847:9:847:9 | elem |
-| test.swift:847:9:847:9 | elem | test.swift:848:19:848:19 | elem |
-| test.swift:847:17:847:17 | call to makeIterator() [Collection element] | test.swift:847:5:847:5 | $elem$generator [Collection element] |
-| test.swift:847:17:847:17 | set1 [Collection element] | test.swift:847:17:847:17 | call to makeIterator() [Collection element] |
-| test.swift:851:21:851:21 | set1 [Collection element] | test.swift:851:21:851:39 | call to makeIterator() [Collection element] |
-| test.swift:851:21:851:39 | call to makeIterator() [Collection element] | test.swift:852:15:852:15 | generator [Collection element] |
-| test.swift:852:15:852:15 | generator [Collection element] | test.swift:852:15:852:30 | call to next() [some:0] |
-| test.swift:852:15:852:30 | call to next() [some:0] | test.swift:852:15:852:31 | ...! |
-=======
 | test.swift:844:19:844:28 | args [Collection element] | test.swift:846:15:846:15 | args [Collection element] |
 | test.swift:846:15:846:15 | args [Collection element] | test.swift:846:15:846:21 | ...[...] |
 | test.swift:849:19:849:24 | v | test.swift:850:15:850:15 | v |
 | test.swift:856:29:856:40 | args [Collection element] | test.swift:859:15:859:15 | args [Collection element] |
 | test.swift:856:29:856:40 | args [Collection element] | test.swift:860:15:860:15 | args [Collection element] |
+| test.swift:856:29:856:40 | args [Collection element] | test.swift:862:16:862:16 | args [Collection element] |
 | test.swift:856:29:856:40 | args [Collection element] | test.swift:867:15:867:15 | args [Collection element] |
 | test.swift:859:15:859:15 | args [Collection element] | test.swift:859:15:859:21 | ...[...] |
 | test.swift:860:15:860:15 | args [Collection element] | test.swift:860:15:860:21 | ...[...] |
+| test.swift:862:5:862:5 | $arg$generator [Collection element] | test.swift:862:5:862:5 | call to next() [some:0] |
+| test.swift:862:5:862:5 | call to next() [some:0] | test.swift:862:9:862:9 | arg |
+| test.swift:862:9:862:9 | arg | test.swift:863:19:863:19 | arg |
+| test.swift:862:16:862:16 | args [Collection element] | test.swift:862:16:862:16 | call to makeIterator() [Collection element] |
+| test.swift:862:16:862:16 | call to makeIterator() [Collection element] | test.swift:862:5:862:5 | $arg$generator [Collection element] |
 | test.swift:866:21:866:29 | enter #keyPath(...) [Collection element] | test.swift:866:27:866:29 | KeyPathComponent [Collection element] |
 | test.swift:866:27:866:29 | KeyPathComponent [Collection element] | test.swift:866:21:866:29 | exit #keyPath(...) |
 | test.swift:867:15:867:15 | args [Collection element] | test.swift:866:21:866:29 | enter #keyPath(...) [Collection element] |
@@ -597,7 +588,19 @@
 | test.swift:873:21:873:31 | [...] [Collection element] | test.swift:856:29:856:40 | args [Collection element] |
 | test.swift:873:21:873:31 | [...] [Collection element] | test.swift:873:21:873:31 | [...] [Collection element] |
 | test.swift:873:24:873:31 | call to source() | test.swift:873:21:873:31 | [...] [Collection element] |
->>>>>>> 7c230d61
+| test.swift:877:16:877:30 | call to Set<Element>.init(_:) [Collection element] | test.swift:879:17:879:17 | set1 [Collection element] |
+| test.swift:877:16:877:30 | call to Set<Element>.init(_:) [Collection element] | test.swift:883:21:883:21 | set1 [Collection element] |
+| test.swift:877:20:877:29 | [...] [Collection element] | test.swift:877:16:877:30 | call to Set<Element>.init(_:) [Collection element] |
+| test.swift:877:21:877:28 | call to source() | test.swift:877:20:877:29 | [...] [Collection element] |
+| test.swift:879:5:879:5 | $elem$generator [Collection element] | test.swift:879:5:879:5 | call to next() [some:0] |
+| test.swift:879:5:879:5 | call to next() [some:0] | test.swift:879:9:879:9 | elem |
+| test.swift:879:9:879:9 | elem | test.swift:880:19:880:19 | elem |
+| test.swift:879:17:879:17 | call to makeIterator() [Collection element] | test.swift:879:5:879:5 | $elem$generator [Collection element] |
+| test.swift:879:17:879:17 | set1 [Collection element] | test.swift:879:17:879:17 | call to makeIterator() [Collection element] |
+| test.swift:883:21:883:21 | set1 [Collection element] | test.swift:883:21:883:39 | call to makeIterator() [Collection element] |
+| test.swift:883:21:883:39 | call to makeIterator() [Collection element] | test.swift:884:15:884:15 | generator [Collection element] |
+| test.swift:884:15:884:15 | generator [Collection element] | test.swift:884:15:884:30 | call to next() [some:0] |
+| test.swift:884:15:884:30 | call to next() [some:0] | test.swift:884:15:884:31 | ...! |
 nodes
 | file://:0:0:0:0 | .a [x] | semmle.label | .a [x] |
 | file://:0:0:0:0 | .s [x] | semmle.label | .s [x] |
@@ -1201,22 +1204,6 @@
 | test.swift:841:13:841:13 | s2 [s, x] | semmle.label | s2 [s, x] |
 | test.swift:841:13:841:16 | .s [x] | semmle.label | .s [x] |
 | test.swift:841:13:841:18 | .x | semmle.label | .x |
-<<<<<<< HEAD
-| test.swift:845:16:845:30 | call to Set<Element>.init(_:) [Collection element] | semmle.label | call to Set<Element>.init(_:) [Collection element] |
-| test.swift:845:20:845:29 | [...] [Collection element] | semmle.label | [...] [Collection element] |
-| test.swift:845:21:845:28 | call to source() | semmle.label | call to source() |
-| test.swift:847:5:847:5 | $elem$generator [Collection element] | semmle.label | $elem$generator [Collection element] |
-| test.swift:847:5:847:5 | call to next() [some:0] | semmle.label | call to next() [some:0] |
-| test.swift:847:9:847:9 | elem | semmle.label | elem |
-| test.swift:847:17:847:17 | call to makeIterator() [Collection element] | semmle.label | call to makeIterator() [Collection element] |
-| test.swift:847:17:847:17 | set1 [Collection element] | semmle.label | set1 [Collection element] |
-| test.swift:848:19:848:19 | elem | semmle.label | elem |
-| test.swift:851:21:851:21 | set1 [Collection element] | semmle.label | set1 [Collection element] |
-| test.swift:851:21:851:39 | call to makeIterator() [Collection element] | semmle.label | call to makeIterator() [Collection element] |
-| test.swift:852:15:852:15 | generator [Collection element] | semmle.label | generator [Collection element] |
-| test.swift:852:15:852:30 | call to next() [some:0] | semmle.label | call to next() [some:0] |
-| test.swift:852:15:852:31 | ...! | semmle.label | ...! |
-=======
 | test.swift:844:19:844:28 | args [Collection element] | semmle.label | args [Collection element] |
 | test.swift:846:15:846:15 | args [Collection element] | semmle.label | args [Collection element] |
 | test.swift:846:15:846:21 | ...[...] | semmle.label | ...[...] |
@@ -1227,6 +1214,12 @@
 | test.swift:859:15:859:21 | ...[...] | semmle.label | ...[...] |
 | test.swift:860:15:860:15 | args [Collection element] | semmle.label | args [Collection element] |
 | test.swift:860:15:860:21 | ...[...] | semmle.label | ...[...] |
+| test.swift:862:5:862:5 | $arg$generator [Collection element] | semmle.label | $arg$generator [Collection element] |
+| test.swift:862:5:862:5 | call to next() [some:0] | semmle.label | call to next() [some:0] |
+| test.swift:862:9:862:9 | arg | semmle.label | arg |
+| test.swift:862:16:862:16 | args [Collection element] | semmle.label | args [Collection element] |
+| test.swift:862:16:862:16 | call to makeIterator() [Collection element] | semmle.label | call to makeIterator() [Collection element] |
+| test.swift:863:19:863:19 | arg | semmle.label | arg |
 | test.swift:866:21:866:29 | enter #keyPath(...) [Collection element] | semmle.label | enter #keyPath(...) [Collection element] |
 | test.swift:866:21:866:29 | exit #keyPath(...) | semmle.label | exit #keyPath(...) |
 | test.swift:866:27:866:29 | KeyPathComponent [Collection element] | semmle.label | KeyPathComponent [Collection element] |
@@ -1239,7 +1232,20 @@
 | test.swift:873:21:873:31 | [...] [Collection element] | semmle.label | [...] [Collection element] |
 | test.swift:873:21:873:31 | [...] [Collection element] | semmle.label | [...] [Collection element] |
 | test.swift:873:24:873:31 | call to source() | semmle.label | call to source() |
->>>>>>> 7c230d61
+| test.swift:877:16:877:30 | call to Set<Element>.init(_:) [Collection element] | semmle.label | call to Set<Element>.init(_:) [Collection element] |
+| test.swift:877:20:877:29 | [...] [Collection element] | semmle.label | [...] [Collection element] |
+| test.swift:877:21:877:28 | call to source() | semmle.label | call to source() |
+| test.swift:879:5:879:5 | $elem$generator [Collection element] | semmle.label | $elem$generator [Collection element] |
+| test.swift:879:5:879:5 | call to next() [some:0] | semmle.label | call to next() [some:0] |
+| test.swift:879:9:879:9 | elem | semmle.label | elem |
+| test.swift:879:17:879:17 | call to makeIterator() [Collection element] | semmle.label | call to makeIterator() [Collection element] |
+| test.swift:879:17:879:17 | set1 [Collection element] | semmle.label | set1 [Collection element] |
+| test.swift:880:19:880:19 | elem | semmle.label | elem |
+| test.swift:883:21:883:21 | set1 [Collection element] | semmle.label | set1 [Collection element] |
+| test.swift:883:21:883:39 | call to makeIterator() [Collection element] | semmle.label | call to makeIterator() [Collection element] |
+| test.swift:884:15:884:15 | generator [Collection element] | semmle.label | generator [Collection element] |
+| test.swift:884:15:884:30 | call to next() [some:0] | semmle.label | call to next() [some:0] |
+| test.swift:884:15:884:31 | ...! | semmle.label | ...! |
 subpaths
 | test.swift:75:22:75:22 | x | test.swift:65:16:65:28 | arg1 | test.swift:65:1:70:1 | arg2[return] | test.swift:75:32:75:32 | [post] y |
 | test.swift:114:19:114:19 | arg | test.swift:109:9:109:14 | arg | test.swift:110:12:110:12 | arg | test.swift:114:12:114:22 | call to ... |
@@ -1427,13 +1433,11 @@
 | test.swift:831:15:831:18 | .v | test.swift:828:12:828:19 | call to source() | test.swift:831:15:831:18 | .v | result |
 | test.swift:833:15:833:23 | call to getv() | test.swift:828:12:828:19 | call to source() | test.swift:833:15:833:23 | call to getv() | result |
 | test.swift:841:13:841:18 | .x | test.swift:840:20:840:27 | call to source() | test.swift:841:13:841:18 | .x | result |
-<<<<<<< HEAD
-| test.swift:848:19:848:19 | elem | test.swift:845:21:845:28 | call to source() | test.swift:848:19:848:19 | elem | result |
-| test.swift:852:15:852:31 | ...! | test.swift:845:21:845:28 | call to source() | test.swift:852:15:852:31 | ...! | result |
-=======
 | test.swift:846:15:846:21 | ...[...] | test.swift:871:24:871:31 | call to source() | test.swift:846:15:846:21 | ...[...] | result |
 | test.swift:850:15:850:15 | v | test.swift:872:18:872:25 | call to source() | test.swift:850:15:850:15 | v | result |
 | test.swift:859:15:859:21 | ...[...] | test.swift:873:24:873:31 | call to source() | test.swift:859:15:859:21 | ...[...] | result |
 | test.swift:860:15:860:21 | ...[...] | test.swift:873:24:873:31 | call to source() | test.swift:860:15:860:21 | ...[...] | result |
+| test.swift:863:19:863:19 | arg | test.swift:873:24:873:31 | call to source() | test.swift:863:19:863:19 | arg | result |
 | test.swift:867:15:867:38 | \\...[...] | test.swift:873:24:873:31 | call to source() | test.swift:867:15:867:38 | \\...[...] | result |
->>>>>>> 7c230d61
+| test.swift:880:19:880:19 | elem | test.swift:877:21:877:28 | call to source() | test.swift:880:19:880:19 | elem | result |
+| test.swift:884:15:884:31 | ...! | test.swift:877:21:877:28 | call to source() | test.swift:884:15:884:31 | ...! | result |