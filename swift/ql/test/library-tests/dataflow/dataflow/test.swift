--- conflicted
+++ resolved
@@ -900,7 +900,14 @@
     }
 }
 
-<<<<<<< HEAD
+func usesAutoclosure(_ expr: @autoclosure () -> Int) {
+  sink(arg: expr()) // $ flow=908
+}
+
+func autoclosureTest() {
+  usesAutoclosure(source())
+}
+
 // ---
 
 protocol MyProtocol {
@@ -914,20 +921,13 @@
 func getMyProtocol() -> MyProtocol { return MyProcotolImpl() }
 func getMyProtocolImpl() -> MyProcotolImpl { return MyProcotolImpl() }
 
+func sink(arg: Int) { }
+
 func testOpenExistentialExpr(x: MyProtocol, y: MyProcotolImpl) {
-	sink(arg: x.source()) // $ flow=917
-	sink(arg: y.source()) // $ flow=918
-	sink(arg: getMyProtocol().source()) // $ flow=919
-	sink(arg: getMyProtocolImpl().source()) // $ flow=920
-}
-
-// ---
-=======
-func usesAutoclosure(_ expr: @autoclosure () -> Int) {
-  sink(arg: expr()) // $ flow=908
-}
-
-func autoclosureTest() {
-  usesAutoclosure(source())
-}
->>>>>>> cb1cd5ed
+	sink(arg: x.source()) // $ flow=927
+	sink(arg: y.source()) // $ flow=928
+	sink(arg: getMyProtocol().source()) // $ flow=929
+	sink(arg: getMyProtocolImpl().source()) // $ flow=930
+}
+
+// ---