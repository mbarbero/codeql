--- conflicted
+++ resolved
@@ -1109,20 +1109,6 @@
 | test.swift:871:24:871:31 | [...] | test.swift:871:24:871:31 | [...] |
 | test.swift:872:28:872:31 | [...] | test.swift:872:28:872:31 | [...] |
 | test.swift:873:21:873:31 | [...] | test.swift:873:21:873:31 | [...] |
-<<<<<<< HEAD
-| test.swift:880:7:880:7 | SSA def(self) | test.swift:880:7:880:7 | self[return] |
-| test.swift:880:7:880:7 | SSA def(self) | test.swift:880:7:880:7 | self[return] |
-| test.swift:880:7:880:7 | self | test.swift:880:7:880:7 | SSA def(self) |
-| test.swift:880:7:880:7 | self | test.swift:880:7:880:7 | SSA def(self) |
-| test.swift:881:7:881:7 | SSA def(self) | test.swift:881:2:881:34 | self[return] |
-| test.swift:881:7:881:7 | self | test.swift:881:7:881:7 | SSA def(self) |
-| test.swift:887:30:887:33 | SSA def(x) | test.swift:888:12:888:12 | x |
-| test.swift:887:30:887:33 | x | test.swift:887:30:887:33 | SSA def(x) |
-| test.swift:887:45:887:48 | SSA def(y) | test.swift:889:12:889:12 | y |
-| test.swift:887:45:887:48 | y | test.swift:887:45:887:48 | SSA def(y) |
-| test.swift:888:12:888:21 | call to source() | test.swift:888:12:888:21 | OpenExistentialExpr |
-| test.swift:890:12:890:35 | call to source() | test.swift:890:12:890:35 | OpenExistentialExpr |
-=======
 | test.swift:877:9:877:9 | SSA def(set1) | test.swift:879:17:879:17 | set1 |
 | test.swift:877:9:877:9 | set1 | test.swift:877:9:877:9 | SSA def(set1) |
 | test.swift:877:16:877:30 | call to Set<Element>.init(_:) | test.swift:877:9:877:9 | set1 |
@@ -1159,4 +1145,15 @@
 | test.swift:898:24:898:24 | $i$generator | test.swift:898:24:898:24 | SSA def($i$generator) |
 | test.swift:898:24:898:24 | SSA def($i$generator) | test.swift:898:5:898:5 | $i$generator |
 | test.swift:898:24:898:24 | call to makeAsyncIterator() | test.swift:898:24:898:24 | $i$generator |
->>>>>>> fe2468e7
+| test.swift:909:7:909:7 | SSA def(self) | test.swift:909:7:909:7 | self[return] |
+| test.swift:909:7:909:7 | SSA def(self) | test.swift:909:7:909:7 | self[return] |
+| test.swift:909:7:909:7 | self | test.swift:909:7:909:7 | SSA def(self) |
+| test.swift:909:7:909:7 | self | test.swift:909:7:909:7 | SSA def(self) |
+| test.swift:910:7:910:7 | SSA def(self) | test.swift:910:2:910:34 | self[return] |
+| test.swift:910:7:910:7 | self | test.swift:910:7:910:7 | SSA def(self) |
+| test.swift:916:30:916:33 | SSA def(x) | test.swift:917:12:917:12 | x |
+| test.swift:916:30:916:33 | x | test.swift:916:30:916:33 | SSA def(x) |
+| test.swift:916:45:916:48 | SSA def(y) | test.swift:918:12:918:12 | y |
+| test.swift:916:45:916:48 | y | test.swift:916:45:916:48 | SSA def(y) |
+| test.swift:917:12:917:21 | call to source() | test.swift:917:12:917:21 | OpenExistentialExpr |
+| test.swift:919:12:919:35 | call to source() | test.swift:919:12:919:35 | OpenExistentialExpr |