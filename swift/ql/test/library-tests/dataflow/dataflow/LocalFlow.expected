--- conflicted
+++ resolved
@@ -1008,44 +1008,6 @@
 | test.swift:803:15:803:35 | call to randomElement() | test.swift:803:15:803:36 | ...! |
 | test.swift:804:15:804:15 | [post] dict4 | test.swift:805:15:805:15 | dict4 |
 | test.swift:804:15:804:15 | dict4 | test.swift:805:15:805:15 | dict4 |
-<<<<<<< HEAD
-| test.swift:809:9:809:9 | SSA def(set1) | test.swift:811:17:811:17 | set1 |
-| test.swift:809:9:809:9 | set1 | test.swift:809:9:809:9 | SSA def(set1) |
-| test.swift:809:16:809:30 | call to Set<Element>.init(_:) | test.swift:809:9:809:9 | set1 |
-| test.swift:811:5:811:5 | $elem$generator | test.swift:811:5:811:5 | &... |
-| test.swift:811:5:811:5 | &... | test.swift:811:5:811:5 | $elem$generator |
-| test.swift:811:5:811:5 | [post] $elem$generator | test.swift:811:5:811:5 | &... |
-| test.swift:811:9:811:9 | SSA def(elem) | test.swift:812:19:812:19 | elem |
-| test.swift:811:9:811:9 | elem | test.swift:811:9:811:9 | SSA def(elem) |
-| test.swift:811:17:811:17 | $elem$generator | test.swift:811:17:811:17 | SSA def($elem$generator) |
-| test.swift:811:17:811:17 | SSA def($elem$generator) | test.swift:811:5:811:5 | $elem$generator |
-| test.swift:811:17:811:17 | [post] set1 | test.swift:815:21:815:21 | set1 |
-| test.swift:811:17:811:17 | call to makeIterator() | test.swift:811:17:811:17 | $elem$generator |
-| test.swift:811:17:811:17 | set1 | test.swift:815:21:815:21 | set1 |
-| test.swift:815:9:815:9 | SSA def(generator) | test.swift:816:15:816:15 | generator |
-| test.swift:815:9:815:9 | generator | test.swift:815:9:815:9 | SSA def(generator) |
-| test.swift:815:21:815:39 | call to makeIterator() | test.swift:815:9:815:9 | generator |
-| test.swift:816:15:816:15 | [post] generator | test.swift:816:15:816:15 | &... |
-| test.swift:816:15:816:15 | generator | test.swift:816:15:816:15 | &... |
-| test.swift:816:15:816:30 | call to next() | test.swift:816:15:816:31 | ...! |
-| test.swift:820:9:820:9 | SSA def(stream) | test.swift:830:24:830:24 | stream |
-| test.swift:820:9:820:9 | stream | test.swift:820:9:820:9 | SSA def(stream) |
-| test.swift:820:18:828:6 | call to AsyncStream<Element>.init(_:bufferingPolicy:_:) | test.swift:820:9:820:9 | stream |
-| test.swift:823:17:823:17 | $generator | test.swift:823:17:823:17 | &... |
-| test.swift:823:17:823:17 | &... | test.swift:823:17:823:17 | $generator |
-| test.swift:823:17:823:17 | [post] $generator | test.swift:823:17:823:17 | &... |
-| test.swift:823:26:823:26 | $generator | test.swift:823:26:823:26 | SSA def($generator) |
-| test.swift:823:26:823:26 | SSA def($generator) | test.swift:823:17:823:17 | $generator |
-| test.swift:823:26:823:30 | call to makeIterator() | test.swift:823:26:823:26 | $generator |
-| test.swift:830:5:830:5 | $i$generator | test.swift:830:5:830:5 | &... |
-| test.swift:830:5:830:5 | &... | test.swift:830:5:830:5 | $i$generator |
-| test.swift:830:5:830:5 | [post] $i$generator | test.swift:830:5:830:5 | &... |
-| test.swift:830:19:830:19 | SSA def(i) | test.swift:831:19:831:19 | i |
-| test.swift:830:19:830:19 | i | test.swift:830:19:830:19 | SSA def(i) |
-| test.swift:830:24:830:24 | $i$generator | test.swift:830:24:830:24 | SSA def($i$generator) |
-| test.swift:830:24:830:24 | SSA def($i$generator) | test.swift:830:5:830:5 | $i$generator |
-| test.swift:830:24:830:24 | call to makeAsyncIterator() | test.swift:830:24:830:24 | $i$generator |
-=======
 | test.swift:809:3:809:3 | SSA def(self) | test.swift:810:5:810:5 | self |
 | test.swift:809:3:809:3 | self | test.swift:809:3:809:3 | SSA def(self) |
 | test.swift:809:8:809:13 | SSA def(v) | test.swift:810:14:810:14 | v |
@@ -1095,4 +1057,39 @@
 | test.swift:840:3:840:3 | [post] s2 | test.swift:841:13:841:13 | s2 |
 | test.swift:840:3:840:3 | s2 | test.swift:841:13:841:13 | s2 |
 | test.swift:840:20:840:27 | call to source() | test.swift:840:3:840:16 | \\...[...] |
->>>>>>> 55546fe6
+| test.swift:845:9:845:9 | SSA def(set1) | test.swift:847:17:847:17 | set1 |
+| test.swift:845:9:845:9 | set1 | test.swift:845:9:845:9 | SSA def(set1) |
+| test.swift:845:16:845:30 | call to Set<Element>.init(_:) | test.swift:845:9:845:9 | set1 |
+| test.swift:847:5:847:5 | $elem$generator | test.swift:847:5:847:5 | &... |
+| test.swift:847:5:847:5 | &... | test.swift:847:5:847:5 | $elem$generator |
+| test.swift:847:5:847:5 | [post] $elem$generator | test.swift:847:5:847:5 | &... |
+| test.swift:847:9:847:9 | SSA def(elem) | test.swift:848:19:848:19 | elem |
+| test.swift:847:9:847:9 | elem | test.swift:847:9:847:9 | SSA def(elem) |
+| test.swift:847:17:847:17 | $elem$generator | test.swift:847:17:847:17 | SSA def($elem$generator) |
+| test.swift:847:17:847:17 | SSA def($elem$generator) | test.swift:847:5:847:5 | $elem$generator |
+| test.swift:847:17:847:17 | [post] set1 | test.swift:851:21:851:21 | set1 |
+| test.swift:847:17:847:17 | call to makeIterator() | test.swift:847:17:847:17 | $elem$generator |
+| test.swift:847:17:847:17 | set1 | test.swift:851:21:851:21 | set1 |
+| test.swift:851:9:851:9 | SSA def(generator) | test.swift:852:15:852:15 | generator |
+| test.swift:851:9:851:9 | generator | test.swift:851:9:851:9 | SSA def(generator) |
+| test.swift:851:21:851:39 | call to makeIterator() | test.swift:851:9:851:9 | generator |
+| test.swift:852:15:852:15 | [post] generator | test.swift:852:15:852:15 | &... |
+| test.swift:852:15:852:15 | generator | test.swift:852:15:852:15 | &... |
+| test.swift:852:15:852:30 | call to next() | test.swift:852:15:852:31 | ...! |
+| test.swift:856:9:856:9 | SSA def(stream) | test.swift:866:24:866:24 | stream |
+| test.swift:856:9:856:9 | stream | test.swift:856:9:856:9 | SSA def(stream) |
+| test.swift:856:18:864:6 | call to AsyncStream<Element>.init(_:bufferingPolicy:_:) | test.swift:856:9:856:9 | stream |
+| test.swift:859:17:859:17 | $generator | test.swift:859:17:859:17 | &... |
+| test.swift:859:17:859:17 | &... | test.swift:859:17:859:17 | $generator |
+| test.swift:859:17:859:17 | [post] $generator | test.swift:859:17:859:17 | &... |
+| test.swift:859:26:859:26 | $generator | test.swift:859:26:859:26 | SSA def($generator) |
+| test.swift:859:26:859:26 | SSA def($generator) | test.swift:859:17:859:17 | $generator |
+| test.swift:859:26:859:30 | call to makeIterator() | test.swift:859:26:859:26 | $generator |
+| test.swift:866:5:866:5 | $i$generator | test.swift:866:5:866:5 | &... |
+| test.swift:866:5:866:5 | &... | test.swift:866:5:866:5 | $i$generator |
+| test.swift:866:5:866:5 | [post] $i$generator | test.swift:866:5:866:5 | &... |
+| test.swift:866:19:866:19 | SSA def(i) | test.swift:867:19:867:19 | i |
+| test.swift:866:19:866:19 | i | test.swift:866:19:866:19 | SSA def(i) |
+| test.swift:866:24:866:24 | $i$generator | test.swift:866:24:866:24 | SSA def($i$generator) |
+| test.swift:866:24:866:24 | SSA def($i$generator) | test.swift:866:5:866:5 | $i$generator |
+| test.swift:866:24:866:24 | call to makeAsyncIterator() | test.swift:866:24:866:24 | $i$generator |