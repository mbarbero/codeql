--- conflicted
+++ resolved
@@ -3326,10 +3326,8 @@
 #  526|     Type = IndexingIterator<ClosedRange<Int>>
 #  533| [ConcreteVarDecl] i
 #  533|     Type = Int
-<<<<<<< HEAD
 #  533| [ConcreteVarDecl] $i$generator
 #  533|     Type = AsyncStream<Int>.Iterator
-=======
 #  538| [NamedFunction] testNilCoalescing(x:)
 #  538|     InterfaceType = (Int?) -> Int
 #  538|   getParam(0): [ParamDecl] x
@@ -3368,7 +3366,6 @@
 #  545|       getElse(): [BraceStmt] { ... }
 #  546|         getElement(0): [ReturnStmt] return ...
 #  546|           getResult(): [IntegerLiteralExpr] 0
->>>>>>> f7ca8e5b
 declarations.swift:
 #    1| [StructDecl] Foo
 #    2|   getMember(0): [PatternBindingDecl] var ... = ...
