--- conflicted
+++ resolved
@@ -1,15 +1,9 @@
 | Elements extracted | 376 |
 | Elements unextracted | 0 |
-<<<<<<< HEAD
-| Files extracted | 7 |
+| Extraction errors | 0 |
+| Extraction warnings | 7 |
+| Files extracted - total | 7 |
+| Files extracted - with errors | 2 |
+| Files extracted - without errors | 5 |
 | Lines of code extracted | 59 |
-| Lines of user code extracted | 59 |
-=======
-| Extraction errors | 0 |
-| Extraction warnings | 6 |
-| Files extracted - total | 7 |
-| Files extracted - with errors | 1 |
-| Files extracted - without errors | 6 |
-| Lines of code extracted | 61 |
-| Lines of user code extracted | 61 |
->>>>>>> 854d7660
+| Lines of user code extracted | 59 |