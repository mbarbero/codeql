// generated by codegen

#![cfg_attr(any(), rustfmt::skip)]

use crate::trap::{TrapId, TrapEntry};
use codeql_extractor::trap;

#[derive(Debug)]
<<<<<<< HEAD
pub struct DbFile {
    pub id: TrapId,
    pub name: String,
}

impl TrapEntry for DbFile {
    fn extract_id(&mut self) -> TrapId {
        std::mem::replace(&mut self.id, TrapId::Star)
    }

    fn emit(self, id: trap::Label, out: &mut trap::Writer) {
        out.add_tuple("db_files", vec![trap::Arg::Label(id)]);
        out.add_tuple("files", vec![trap::Arg::Label(id), self.name.into()]);
    }
}

#[derive(Debug)]
pub struct DbLocation {
    pub id: TrapId,
    pub file: trap::Label,
    pub start_line: usize,
    pub start_column: usize,
    pub end_line: usize,
    pub end_column: usize,
}

impl TrapEntry for DbLocation {
    fn extract_id(&mut self) -> TrapId {
        std::mem::replace(&mut self.id, TrapId::Star)
    }

    fn emit(self, id: trap::Label, out: &mut trap::Writer) {
        out.add_tuple("db_locations", vec![trap::Arg::Label(id)]);
        out.add_tuple("locations", vec![trap::Arg::Label(id), self.file.into(), self.start_line.into(), self.start_column.into(), self.end_line.into(), self.end_column.into()]);
    }
}

#[derive(Debug)]
pub struct GenericArgList {
    pub id: TrapId,
    pub location: Option<trap::Label>,
}

impl TrapEntry for GenericArgList {
    fn extract_id(&mut self) -> TrapId {
        std::mem::replace(&mut self.id, TrapId::Star)
    }

    fn emit(self, id: trap::Label, out: &mut trap::Writer) {
        out.add_tuple("generic_arg_lists", vec![trap::Arg::Label(id)]);
        if let Some(v) = self.location {
            out.add_tuple("locatable_locations", vec![trap::Arg::Label(id), v.into()]);
        }
    }
}

#[derive(Debug)]
=======
>>>>>>> 51087992
pub struct Label {
    pub id: TrapId,
    pub name: String,
}

impl TrapEntry for Label {
    fn extract_id(&mut self) -> TrapId {
        std::mem::replace(&mut self.id, TrapId::Star)
    }

    fn emit(self, id: trap::Label, out: &mut trap::Writer) {
        out.add_tuple("labels", vec![trap::Arg::Label(id), self.name.into()]);
    }
}

#[derive(Debug)]
pub struct MatchArm {
    pub id: TrapId,
    pub pat: trap::Label,
    pub guard: Option<trap::Label>,
    pub expr: trap::Label,
}

impl TrapEntry for MatchArm {
    fn extract_id(&mut self) -> TrapId {
        std::mem::replace(&mut self.id, TrapId::Star)
    }

    fn emit(self, id: trap::Label, out: &mut trap::Writer) {
        out.add_tuple("match_arms", vec![trap::Arg::Label(id), self.pat.into(), self.expr.into()]);
        if let Some(v) = self.guard {
            out.add_tuple("match_arm_guards", vec![trap::Arg::Label(id), v.into()]);
        }
    }
}

#[derive(Debug)]
pub struct Path {
    pub id: TrapId,
<<<<<<< HEAD
    pub location: Option<trap::Label>,
=======
    pub name: String,
    pub pat: trap::Label,
>>>>>>> 51087992
}

impl TrapEntry for Path {
    fn extract_id(&mut self) -> TrapId {
        std::mem::replace(&mut self.id, TrapId::Star)
    }

    fn emit(self, id: trap::Label, out: &mut trap::Writer) {
<<<<<<< HEAD
        out.add_tuple("paths", vec![trap::Arg::Label(id)]);
        if let Some(v) = self.location {
            out.add_tuple("locatable_locations", vec![trap::Arg::Label(id), v.into()]);
        }
=======
        out.add_tuple("record_field_pats", vec![trap::Arg::Label(id), self.name.into(), self.pat.into()]);
>>>>>>> 51087992
    }
}

#[derive(Debug)]
pub struct RecordExprField {
    pub id: TrapId,
    pub name: String,
    pub expr: trap::Label,
}

impl TrapEntry for RecordExprField {
    fn extract_id(&mut self) -> TrapId {
        std::mem::replace(&mut self.id, TrapId::Star)
    }

    fn emit(self, id: trap::Label, out: &mut trap::Writer) {
<<<<<<< HEAD
        out.add_tuple("record_expr_fields", vec![trap::Arg::Label(id), self.name.into(), self.expr.into()]);
        if let Some(v) = self.location {
            out.add_tuple("locatable_locations", vec![trap::Arg::Label(id), v.into()]);
        }
=======
        out.add_tuple("record_lit_fields", vec![trap::Arg::Label(id), self.name.into(), self.expr.into()]);
>>>>>>> 51087992
    }
}

#[derive(Debug)]
pub struct RecordPatField {
    pub id: TrapId,
<<<<<<< HEAD
    pub location: Option<trap::Label>,
    pub name: String,
    pub pat: trap::Label,
=======
>>>>>>> 51087992
}

impl TrapEntry for RecordPatField {
    fn extract_id(&mut self) -> TrapId {
        std::mem::replace(&mut self.id, TrapId::Star)
    }

    fn emit(self, id: trap::Label, out: &mut trap::Writer) {
<<<<<<< HEAD
        out.add_tuple("record_pat_fields", vec![trap::Arg::Label(id), self.name.into(), self.pat.into()]);
        if let Some(v) = self.location {
            out.add_tuple("locatable_locations", vec![trap::Arg::Label(id), v.into()]);
        }
=======
        out.add_tuple("type_refs", vec![trap::Arg::Label(id)]);
>>>>>>> 51087992
    }
}

#[derive(Debug)]
pub struct Type {
    pub id: TrapId,
}

impl TrapEntry for Type {
    fn extract_id(&mut self) -> TrapId {
        std::mem::replace(&mut self.id, TrapId::Star)
    }

    fn emit(self, id: trap::Label, out: &mut trap::Writer) {
<<<<<<< HEAD
        out.add_tuple("types", vec![trap::Arg::Label(id)]);
        if let Some(v) = self.location {
            out.add_tuple("locatable_locations", vec![trap::Arg::Label(id), v.into()]);
        }
=======
        out.add_tuple("unimplementeds", vec![trap::Arg::Label(id)]);
>>>>>>> 51087992
    }
}

#[derive(Debug)]
pub struct AsmExpr {
    pub id: TrapId,
    pub expr: trap::Label,
}

impl TrapEntry for AsmExpr {
    fn extract_id(&mut self) -> TrapId {
        std::mem::replace(&mut self.id, TrapId::Star)
    }

    fn emit(self, id: trap::Label, out: &mut trap::Writer) {
<<<<<<< HEAD
        out.add_tuple("asm_exprs", vec![trap::Arg::Label(id), self.expr.into()]);
        if let Some(v) = self.location {
            out.add_tuple("locatable_locations", vec![trap::Arg::Label(id), v.into()]);
        }
=======
        out.add_tuple("await_exprs", vec![trap::Arg::Label(id), self.expr.into()]);
>>>>>>> 51087992
    }
}

#[derive(Debug)]
pub struct AwaitExpr {
    pub id: TrapId,
    pub expr: trap::Label,
}

impl TrapEntry for AwaitExpr {
    fn extract_id(&mut self) -> TrapId {
        std::mem::replace(&mut self.id, TrapId::Star)
    }

    fn emit(self, id: trap::Label, out: &mut trap::Writer) {
<<<<<<< HEAD
        out.add_tuple("await_exprs", vec![trap::Arg::Label(id), self.expr.into()]);
        if let Some(v) = self.location {
            out.add_tuple("locatable_locations", vec![trap::Arg::Label(id), v.into()]);
        }
=======
        out.add_tuple("become_exprs", vec![trap::Arg::Label(id), self.expr.into()]);
>>>>>>> 51087992
    }
}

#[derive(Debug)]
pub struct BecomeExpr {
    pub id: TrapId,
<<<<<<< HEAD
    pub location: Option<trap::Label>,
    pub expr: trap::Label,
=======
    pub lhs: trap::Label,
    pub rhs: trap::Label,
    pub op: Option<String>,
>>>>>>> 51087992
}

impl TrapEntry for BecomeExpr {
    fn extract_id(&mut self) -> TrapId {
        std::mem::replace(&mut self.id, TrapId::Star)
    }

    fn emit(self, id: trap::Label, out: &mut trap::Writer) {
<<<<<<< HEAD
        out.add_tuple("become_exprs", vec![trap::Arg::Label(id), self.expr.into()]);
        if let Some(v) = self.location {
            out.add_tuple("locatable_locations", vec![trap::Arg::Label(id), v.into()]);
=======
        out.add_tuple("binary_op_exprs", vec![trap::Arg::Label(id), self.lhs.into(), self.rhs.into()]);
        if let Some(v) = self.op {
            out.add_tuple("binary_op_expr_ops", vec![trap::Arg::Label(id), v.into()]);
>>>>>>> 51087992
        }
    }
}

#[derive(Debug)]
pub struct BinExpr {
    pub id: TrapId,
<<<<<<< HEAD
    pub location: Option<trap::Label>,
    pub lhs: trap::Label,
    pub rhs: trap::Label,
    pub op: Option<String>,
=======
    pub binding_id: String,
    pub subpat: Option<trap::Label>,
>>>>>>> 51087992
}

impl TrapEntry for BinExpr {
    fn extract_id(&mut self) -> TrapId {
        std::mem::replace(&mut self.id, TrapId::Star)
    }

    fn emit(self, id: trap::Label, out: &mut trap::Writer) {
<<<<<<< HEAD
        out.add_tuple("bin_exprs", vec![trap::Arg::Label(id), self.lhs.into(), self.rhs.into()]);
        if let Some(v) = self.location {
            out.add_tuple("locatable_locations", vec![trap::Arg::Label(id), v.into()]);
        }
        if let Some(v) = self.op {
            out.add_tuple("bin_expr_ops", vec![trap::Arg::Label(id), v.into()]);
=======
        out.add_tuple("bind_pats", vec![trap::Arg::Label(id), self.binding_id.into()]);
        if let Some(v) = self.subpat {
            out.add_tuple("bind_pat_subpats", vec![trap::Arg::Label(id), v.into()]);
>>>>>>> 51087992
        }
    }
}

#[derive(Debug)]
pub struct BoxExpr {
    pub id: TrapId,
    pub expr: trap::Label,
}

impl TrapEntry for BoxExpr {
    fn extract_id(&mut self) -> TrapId {
        std::mem::replace(&mut self.id, TrapId::Star)
    }

    fn emit(self, id: trap::Label, out: &mut trap::Writer) {
        out.add_tuple("box_exprs", vec![trap::Arg::Label(id), self.expr.into()]);
    }
}

#[derive(Debug)]
pub struct BoxPat {
    pub id: TrapId,
    pub inner: trap::Label,
}

impl TrapEntry for BoxPat {
    fn extract_id(&mut self) -> TrapId {
        std::mem::replace(&mut self.id, TrapId::Star)
    }

    fn emit(self, id: trap::Label, out: &mut trap::Writer) {
        out.add_tuple("box_pats", vec![trap::Arg::Label(id), self.inner.into()]);
    }
}

#[derive(Debug)]
pub struct BreakExpr {
    pub id: TrapId,
    pub expr: Option<trap::Label>,
    pub label: Option<trap::Label>,
}

impl TrapEntry for BreakExpr {
    fn extract_id(&mut self) -> TrapId {
        std::mem::replace(&mut self.id, TrapId::Star)
    }

    fn emit(self, id: trap::Label, out: &mut trap::Writer) {
        out.add_tuple("break_exprs", vec![trap::Arg::Label(id)]);
        if let Some(v) = self.expr {
            out.add_tuple("break_expr_exprs", vec![trap::Arg::Label(id), v.into()]);
        }
        if let Some(v) = self.label {
            out.add_tuple("break_expr_labels", vec![trap::Arg::Label(id), v.into()]);
        }
    }
}

#[derive(Debug)]
pub struct CallExpr {
    pub id: TrapId,
    pub callee: trap::Label,
    pub args: Vec<trap::Label>,
    pub is_assignee_expr: bool,
}

impl TrapEntry for CallExpr {
    fn extract_id(&mut self) -> TrapId {
        std::mem::replace(&mut self.id, TrapId::Star)
    }

    fn emit(self, id: trap::Label, out: &mut trap::Writer) {
        out.add_tuple("call_exprs", vec![trap::Arg::Label(id), self.callee.into()]);
        for (i, v) in self.args.into_iter().enumerate() {
            out.add_tuple("call_expr_args", vec![trap::Arg::Label(id), i.into(), v.into()]);
        }
        if self.is_assignee_expr {
            out.add_tuple("call_expr_is_assignee_expr", vec![trap::Arg::Label(id)]);
        }
    }
}

#[derive(Debug)]
pub struct CastExpr {
    pub id: TrapId,
    pub expr: trap::Label,
    pub type_: trap::Label,
}

impl TrapEntry for CastExpr {
    fn extract_id(&mut self) -> TrapId {
        std::mem::replace(&mut self.id, TrapId::Star)
    }

    fn emit(self, id: trap::Label, out: &mut trap::Writer) {
<<<<<<< HEAD
        out.add_tuple("cast_exprs", vec![trap::Arg::Label(id), self.expr.into(), self.type_.into()]);
        if let Some(v) = self.location {
            out.add_tuple("locatable_locations", vec![trap::Arg::Label(id), v.into()]);
        }
=======
        out.add_tuple("cast_exprs", vec![trap::Arg::Label(id), self.expr.into(), self.type_ref.into()]);
>>>>>>> 51087992
    }
}

#[derive(Debug)]
pub struct ClosureExpr {
    pub id: TrapId,
    pub args: Vec<trap::Label>,
    pub arg_types: Vec<Option<trap::Label>>,
    pub ret_type: Option<trap::Label>,
    pub body: trap::Label,
    pub closure_kind: String,
    pub is_move: bool,
}

impl TrapEntry for ClosureExpr {
    fn extract_id(&mut self) -> TrapId {
        std::mem::replace(&mut self.id, TrapId::Star)
    }

    fn emit(self, id: trap::Label, out: &mut trap::Writer) {
        out.add_tuple("closure_exprs", vec![trap::Arg::Label(id), self.body.into(), self.closure_kind.into()]);
        for (i, v) in self.args.into_iter().enumerate() {
            out.add_tuple("closure_expr_args", vec![trap::Arg::Label(id), i.into(), v.into()]);
        }
        for (i, v) in self.arg_types.into_iter().enumerate() {
            if let Some(v) = v {
                out.add_tuple("closure_expr_arg_types", vec![trap::Arg::Label(id), i.into(), v.into()]);
            }
        }
        if let Some(v) = self.ret_type {
            out.add_tuple("closure_expr_ret_types", vec![trap::Arg::Label(id), v.into()]);
        }
        if self.is_move {
            out.add_tuple("closure_expr_is_move", vec![trap::Arg::Label(id)]);
        }
    }
}

#[derive(Debug)]
pub struct ConstBlockPat {
    pub id: TrapId,
    pub expr: trap::Label,
}

impl TrapEntry for ConstBlockPat {
    fn extract_id(&mut self) -> TrapId {
        std::mem::replace(&mut self.id, TrapId::Star)
    }

    fn emit(self, id: trap::Label, out: &mut trap::Writer) {
        out.add_tuple("const_block_pats", vec![trap::Arg::Label(id), self.expr.into()]);
    }
}

#[derive(Debug)]
pub struct ConstExpr {
    pub id: TrapId,
    pub expr: trap::Label,
}

impl TrapEntry for ConstExpr {
    fn extract_id(&mut self) -> TrapId {
        std::mem::replace(&mut self.id, TrapId::Star)
    }

    fn emit(self, id: trap::Label, out: &mut trap::Writer) {
        out.add_tuple("const_exprs", vec![trap::Arg::Label(id), self.expr.into()]);
    }
}

#[derive(Debug)]
pub struct ContinueExpr {
    pub id: TrapId,
    pub label: Option<trap::Label>,
}

impl TrapEntry for ContinueExpr {
    fn extract_id(&mut self) -> TrapId {
        std::mem::replace(&mut self.id, TrapId::Star)
    }

    fn emit(self, id: trap::Label, out: &mut trap::Writer) {
        out.add_tuple("continue_exprs", vec![trap::Arg::Label(id)]);
        if let Some(v) = self.label {
            out.add_tuple("continue_expr_labels", vec![trap::Arg::Label(id), v.into()]);
        }
    }
}

#[derive(Debug)]
pub struct ExprStmt {
    pub id: TrapId,
    pub expr: trap::Label,
    pub has_semicolon: bool,
}

impl TrapEntry for ExprStmt {
    fn extract_id(&mut self) -> TrapId {
        std::mem::replace(&mut self.id, TrapId::Star)
    }

    fn emit(self, id: trap::Label, out: &mut trap::Writer) {
        out.add_tuple("expr_stmts", vec![trap::Arg::Label(id), self.expr.into()]);
        if self.has_semicolon {
            out.add_tuple("expr_stmt_has_semicolon", vec![trap::Arg::Label(id)]);
        }
    }
}

#[derive(Debug)]
pub struct FieldExpr {
    pub id: TrapId,
    pub expr: trap::Label,
    pub name: String,
}

impl TrapEntry for FieldExpr {
    fn extract_id(&mut self) -> TrapId {
        std::mem::replace(&mut self.id, TrapId::Star)
    }

    fn emit(self, id: trap::Label, out: &mut trap::Writer) {
        out.add_tuple("field_exprs", vec![trap::Arg::Label(id), self.expr.into(), self.name.into()]);
    }
}

#[derive(Debug)]
pub struct Function {
    pub id: TrapId,
    pub name: String,
    pub body: trap::Label,
}

impl TrapEntry for Function {
    fn extract_id(&mut self) -> TrapId {
        std::mem::replace(&mut self.id, TrapId::Star)
    }

    fn emit(self, id: trap::Label, out: &mut trap::Writer) {
        out.add_tuple("functions", vec![trap::Arg::Label(id), self.name.into(), self.body.into()]);
    }
}

#[derive(Debug)]
pub struct IdentPat {
    pub id: TrapId,
<<<<<<< HEAD
    pub location: Option<trap::Label>,
    pub binding_id: String,
    pub subpat: Option<trap::Label>,
=======
    pub condition: trap::Label,
    pub then: trap::Label,
    pub else_: Option<trap::Label>,
>>>>>>> 51087992
}

impl TrapEntry for IdentPat {
    fn extract_id(&mut self) -> TrapId {
        std::mem::replace(&mut self.id, TrapId::Star)
    }

    fn emit(self, id: trap::Label, out: &mut trap::Writer) {
<<<<<<< HEAD
        out.add_tuple("ident_pats", vec![trap::Arg::Label(id), self.binding_id.into()]);
        if let Some(v) = self.location {
            out.add_tuple("locatable_locations", vec![trap::Arg::Label(id), v.into()]);
        }
        if let Some(v) = self.subpat {
            out.add_tuple("ident_pat_subpats", vec![trap::Arg::Label(id), v.into()]);
=======
        out.add_tuple("if_exprs", vec![trap::Arg::Label(id), self.condition.into(), self.then.into()]);
        if let Some(v) = self.else_ {
            out.add_tuple("if_expr_elses", vec![trap::Arg::Label(id), v.into()]);
>>>>>>> 51087992
        }
    }
}

#[derive(Debug)]
pub struct IfExpr {
    pub id: TrapId,
<<<<<<< HEAD
    pub location: Option<trap::Label>,
    pub condition: trap::Label,
    pub then: trap::Label,
    pub else_: Option<trap::Label>,
=======
    pub base: trap::Label,
    pub index: trap::Label,
    pub is_assignee_expr: bool,
>>>>>>> 51087992
}

impl TrapEntry for IfExpr {
    fn extract_id(&mut self) -> TrapId {
        std::mem::replace(&mut self.id, TrapId::Star)
    }

    fn emit(self, id: trap::Label, out: &mut trap::Writer) {
<<<<<<< HEAD
        out.add_tuple("if_exprs", vec![trap::Arg::Label(id), self.condition.into(), self.then.into()]);
        if let Some(v) = self.location {
            out.add_tuple("locatable_locations", vec![trap::Arg::Label(id), v.into()]);
        }
        if let Some(v) = self.else_ {
            out.add_tuple("if_expr_elses", vec![trap::Arg::Label(id), v.into()]);
=======
        out.add_tuple("index_exprs", vec![trap::Arg::Label(id), self.base.into(), self.index.into()]);
        if self.is_assignee_expr {
            out.add_tuple("index_expr_is_assignee_expr", vec![trap::Arg::Label(id)]);
>>>>>>> 51087992
        }
    }
}

#[derive(Debug)]
pub struct IndexExpr {
    pub id: TrapId,
<<<<<<< HEAD
    pub location: Option<trap::Label>,
    pub base: trap::Label,
    pub index: trap::Label,
    pub is_assignee_expr: bool,
=======
    pub expr: trap::Label,
>>>>>>> 51087992
}

impl TrapEntry for IndexExpr {
    fn extract_id(&mut self) -> TrapId {
        std::mem::replace(&mut self.id, TrapId::Star)
    }

    fn emit(self, id: trap::Label, out: &mut trap::Writer) {
<<<<<<< HEAD
        out.add_tuple("index_exprs", vec![trap::Arg::Label(id), self.base.into(), self.index.into()]);
        if let Some(v) = self.location {
            out.add_tuple("locatable_locations", vec![trap::Arg::Label(id), v.into()]);
        }
        if self.is_assignee_expr {
            out.add_tuple("index_expr_is_assignee_expr", vec![trap::Arg::Label(id)]);
        }
=======
        out.add_tuple("inline_asm_exprs", vec![trap::Arg::Label(id), self.expr.into()]);
>>>>>>> 51087992
    }
}

#[derive(Debug)]
pub struct ItemStmt {
    pub id: TrapId,
}

impl TrapEntry for ItemStmt {
    fn extract_id(&mut self) -> TrapId {
        std::mem::replace(&mut self.id, TrapId::Star)
    }

    fn emit(self, id: trap::Label, out: &mut trap::Writer) {
        out.add_tuple("item_stmts", vec![trap::Arg::Label(id)]);
    }
}

#[derive(Debug)]
pub struct LetExpr {
    pub id: TrapId,
    pub pat: trap::Label,
    pub expr: trap::Label,
}

impl TrapEntry for LetExpr {
    fn extract_id(&mut self) -> TrapId {
        std::mem::replace(&mut self.id, TrapId::Star)
    }

    fn emit(self, id: trap::Label, out: &mut trap::Writer) {
        out.add_tuple("let_exprs", vec![trap::Arg::Label(id), self.pat.into(), self.expr.into()]);
    }
}

#[derive(Debug)]
pub struct LetStmt {
    pub id: TrapId,
    pub pat: trap::Label,
    pub type_: Option<trap::Label>,
    pub initializer: Option<trap::Label>,
    pub else_: Option<trap::Label>,
}

impl TrapEntry for LetStmt {
    fn extract_id(&mut self) -> TrapId {
        std::mem::replace(&mut self.id, TrapId::Star)
    }

    fn emit(self, id: trap::Label, out: &mut trap::Writer) {
        out.add_tuple("let_stmts", vec![trap::Arg::Label(id), self.pat.into()]);
<<<<<<< HEAD
        if let Some(v) = self.location {
            out.add_tuple("locatable_locations", vec![trap::Arg::Label(id), v.into()]);
        }
        if let Some(v) = self.type_ {
            out.add_tuple("let_stmt_types", vec![trap::Arg::Label(id), v.into()]);
=======
        if let Some(v) = self.type_ref {
            out.add_tuple("let_stmt_type_refs", vec![trap::Arg::Label(id), v.into()]);
>>>>>>> 51087992
        }
        if let Some(v) = self.initializer {
            out.add_tuple("let_stmt_initializers", vec![trap::Arg::Label(id), v.into()]);
        }
        if let Some(v) = self.else_ {
            out.add_tuple("let_stmt_elses", vec![trap::Arg::Label(id), v.into()]);
        }
    }
}

#[derive(Debug)]
pub struct Literal {
    pub id: TrapId,
<<<<<<< HEAD
    pub location: Option<trap::Label>,
=======
    pub expr: trap::Label,
>>>>>>> 51087992
}

impl TrapEntry for Literal {
    fn extract_id(&mut self) -> TrapId {
        std::mem::replace(&mut self.id, TrapId::Star)
    }

    fn emit(self, id: trap::Label, out: &mut trap::Writer) {
<<<<<<< HEAD
        out.add_tuple("literals", vec![trap::Arg::Label(id)]);
        if let Some(v) = self.location {
            out.add_tuple("locatable_locations", vec![trap::Arg::Label(id), v.into()]);
        }
=======
        out.add_tuple("lit_pats", vec![trap::Arg::Label(id), self.expr.into()]);
>>>>>>> 51087992
    }
}

#[derive(Debug)]
pub struct LiteralPat {
    pub id: TrapId,
<<<<<<< HEAD
    pub location: Option<trap::Label>,
    pub expr: trap::Label,
=======
>>>>>>> 51087992
}

impl TrapEntry for LiteralPat {
    fn extract_id(&mut self) -> TrapId {
        std::mem::replace(&mut self.id, TrapId::Star)
    }

    fn emit(self, id: trap::Label, out: &mut trap::Writer) {
<<<<<<< HEAD
        out.add_tuple("literal_pats", vec![trap::Arg::Label(id), self.expr.into()]);
        if let Some(v) = self.location {
            out.add_tuple("locatable_locations", vec![trap::Arg::Label(id), v.into()]);
        }
=======
        out.add_tuple("literal_exprs", vec![trap::Arg::Label(id)]);
>>>>>>> 51087992
    }
}

#[derive(Debug)]
pub struct LoopExpr {
    pub id: TrapId,
    pub body: trap::Label,
    pub label: Option<trap::Label>,
}

impl TrapEntry for LoopExpr {
    fn extract_id(&mut self) -> TrapId {
        std::mem::replace(&mut self.id, TrapId::Star)
    }

    fn emit(self, id: trap::Label, out: &mut trap::Writer) {
        out.add_tuple("loop_exprs", vec![trap::Arg::Label(id), self.body.into()]);
        if let Some(v) = self.label {
            out.add_tuple("loop_expr_labels", vec![trap::Arg::Label(id), v.into()]);
        }
    }
}

#[derive(Debug)]
pub struct MatchExpr {
    pub id: TrapId,
    pub expr: trap::Label,
    pub branches: Vec<trap::Label>,
}

impl TrapEntry for MatchExpr {
    fn extract_id(&mut self) -> TrapId {
        std::mem::replace(&mut self.id, TrapId::Star)
    }

    fn emit(self, id: trap::Label, out: &mut trap::Writer) {
        out.add_tuple("match_exprs", vec![trap::Arg::Label(id), self.expr.into()]);
        for (i, v) in self.branches.into_iter().enumerate() {
            out.add_tuple("match_expr_branches", vec![trap::Arg::Label(id), i.into(), v.into()]);
        }
    }
}

#[derive(Debug)]
pub struct MethodCallExpr {
    pub id: TrapId,
    pub receiver: trap::Label,
    pub method_name: String,
    pub args: Vec<trap::Label>,
    pub generic_args: Option<trap::Label>,
}

impl TrapEntry for MethodCallExpr {
    fn extract_id(&mut self) -> TrapId {
        std::mem::replace(&mut self.id, TrapId::Star)
    }

    fn emit(self, id: trap::Label, out: &mut trap::Writer) {
        out.add_tuple("method_call_exprs", vec![trap::Arg::Label(id), self.receiver.into(), self.method_name.into()]);
        for (i, v) in self.args.into_iter().enumerate() {
            out.add_tuple("method_call_expr_args", vec![trap::Arg::Label(id), i.into(), v.into()]);
        }
        if let Some(v) = self.generic_args {
            out.add_tuple("method_call_expr_generic_args", vec![trap::Arg::Label(id), v.into()]);
        }
    }
}

#[derive(Debug)]
pub struct MissingExpr {
    pub id: TrapId,
}

impl TrapEntry for MissingExpr {
    fn extract_id(&mut self) -> TrapId {
        std::mem::replace(&mut self.id, TrapId::Star)
    }

    fn emit(self, id: trap::Label, out: &mut trap::Writer) {
        out.add_tuple("missing_exprs", vec![trap::Arg::Label(id)]);
    }
}

#[derive(Debug)]
pub struct MissingPat {
    pub id: TrapId,
}

impl TrapEntry for MissingPat {
    fn extract_id(&mut self) -> TrapId {
        std::mem::replace(&mut self.id, TrapId::Star)
    }

    fn emit(self, id: trap::Label, out: &mut trap::Writer) {
        out.add_tuple("missing_pats", vec![trap::Arg::Label(id)]);
    }
}

#[derive(Debug)]
pub struct Module {
    pub id: TrapId,
    pub declarations: Vec<trap::Label>,
}

impl TrapEntry for Module {
    fn extract_id(&mut self) -> TrapId {
        std::mem::replace(&mut self.id, TrapId::Star)
    }

    fn emit(self, id: trap::Label, out: &mut trap::Writer) {
        out.add_tuple("modules", vec![trap::Arg::Label(id)]);
        for (i, v) in self.declarations.into_iter().enumerate() {
            out.add_tuple("module_declarations", vec![trap::Arg::Label(id), i.into(), v.into()]);
        }
    }
}

#[derive(Debug)]
pub struct OffsetOfExpr {
    pub id: TrapId,
    pub container: trap::Label,
    pub fields: Vec<String>,
}

impl TrapEntry for OffsetOfExpr {
    fn extract_id(&mut self) -> TrapId {
        std::mem::replace(&mut self.id, TrapId::Star)
    }

    fn emit(self, id: trap::Label, out: &mut trap::Writer) {
        out.add_tuple("offset_of_exprs", vec![trap::Arg::Label(id), self.container.into()]);
        for (i, v) in self.fields.into_iter().enumerate() {
            out.add_tuple("offset_of_expr_fields", vec![trap::Arg::Label(id), i.into(), v.into()]);
        }
    }
}

#[derive(Debug)]
pub struct OrPat {
    pub id: TrapId,
    pub args: Vec<trap::Label>,
}

impl TrapEntry for OrPat {
    fn extract_id(&mut self) -> TrapId {
        std::mem::replace(&mut self.id, TrapId::Star)
    }

    fn emit(self, id: trap::Label, out: &mut trap::Writer) {
        out.add_tuple("or_pats", vec![trap::Arg::Label(id)]);
        for (i, v) in self.args.into_iter().enumerate() {
            out.add_tuple("or_pat_args", vec![trap::Arg::Label(id), i.into(), v.into()]);
        }
    }
}

#[derive(Debug)]
pub struct PathExpr {
    pub id: TrapId,
    pub path: trap::Label,
}

impl TrapEntry for PathExpr {
    fn extract_id(&mut self) -> TrapId {
        std::mem::replace(&mut self.id, TrapId::Star)
    }

    fn emit(self, id: trap::Label, out: &mut trap::Writer) {
        out.add_tuple("path_exprs", vec![trap::Arg::Label(id), self.path.into()]);
    }
}

#[derive(Debug)]
pub struct PathPat {
    pub id: TrapId,
    pub path: trap::Label,
}

impl TrapEntry for PathPat {
    fn extract_id(&mut self) -> TrapId {
        std::mem::replace(&mut self.id, TrapId::Star)
    }

    fn emit(self, id: trap::Label, out: &mut trap::Writer) {
        out.add_tuple("path_pats", vec![trap::Arg::Label(id), self.path.into()]);
    }
}

#[derive(Debug)]
pub struct PrefixExpr {
    pub id: TrapId,
    pub location: Option<trap::Label>,
    pub expr: trap::Label,
    pub op: String,
}

impl TrapEntry for PrefixExpr {
    fn extract_id(&mut self) -> TrapId {
        std::mem::replace(&mut self.id, TrapId::Star)
    }

    fn emit(self, id: trap::Label, out: &mut trap::Writer) {
        out.add_tuple("prefix_exprs", vec![trap::Arg::Label(id), self.expr.into(), self.op.into()]);
        if let Some(v) = self.location {
            out.add_tuple("locatable_locations", vec![trap::Arg::Label(id), v.into()]);
        }
    }
}

#[derive(Debug)]
pub struct RangeExpr {
    pub id: TrapId,
    pub lhs: Option<trap::Label>,
    pub rhs: Option<trap::Label>,
    pub is_inclusive: bool,
}

impl TrapEntry for RangeExpr {
    fn extract_id(&mut self) -> TrapId {
        std::mem::replace(&mut self.id, TrapId::Star)
    }

    fn emit(self, id: trap::Label, out: &mut trap::Writer) {
        out.add_tuple("range_exprs", vec![trap::Arg::Label(id)]);
        if let Some(v) = self.lhs {
            out.add_tuple("range_expr_lhs", vec![trap::Arg::Label(id), v.into()]);
        }
        if let Some(v) = self.rhs {
            out.add_tuple("range_expr_rhs", vec![trap::Arg::Label(id), v.into()]);
        }
        if self.is_inclusive {
            out.add_tuple("range_expr_is_inclusive", vec![trap::Arg::Label(id)]);
        }
    }
}

#[derive(Debug)]
pub struct RangePat {
    pub id: TrapId,
    pub start: Option<trap::Label>,
    pub end: Option<trap::Label>,
}

impl TrapEntry for RangePat {
    fn extract_id(&mut self) -> TrapId {
        std::mem::replace(&mut self.id, TrapId::Star)
    }

    fn emit(self, id: trap::Label, out: &mut trap::Writer) {
        out.add_tuple("range_pats", vec![trap::Arg::Label(id)]);
        if let Some(v) = self.start {
            out.add_tuple("range_pat_starts", vec![trap::Arg::Label(id), v.into()]);
        }
        if let Some(v) = self.end {
            out.add_tuple("range_pat_ends", vec![trap::Arg::Label(id), v.into()]);
        }
    }
}

#[derive(Debug)]
pub struct RecordExpr {
    pub id: TrapId,
    pub path: Option<trap::Label>,
    pub flds: Vec<trap::Label>,
    pub spread: Option<trap::Label>,
    pub has_ellipsis: bool,
    pub is_assignee_expr: bool,
}

impl TrapEntry for RecordExpr {
    fn extract_id(&mut self) -> TrapId {
        std::mem::replace(&mut self.id, TrapId::Star)
    }

    fn emit(self, id: trap::Label, out: &mut trap::Writer) {
<<<<<<< HEAD
        out.add_tuple("record_exprs", vec![trap::Arg::Label(id)]);
        if let Some(v) = self.location {
            out.add_tuple("locatable_locations", vec![trap::Arg::Label(id), v.into()]);
        }
=======
        out.add_tuple("record_lit_exprs", vec![trap::Arg::Label(id)]);
>>>>>>> 51087992
        if let Some(v) = self.path {
            out.add_tuple("record_expr_paths", vec![trap::Arg::Label(id), v.into()]);
        }
        for (i, v) in self.flds.into_iter().enumerate() {
            out.add_tuple("record_expr_flds", vec![trap::Arg::Label(id), i.into(), v.into()]);
        }
        if let Some(v) = self.spread {
            out.add_tuple("record_expr_spreads", vec![trap::Arg::Label(id), v.into()]);
        }
        if self.has_ellipsis {
            out.add_tuple("record_expr_has_ellipsis", vec![trap::Arg::Label(id)]);
        }
        if self.is_assignee_expr {
            out.add_tuple("record_expr_is_assignee_expr", vec![trap::Arg::Label(id)]);
        }
    }
}

#[derive(Debug)]
pub struct RecordPat {
    pub id: TrapId,
    pub path: Option<trap::Label>,
    pub flds: Vec<trap::Label>,
    pub has_ellipsis: bool,
}

impl TrapEntry for RecordPat {
    fn extract_id(&mut self) -> TrapId {
        std::mem::replace(&mut self.id, TrapId::Star)
    }

    fn emit(self, id: trap::Label, out: &mut trap::Writer) {
        out.add_tuple("record_pats", vec![trap::Arg::Label(id)]);
        if let Some(v) = self.path {
            out.add_tuple("record_pat_paths", vec![trap::Arg::Label(id), v.into()]);
        }
        for (i, v) in self.flds.into_iter().enumerate() {
            out.add_tuple("record_pat_flds", vec![trap::Arg::Label(id), i.into(), v.into()]);
        }
        if self.has_ellipsis {
            out.add_tuple("record_pat_has_ellipsis", vec![trap::Arg::Label(id)]);
        }
    }
}

#[derive(Debug)]
pub struct RefExpr {
    pub id: TrapId,
    pub expr: trap::Label,
    pub is_raw: bool,
    pub is_mut: bool,
}

impl TrapEntry for RefExpr {
    fn extract_id(&mut self) -> TrapId {
        std::mem::replace(&mut self.id, TrapId::Star)
    }

    fn emit(self, id: trap::Label, out: &mut trap::Writer) {
        out.add_tuple("ref_exprs", vec![trap::Arg::Label(id), self.expr.into()]);
        if self.is_raw {
            out.add_tuple("ref_expr_is_raw", vec![trap::Arg::Label(id)]);
        }
        if self.is_mut {
            out.add_tuple("ref_expr_is_mut", vec![trap::Arg::Label(id)]);
        }
    }
}

#[derive(Debug)]
pub struct RefPat {
    pub id: TrapId,
    pub pat: trap::Label,
    pub is_mut: bool,
}

impl TrapEntry for RefPat {
    fn extract_id(&mut self) -> TrapId {
        std::mem::replace(&mut self.id, TrapId::Star)
    }

    fn emit(self, id: trap::Label, out: &mut trap::Writer) {
        out.add_tuple("ref_pats", vec![trap::Arg::Label(id), self.pat.into()]);
        if self.is_mut {
            out.add_tuple("ref_pat_is_mut", vec![trap::Arg::Label(id)]);
        }
    }
}

#[derive(Debug)]
pub struct ReturnExpr {
    pub id: TrapId,
    pub expr: Option<trap::Label>,
}

impl TrapEntry for ReturnExpr {
    fn extract_id(&mut self) -> TrapId {
        std::mem::replace(&mut self.id, TrapId::Star)
    }

    fn emit(self, id: trap::Label, out: &mut trap::Writer) {
        out.add_tuple("return_exprs", vec![trap::Arg::Label(id)]);
        if let Some(v) = self.expr {
            out.add_tuple("return_expr_exprs", vec![trap::Arg::Label(id), v.into()]);
        }
    }
}

#[derive(Debug)]
pub struct SlicePat {
    pub id: TrapId,
    pub prefix: Vec<trap::Label>,
    pub slice: Option<trap::Label>,
    pub suffix: Vec<trap::Label>,
}

impl TrapEntry for SlicePat {
    fn extract_id(&mut self) -> TrapId {
        std::mem::replace(&mut self.id, TrapId::Star)
    }

    fn emit(self, id: trap::Label, out: &mut trap::Writer) {
        out.add_tuple("slice_pats", vec![trap::Arg::Label(id)]);
        for (i, v) in self.prefix.into_iter().enumerate() {
            out.add_tuple("slice_pat_prefixes", vec![trap::Arg::Label(id), i.into(), v.into()]);
        }
        if let Some(v) = self.slice {
            out.add_tuple("slice_pat_slice", vec![trap::Arg::Label(id), v.into()]);
        }
        for (i, v) in self.suffix.into_iter().enumerate() {
            out.add_tuple("slice_pat_suffixes", vec![trap::Arg::Label(id), i.into(), v.into()]);
        }
    }
}

#[derive(Debug)]
pub struct TupleExpr {
    pub id: TrapId,
    pub exprs: Vec<trap::Label>,
    pub is_assignee_expr: bool,
}

impl TrapEntry for TupleExpr {
    fn extract_id(&mut self) -> TrapId {
        std::mem::replace(&mut self.id, TrapId::Star)
    }

    fn emit(self, id: trap::Label, out: &mut trap::Writer) {
        out.add_tuple("tuple_exprs", vec![trap::Arg::Label(id)]);
        for (i, v) in self.exprs.into_iter().enumerate() {
            out.add_tuple("tuple_expr_exprs", vec![trap::Arg::Label(id), i.into(), v.into()]);
        }
        if self.is_assignee_expr {
            out.add_tuple("tuple_expr_is_assignee_expr", vec![trap::Arg::Label(id)]);
        }
    }
}

#[derive(Debug)]
pub struct TuplePat {
    pub id: TrapId,
    pub args: Vec<trap::Label>,
    pub ellipsis_index: Option<usize>,
}

impl TrapEntry for TuplePat {
    fn extract_id(&mut self) -> TrapId {
        std::mem::replace(&mut self.id, TrapId::Star)
    }

    fn emit(self, id: trap::Label, out: &mut trap::Writer) {
        out.add_tuple("tuple_pats", vec![trap::Arg::Label(id)]);
        for (i, v) in self.args.into_iter().enumerate() {
            out.add_tuple("tuple_pat_args", vec![trap::Arg::Label(id), i.into(), v.into()]);
        }
        if let Some(v) = self.ellipsis_index {
            out.add_tuple("tuple_pat_ellipsis_indices", vec![trap::Arg::Label(id), v.into()]);
        }
    }
}

#[derive(Debug)]
pub struct TupleStructPat {
    pub id: TrapId,
    pub path: Option<trap::Label>,
    pub args: Vec<trap::Label>,
    pub ellipsis_index: Option<usize>,
}

impl TrapEntry for TupleStructPat {
    fn extract_id(&mut self) -> TrapId {
        std::mem::replace(&mut self.id, TrapId::Star)
    }

    fn emit(self, id: trap::Label, out: &mut trap::Writer) {
        out.add_tuple("tuple_struct_pats", vec![trap::Arg::Label(id)]);
        if let Some(v) = self.path {
            out.add_tuple("tuple_struct_pat_paths", vec![trap::Arg::Label(id), v.into()]);
        }
        for (i, v) in self.args.into_iter().enumerate() {
            out.add_tuple("tuple_struct_pat_args", vec![trap::Arg::Label(id), i.into(), v.into()]);
        }
        if let Some(v) = self.ellipsis_index {
            out.add_tuple("tuple_struct_pat_ellipsis_indices", vec![trap::Arg::Label(id), v.into()]);
        }
    }
}

#[derive(Debug)]
pub struct UnderscoreExpr {
    pub id: TrapId,
<<<<<<< HEAD
    pub location: Option<trap::Label>,
=======
    pub expr: trap::Label,
    pub op: String,
>>>>>>> 51087992
}

impl TrapEntry for UnderscoreExpr {
    fn extract_id(&mut self) -> TrapId {
        std::mem::replace(&mut self.id, TrapId::Star)
    }

    fn emit(self, id: trap::Label, out: &mut trap::Writer) {
<<<<<<< HEAD
        out.add_tuple("underscore_exprs", vec![trap::Arg::Label(id)]);
        if let Some(v) = self.location {
            out.add_tuple("locatable_locations", vec![trap::Arg::Label(id), v.into()]);
        }
=======
        out.add_tuple("unary_op_exprs", vec![trap::Arg::Label(id), self.expr.into(), self.op.into()]);
>>>>>>> 51087992
    }
}

#[derive(Debug)]
pub struct UnimplementedDeclaration {
    pub id: TrapId,
}

impl TrapEntry for UnimplementedDeclaration {
    fn extract_id(&mut self) -> TrapId {
        std::mem::replace(&mut self.id, TrapId::Star)
    }

    fn emit(self, id: trap::Label, out: &mut trap::Writer) {
<<<<<<< HEAD
        out.add_tuple("unimplemented_declarations", vec![trap::Arg::Label(id)]);
        if let Some(v) = self.location {
            out.add_tuple("locatable_locations", vec![trap::Arg::Label(id), v.into()]);
        }
=======
        out.add_tuple("underscore_exprs", vec![trap::Arg::Label(id)]);
>>>>>>> 51087992
    }
}

#[derive(Debug)]
pub struct WildcardPat {
    pub id: TrapId,
}

impl TrapEntry for WildcardPat {
    fn extract_id(&mut self) -> TrapId {
        std::mem::replace(&mut self.id, TrapId::Star)
    }

    fn emit(self, id: trap::Label, out: &mut trap::Writer) {
<<<<<<< HEAD
        out.add_tuple("wildcard_pats", vec![trap::Arg::Label(id)]);
        if let Some(v) = self.location {
            out.add_tuple("locatable_locations", vec![trap::Arg::Label(id), v.into()]);
        }
=======
        out.add_tuple("wild_pats", vec![trap::Arg::Label(id)]);
>>>>>>> 51087992
    }
}

#[derive(Debug)]
pub struct YeetExpr {
    pub id: TrapId,
    pub expr: Option<trap::Label>,
}

impl TrapEntry for YeetExpr {
    fn extract_id(&mut self) -> TrapId {
        std::mem::replace(&mut self.id, TrapId::Star)
    }

    fn emit(self, id: trap::Label, out: &mut trap::Writer) {
        out.add_tuple("yeet_exprs", vec![trap::Arg::Label(id)]);
        if let Some(v) = self.expr {
            out.add_tuple("yeet_expr_exprs", vec![trap::Arg::Label(id), v.into()]);
        }
    }
}

#[derive(Debug)]
pub struct YieldExpr {
    pub id: TrapId,
    pub expr: Option<trap::Label>,
}

impl TrapEntry for YieldExpr {
    fn extract_id(&mut self) -> TrapId {
        std::mem::replace(&mut self.id, TrapId::Star)
    }

    fn emit(self, id: trap::Label, out: &mut trap::Writer) {
        out.add_tuple("yield_exprs", vec![trap::Arg::Label(id)]);
        if let Some(v) = self.expr {
            out.add_tuple("yield_expr_exprs", vec![trap::Arg::Label(id), v.into()]);
        }
    }
}

#[derive(Debug)]
pub struct AsyncBlockExpr {
    pub id: TrapId,
    pub statements: Vec<trap::Label>,
    pub tail: Option<trap::Label>,
}

impl TrapEntry for AsyncBlockExpr {
    fn extract_id(&mut self) -> TrapId {
        std::mem::replace(&mut self.id, TrapId::Star)
    }

    fn emit(self, id: trap::Label, out: &mut trap::Writer) {
        out.add_tuple("async_block_exprs", vec![trap::Arg::Label(id)]);
        for (i, v) in self.statements.into_iter().enumerate() {
            out.add_tuple("block_expr_base_statements", vec![trap::Arg::Label(id), i.into(), v.into()]);
        }
        if let Some(v) = self.tail {
            out.add_tuple("block_expr_base_tails", vec![trap::Arg::Label(id), v.into()]);
        }
    }
}

#[derive(Debug)]
pub struct BlockExpr {
    pub id: TrapId,
    pub statements: Vec<trap::Label>,
    pub tail: Option<trap::Label>,
    pub label: Option<trap::Label>,
}

impl TrapEntry for BlockExpr {
    fn extract_id(&mut self) -> TrapId {
        std::mem::replace(&mut self.id, TrapId::Star)
    }

    fn emit(self, id: trap::Label, out: &mut trap::Writer) {
        out.add_tuple("block_exprs", vec![trap::Arg::Label(id)]);
        for (i, v) in self.statements.into_iter().enumerate() {
            out.add_tuple("block_expr_base_statements", vec![trap::Arg::Label(id), i.into(), v.into()]);
        }
        if let Some(v) = self.tail {
            out.add_tuple("block_expr_base_tails", vec![trap::Arg::Label(id), v.into()]);
        }
        if let Some(v) = self.label {
            out.add_tuple("block_expr_labels", vec![trap::Arg::Label(id), v.into()]);
        }
    }
}

#[derive(Debug)]
pub struct ElementListExpr {
    pub id: TrapId,
    pub elements: Vec<trap::Label>,
    pub is_assignee_expr: bool,
}

impl TrapEntry for ElementListExpr {
    fn extract_id(&mut self) -> TrapId {
        std::mem::replace(&mut self.id, TrapId::Star)
    }

    fn emit(self, id: trap::Label, out: &mut trap::Writer) {
        out.add_tuple("element_list_exprs", vec![trap::Arg::Label(id)]);
        for (i, v) in self.elements.into_iter().enumerate() {
            out.add_tuple("element_list_expr_elements", vec![trap::Arg::Label(id), i.into(), v.into()]);
        }
        if self.is_assignee_expr {
            out.add_tuple("element_list_expr_is_assignee_expr", vec![trap::Arg::Label(id)]);
        }
    }
}

#[derive(Debug)]
pub struct RepeatExpr {
    pub id: TrapId,
    pub initializer: trap::Label,
    pub repeat: trap::Label,
}

impl TrapEntry for RepeatExpr {
    fn extract_id(&mut self) -> TrapId {
        std::mem::replace(&mut self.id, TrapId::Star)
    }

    fn emit(self, id: trap::Label, out: &mut trap::Writer) {
        out.add_tuple("repeat_exprs", vec![trap::Arg::Label(id), self.initializer.into(), self.repeat.into()]);
    }
}

#[derive(Debug)]
pub struct UnsafeBlockExpr {
    pub id: TrapId,
    pub statements: Vec<trap::Label>,
    pub tail: Option<trap::Label>,
}

impl TrapEntry for UnsafeBlockExpr {
    fn extract_id(&mut self) -> TrapId {
        std::mem::replace(&mut self.id, TrapId::Star)
    }

    fn emit(self, id: trap::Label, out: &mut trap::Writer) {
        out.add_tuple("unsafe_block_exprs", vec![trap::Arg::Label(id)]);
        for (i, v) in self.statements.into_iter().enumerate() {
            out.add_tuple("block_expr_base_statements", vec![trap::Arg::Label(id), i.into(), v.into()]);
        }
        if let Some(v) = self.tail {
            out.add_tuple("block_expr_base_tails", vec![trap::Arg::Label(id), v.into()]);
        }
    }
}<|MERGE_RESOLUTION|>--- conflicted
+++ resolved
@@ -6,48 +6,8 @@
 use codeql_extractor::trap;
 
 #[derive(Debug)]
-<<<<<<< HEAD
-pub struct DbFile {
-    pub id: TrapId,
-    pub name: String,
-}
-
-impl TrapEntry for DbFile {
-    fn extract_id(&mut self) -> TrapId {
-        std::mem::replace(&mut self.id, TrapId::Star)
-    }
-
-    fn emit(self, id: trap::Label, out: &mut trap::Writer) {
-        out.add_tuple("db_files", vec![trap::Arg::Label(id)]);
-        out.add_tuple("files", vec![trap::Arg::Label(id), self.name.into()]);
-    }
-}
-
-#[derive(Debug)]
-pub struct DbLocation {
-    pub id: TrapId,
-    pub file: trap::Label,
-    pub start_line: usize,
-    pub start_column: usize,
-    pub end_line: usize,
-    pub end_column: usize,
-}
-
-impl TrapEntry for DbLocation {
-    fn extract_id(&mut self) -> TrapId {
-        std::mem::replace(&mut self.id, TrapId::Star)
-    }
-
-    fn emit(self, id: trap::Label, out: &mut trap::Writer) {
-        out.add_tuple("db_locations", vec![trap::Arg::Label(id)]);
-        out.add_tuple("locations", vec![trap::Arg::Label(id), self.file.into(), self.start_line.into(), self.start_column.into(), self.end_line.into(), self.end_column.into()]);
-    }
-}
-
-#[derive(Debug)]
 pub struct GenericArgList {
     pub id: TrapId,
-    pub location: Option<trap::Label>,
 }
 
 impl TrapEntry for GenericArgList {
@@ -57,15 +17,10 @@
 
     fn emit(self, id: trap::Label, out: &mut trap::Writer) {
         out.add_tuple("generic_arg_lists", vec![trap::Arg::Label(id)]);
-        if let Some(v) = self.location {
-            out.add_tuple("locatable_locations", vec![trap::Arg::Label(id), v.into()]);
-        }
-    }
-}
-
-#[derive(Debug)]
-=======
->>>>>>> 51087992
+    }
+}
+
+#[derive(Debug)]
 pub struct Label {
     pub id: TrapId,
     pub name: String,
@@ -105,64 +60,40 @@
 #[derive(Debug)]
 pub struct Path {
     pub id: TrapId,
-<<<<<<< HEAD
-    pub location: Option<trap::Label>,
-=======
+}
+
+impl TrapEntry for Path {
+    fn extract_id(&mut self) -> TrapId {
+        std::mem::replace(&mut self.id, TrapId::Star)
+    }
+
+    fn emit(self, id: trap::Label, out: &mut trap::Writer) {
+        out.add_tuple("paths", vec![trap::Arg::Label(id)]);
+    }
+}
+
+#[derive(Debug)]
+pub struct RecordExprField {
+    pub id: TrapId,
+    pub name: String,
+    pub expr: trap::Label,
+}
+
+impl TrapEntry for RecordExprField {
+    fn extract_id(&mut self) -> TrapId {
+        std::mem::replace(&mut self.id, TrapId::Star)
+    }
+
+    fn emit(self, id: trap::Label, out: &mut trap::Writer) {
+        out.add_tuple("record_expr_fields", vec![trap::Arg::Label(id), self.name.into(), self.expr.into()]);
+    }
+}
+
+#[derive(Debug)]
+pub struct RecordPatField {
+    pub id: TrapId,
     pub name: String,
     pub pat: trap::Label,
->>>>>>> 51087992
-}
-
-impl TrapEntry for Path {
-    fn extract_id(&mut self) -> TrapId {
-        std::mem::replace(&mut self.id, TrapId::Star)
-    }
-
-    fn emit(self, id: trap::Label, out: &mut trap::Writer) {
-<<<<<<< HEAD
-        out.add_tuple("paths", vec![trap::Arg::Label(id)]);
-        if let Some(v) = self.location {
-            out.add_tuple("locatable_locations", vec![trap::Arg::Label(id), v.into()]);
-        }
-=======
-        out.add_tuple("record_field_pats", vec![trap::Arg::Label(id), self.name.into(), self.pat.into()]);
->>>>>>> 51087992
-    }
-}
-
-#[derive(Debug)]
-pub struct RecordExprField {
-    pub id: TrapId,
-    pub name: String,
-    pub expr: trap::Label,
-}
-
-impl TrapEntry for RecordExprField {
-    fn extract_id(&mut self) -> TrapId {
-        std::mem::replace(&mut self.id, TrapId::Star)
-    }
-
-    fn emit(self, id: trap::Label, out: &mut trap::Writer) {
-<<<<<<< HEAD
-        out.add_tuple("record_expr_fields", vec![trap::Arg::Label(id), self.name.into(), self.expr.into()]);
-        if let Some(v) = self.location {
-            out.add_tuple("locatable_locations", vec![trap::Arg::Label(id), v.into()]);
-        }
-=======
-        out.add_tuple("record_lit_fields", vec![trap::Arg::Label(id), self.name.into(), self.expr.into()]);
->>>>>>> 51087992
-    }
-}
-
-#[derive(Debug)]
-pub struct RecordPatField {
-    pub id: TrapId,
-<<<<<<< HEAD
-    pub location: Option<trap::Label>,
-    pub name: String,
-    pub pat: trap::Label,
-=======
->>>>>>> 51087992
 }
 
 impl TrapEntry for RecordPatField {
@@ -171,14 +102,7 @@
     }
 
     fn emit(self, id: trap::Label, out: &mut trap::Writer) {
-<<<<<<< HEAD
         out.add_tuple("record_pat_fields", vec![trap::Arg::Label(id), self.name.into(), self.pat.into()]);
-        if let Some(v) = self.location {
-            out.add_tuple("locatable_locations", vec![trap::Arg::Label(id), v.into()]);
-        }
-=======
-        out.add_tuple("type_refs", vec![trap::Arg::Label(id)]);
->>>>>>> 51087992
     }
 }
 
@@ -193,14 +117,7 @@
     }
 
     fn emit(self, id: trap::Label, out: &mut trap::Writer) {
-<<<<<<< HEAD
         out.add_tuple("types", vec![trap::Arg::Label(id)]);
-        if let Some(v) = self.location {
-            out.add_tuple("locatable_locations", vec![trap::Arg::Label(id), v.into()]);
-        }
-=======
-        out.add_tuple("unimplementeds", vec![trap::Arg::Label(id)]);
->>>>>>> 51087992
     }
 }
 
@@ -216,84 +133,48 @@
     }
 
     fn emit(self, id: trap::Label, out: &mut trap::Writer) {
-<<<<<<< HEAD
         out.add_tuple("asm_exprs", vec![trap::Arg::Label(id), self.expr.into()]);
-        if let Some(v) = self.location {
-            out.add_tuple("locatable_locations", vec![trap::Arg::Label(id), v.into()]);
-        }
-=======
+    }
+}
+
+#[derive(Debug)]
+pub struct AwaitExpr {
+    pub id: TrapId,
+    pub expr: trap::Label,
+}
+
+impl TrapEntry for AwaitExpr {
+    fn extract_id(&mut self) -> TrapId {
+        std::mem::replace(&mut self.id, TrapId::Star)
+    }
+
+    fn emit(self, id: trap::Label, out: &mut trap::Writer) {
         out.add_tuple("await_exprs", vec![trap::Arg::Label(id), self.expr.into()]);
->>>>>>> 51087992
-    }
-}
-
-#[derive(Debug)]
-pub struct AwaitExpr {
-    pub id: TrapId,
-    pub expr: trap::Label,
-}
-
-impl TrapEntry for AwaitExpr {
-    fn extract_id(&mut self) -> TrapId {
-        std::mem::replace(&mut self.id, TrapId::Star)
-    }
-
-    fn emit(self, id: trap::Label, out: &mut trap::Writer) {
-<<<<<<< HEAD
-        out.add_tuple("await_exprs", vec![trap::Arg::Label(id), self.expr.into()]);
-        if let Some(v) = self.location {
-            out.add_tuple("locatable_locations", vec![trap::Arg::Label(id), v.into()]);
-        }
-=======
+    }
+}
+
+#[derive(Debug)]
+pub struct BecomeExpr {
+    pub id: TrapId,
+    pub expr: trap::Label,
+}
+
+impl TrapEntry for BecomeExpr {
+    fn extract_id(&mut self) -> TrapId {
+        std::mem::replace(&mut self.id, TrapId::Star)
+    }
+
+    fn emit(self, id: trap::Label, out: &mut trap::Writer) {
         out.add_tuple("become_exprs", vec![trap::Arg::Label(id), self.expr.into()]);
->>>>>>> 51087992
-    }
-}
-
-#[derive(Debug)]
-pub struct BecomeExpr {
-    pub id: TrapId,
-<<<<<<< HEAD
-    pub location: Option<trap::Label>,
-    pub expr: trap::Label,
-=======
+    }
+}
+
+#[derive(Debug)]
+pub struct BinExpr {
+    pub id: TrapId,
     pub lhs: trap::Label,
     pub rhs: trap::Label,
     pub op: Option<String>,
->>>>>>> 51087992
-}
-
-impl TrapEntry for BecomeExpr {
-    fn extract_id(&mut self) -> TrapId {
-        std::mem::replace(&mut self.id, TrapId::Star)
-    }
-
-    fn emit(self, id: trap::Label, out: &mut trap::Writer) {
-<<<<<<< HEAD
-        out.add_tuple("become_exprs", vec![trap::Arg::Label(id), self.expr.into()]);
-        if let Some(v) = self.location {
-            out.add_tuple("locatable_locations", vec![trap::Arg::Label(id), v.into()]);
-=======
-        out.add_tuple("binary_op_exprs", vec![trap::Arg::Label(id), self.lhs.into(), self.rhs.into()]);
-        if let Some(v) = self.op {
-            out.add_tuple("binary_op_expr_ops", vec![trap::Arg::Label(id), v.into()]);
->>>>>>> 51087992
-        }
-    }
-}
-
-#[derive(Debug)]
-pub struct BinExpr {
-    pub id: TrapId,
-<<<<<<< HEAD
-    pub location: Option<trap::Label>,
-    pub lhs: trap::Label,
-    pub rhs: trap::Label,
-    pub op: Option<String>,
-=======
-    pub binding_id: String,
-    pub subpat: Option<trap::Label>,
->>>>>>> 51087992
 }
 
 impl TrapEntry for BinExpr {
@@ -302,18 +183,9 @@
     }
 
     fn emit(self, id: trap::Label, out: &mut trap::Writer) {
-<<<<<<< HEAD
         out.add_tuple("bin_exprs", vec![trap::Arg::Label(id), self.lhs.into(), self.rhs.into()]);
-        if let Some(v) = self.location {
-            out.add_tuple("locatable_locations", vec![trap::Arg::Label(id), v.into()]);
-        }
         if let Some(v) = self.op {
             out.add_tuple("bin_expr_ops", vec![trap::Arg::Label(id), v.into()]);
-=======
-        out.add_tuple("bind_pats", vec![trap::Arg::Label(id), self.binding_id.into()]);
-        if let Some(v) = self.subpat {
-            out.add_tuple("bind_pat_subpats", vec![trap::Arg::Label(id), v.into()]);
->>>>>>> 51087992
         }
     }
 }
@@ -410,14 +282,7 @@
     }
 
     fn emit(self, id: trap::Label, out: &mut trap::Writer) {
-<<<<<<< HEAD
         out.add_tuple("cast_exprs", vec![trap::Arg::Label(id), self.expr.into(), self.type_.into()]);
-        if let Some(v) = self.location {
-            out.add_tuple("locatable_locations", vec![trap::Arg::Label(id), v.into()]);
-        }
-=======
-        out.add_tuple("cast_exprs", vec![trap::Arg::Label(id), self.expr.into(), self.type_ref.into()]);
->>>>>>> 51087992
     }
 }
 
@@ -564,106 +429,62 @@
 #[derive(Debug)]
 pub struct IdentPat {
     pub id: TrapId,
-<<<<<<< HEAD
-    pub location: Option<trap::Label>,
     pub binding_id: String,
     pub subpat: Option<trap::Label>,
-=======
+}
+
+impl TrapEntry for IdentPat {
+    fn extract_id(&mut self) -> TrapId {
+        std::mem::replace(&mut self.id, TrapId::Star)
+    }
+
+    fn emit(self, id: trap::Label, out: &mut trap::Writer) {
+        out.add_tuple("ident_pats", vec![trap::Arg::Label(id), self.binding_id.into()]);
+        if let Some(v) = self.subpat {
+            out.add_tuple("ident_pat_subpats", vec![trap::Arg::Label(id), v.into()]);
+        }
+    }
+}
+
+#[derive(Debug)]
+pub struct IfExpr {
+    pub id: TrapId,
     pub condition: trap::Label,
     pub then: trap::Label,
     pub else_: Option<trap::Label>,
->>>>>>> 51087992
-}
-
-impl TrapEntry for IdentPat {
-    fn extract_id(&mut self) -> TrapId {
-        std::mem::replace(&mut self.id, TrapId::Star)
-    }
-
-    fn emit(self, id: trap::Label, out: &mut trap::Writer) {
-<<<<<<< HEAD
-        out.add_tuple("ident_pats", vec![trap::Arg::Label(id), self.binding_id.into()]);
-        if let Some(v) = self.location {
-            out.add_tuple("locatable_locations", vec![trap::Arg::Label(id), v.into()]);
-        }
-        if let Some(v) = self.subpat {
-            out.add_tuple("ident_pat_subpats", vec![trap::Arg::Label(id), v.into()]);
-=======
+}
+
+impl TrapEntry for IfExpr {
+    fn extract_id(&mut self) -> TrapId {
+        std::mem::replace(&mut self.id, TrapId::Star)
+    }
+
+    fn emit(self, id: trap::Label, out: &mut trap::Writer) {
         out.add_tuple("if_exprs", vec![trap::Arg::Label(id), self.condition.into(), self.then.into()]);
         if let Some(v) = self.else_ {
             out.add_tuple("if_expr_elses", vec![trap::Arg::Label(id), v.into()]);
->>>>>>> 51087992
-        }
-    }
-}
-
-#[derive(Debug)]
-pub struct IfExpr {
-    pub id: TrapId,
-<<<<<<< HEAD
-    pub location: Option<trap::Label>,
-    pub condition: trap::Label,
-    pub then: trap::Label,
-    pub else_: Option<trap::Label>,
-=======
+        }
+    }
+}
+
+#[derive(Debug)]
+pub struct IndexExpr {
+    pub id: TrapId,
     pub base: trap::Label,
     pub index: trap::Label,
     pub is_assignee_expr: bool,
->>>>>>> 51087992
-}
-
-impl TrapEntry for IfExpr {
-    fn extract_id(&mut self) -> TrapId {
-        std::mem::replace(&mut self.id, TrapId::Star)
-    }
-
-    fn emit(self, id: trap::Label, out: &mut trap::Writer) {
-<<<<<<< HEAD
-        out.add_tuple("if_exprs", vec![trap::Arg::Label(id), self.condition.into(), self.then.into()]);
-        if let Some(v) = self.location {
-            out.add_tuple("locatable_locations", vec![trap::Arg::Label(id), v.into()]);
-        }
-        if let Some(v) = self.else_ {
-            out.add_tuple("if_expr_elses", vec![trap::Arg::Label(id), v.into()]);
-=======
+}
+
+impl TrapEntry for IndexExpr {
+    fn extract_id(&mut self) -> TrapId {
+        std::mem::replace(&mut self.id, TrapId::Star)
+    }
+
+    fn emit(self, id: trap::Label, out: &mut trap::Writer) {
         out.add_tuple("index_exprs", vec![trap::Arg::Label(id), self.base.into(), self.index.into()]);
         if self.is_assignee_expr {
             out.add_tuple("index_expr_is_assignee_expr", vec![trap::Arg::Label(id)]);
->>>>>>> 51087992
-        }
-    }
-}
-
-#[derive(Debug)]
-pub struct IndexExpr {
-    pub id: TrapId,
-<<<<<<< HEAD
-    pub location: Option<trap::Label>,
-    pub base: trap::Label,
-    pub index: trap::Label,
-    pub is_assignee_expr: bool,
-=======
-    pub expr: trap::Label,
->>>>>>> 51087992
-}
-
-impl TrapEntry for IndexExpr {
-    fn extract_id(&mut self) -> TrapId {
-        std::mem::replace(&mut self.id, TrapId::Star)
-    }
-
-    fn emit(self, id: trap::Label, out: &mut trap::Writer) {
-<<<<<<< HEAD
-        out.add_tuple("index_exprs", vec![trap::Arg::Label(id), self.base.into(), self.index.into()]);
-        if let Some(v) = self.location {
-            out.add_tuple("locatable_locations", vec![trap::Arg::Label(id), v.into()]);
-        }
-        if self.is_assignee_expr {
-            out.add_tuple("index_expr_is_assignee_expr", vec![trap::Arg::Label(id)]);
-        }
-=======
-        out.add_tuple("inline_asm_exprs", vec![trap::Arg::Label(id), self.expr.into()]);
->>>>>>> 51087992
+        }
     }
 }
 
@@ -715,16 +536,8 @@
 
     fn emit(self, id: trap::Label, out: &mut trap::Writer) {
         out.add_tuple("let_stmts", vec![trap::Arg::Label(id), self.pat.into()]);
-<<<<<<< HEAD
-        if let Some(v) = self.location {
-            out.add_tuple("locatable_locations", vec![trap::Arg::Label(id), v.into()]);
-        }
         if let Some(v) = self.type_ {
             out.add_tuple("let_stmt_types", vec![trap::Arg::Label(id), v.into()]);
-=======
-        if let Some(v) = self.type_ref {
-            out.add_tuple("let_stmt_type_refs", vec![trap::Arg::Label(id), v.into()]);
->>>>>>> 51087992
         }
         if let Some(v) = self.initializer {
             out.add_tuple("let_stmt_initializers", vec![trap::Arg::Label(id), v.into()]);
@@ -738,11 +551,6 @@
 #[derive(Debug)]
 pub struct Literal {
     pub id: TrapId,
-<<<<<<< HEAD
-    pub location: Option<trap::Label>,
-=======
-    pub expr: trap::Label,
->>>>>>> 51087992
 }
 
 impl TrapEntry for Literal {
@@ -751,25 +559,14 @@
     }
 
     fn emit(self, id: trap::Label, out: &mut trap::Writer) {
-<<<<<<< HEAD
         out.add_tuple("literals", vec![trap::Arg::Label(id)]);
-        if let Some(v) = self.location {
-            out.add_tuple("locatable_locations", vec![trap::Arg::Label(id), v.into()]);
-        }
-=======
-        out.add_tuple("lit_pats", vec![trap::Arg::Label(id), self.expr.into()]);
->>>>>>> 51087992
     }
 }
 
 #[derive(Debug)]
 pub struct LiteralPat {
     pub id: TrapId,
-<<<<<<< HEAD
-    pub location: Option<trap::Label>,
-    pub expr: trap::Label,
-=======
->>>>>>> 51087992
+    pub expr: trap::Label,
 }
 
 impl TrapEntry for LiteralPat {
@@ -778,14 +575,7 @@
     }
 
     fn emit(self, id: trap::Label, out: &mut trap::Writer) {
-<<<<<<< HEAD
         out.add_tuple("literal_pats", vec![trap::Arg::Label(id), self.expr.into()]);
-        if let Some(v) = self.location {
-            out.add_tuple("locatable_locations", vec![trap::Arg::Label(id), v.into()]);
-        }
-=======
-        out.add_tuple("literal_exprs", vec![trap::Arg::Label(id)]);
->>>>>>> 51087992
     }
 }
 
@@ -977,7 +767,6 @@
 #[derive(Debug)]
 pub struct PrefixExpr {
     pub id: TrapId,
-    pub location: Option<trap::Label>,
     pub expr: trap::Label,
     pub op: String,
 }
@@ -989,9 +778,6 @@
 
     fn emit(self, id: trap::Label, out: &mut trap::Writer) {
         out.add_tuple("prefix_exprs", vec![trap::Arg::Label(id), self.expr.into(), self.op.into()]);
-        if let Some(v) = self.location {
-            out.add_tuple("locatable_locations", vec![trap::Arg::Label(id), v.into()]);
-        }
     }
 }
 
@@ -1061,14 +847,7 @@
     }
 
     fn emit(self, id: trap::Label, out: &mut trap::Writer) {
-<<<<<<< HEAD
         out.add_tuple("record_exprs", vec![trap::Arg::Label(id)]);
-        if let Some(v) = self.location {
-            out.add_tuple("locatable_locations", vec![trap::Arg::Label(id), v.into()]);
-        }
-=======
-        out.add_tuple("record_lit_exprs", vec![trap::Arg::Label(id)]);
->>>>>>> 51087992
         if let Some(v) = self.path {
             out.add_tuple("record_expr_paths", vec![trap::Arg::Label(id), v.into()]);
         }
@@ -1280,12 +1059,6 @@
 #[derive(Debug)]
 pub struct UnderscoreExpr {
     pub id: TrapId,
-<<<<<<< HEAD
-    pub location: Option<trap::Label>,
-=======
-    pub expr: trap::Label,
-    pub op: String,
->>>>>>> 51087992
 }
 
 impl TrapEntry for UnderscoreExpr {
@@ -1294,14 +1067,7 @@
     }
 
     fn emit(self, id: trap::Label, out: &mut trap::Writer) {
-<<<<<<< HEAD
         out.add_tuple("underscore_exprs", vec![trap::Arg::Label(id)]);
-        if let Some(v) = self.location {
-            out.add_tuple("locatable_locations", vec![trap::Arg::Label(id), v.into()]);
-        }
-=======
-        out.add_tuple("unary_op_exprs", vec![trap::Arg::Label(id), self.expr.into(), self.op.into()]);
->>>>>>> 51087992
     }
 }
 
@@ -1316,14 +1082,7 @@
     }
 
     fn emit(self, id: trap::Label, out: &mut trap::Writer) {
-<<<<<<< HEAD
         out.add_tuple("unimplemented_declarations", vec![trap::Arg::Label(id)]);
-        if let Some(v) = self.location {
-            out.add_tuple("locatable_locations", vec![trap::Arg::Label(id), v.into()]);
-        }
-=======
-        out.add_tuple("underscore_exprs", vec![trap::Arg::Label(id)]);
->>>>>>> 51087992
     }
 }
 
@@ -1338,14 +1097,7 @@
     }
 
     fn emit(self, id: trap::Label, out: &mut trap::Writer) {
-<<<<<<< HEAD
         out.add_tuple("wildcard_pats", vec![trap::Arg::Label(id)]);
-        if let Some(v) = self.location {
-            out.add_tuple("locatable_locations", vec![trap::Arg::Label(id), v.into()]);
-        }
-=======
-        out.add_tuple("wild_pats", vec![trap::Arg::Label(id)]);
->>>>>>> 51087992
     }
 }
 
