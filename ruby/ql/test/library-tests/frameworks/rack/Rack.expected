--- conflicted
+++ resolved
@@ -6,12 +6,9 @@
 | rack.rb:60:3:62:5 | call | rack.rb:60:12:60:14 | env | rack.rb:66:7:66:24 | call to [] |
 | rack.rb:60:3:62:5 | call | rack.rb:60:12:60:14 | env | rack.rb:73:5:73:23 | call to [] |
 | rack.rb:79:3:81:5 | call | rack.rb:79:17:79:19 | env | rack.rb:93:5:93:78 | call to finish |
-<<<<<<< HEAD
-| rack.rb:98:3:102:5 | call | rack.rb:98:12:98:14 | env | rack.rb:101:5:101:42 | call to [] |
-=======
 | rack.rb:98:3:107:5 | call | rack.rb:98:12:98:14 | env | rack.rb:110:5:110:28 | call to [] |
 | rack.rb:98:3:107:5 | call | rack.rb:98:12:98:14 | env | rack.rb:114:5:114:30 | call to [] |
->>>>>>> ab1f341a
+| rack.rb:119:3:123:5 | call | rack.rb:119:12:119:14 | env | rack.rb:122:5:122:42 | call to [] |
 | rack_apps.rb:6:3:12:5 | call | rack_apps.rb:6:12:6:14 | env | rack_apps.rb:10:12:10:34 | call to [] |
 | rack_apps.rb:16:3:18:5 | call | rack_apps.rb:16:17:16:19 | env | rack_apps.rb:17:5:17:28 | call to [] |
 | rack_apps.rb:21:14:21:50 | -> { ... } | rack_apps.rb:21:17:21:19 | env | rack_apps.rb:21:24:21:48 | call to [] |
@@ -23,10 +20,7 @@
 | rack.rb:43:5:43:45 | call to [] | rack.rb:42:30:42:40 | "/foo.html" |
 | rack.rb:93:5:93:78 | call to finish | rack.rb:93:60:93:70 | redirect_to |
 requestInputAccesses
-<<<<<<< HEAD
-| rack.rb:99:14:99:32 | ...[...] |
-=======
 | rack.rb:100:18:100:28 | call to cookies |
 | rack.rb:103:14:103:23 | call to params |
 | rack.rb:104:18:104:32 | ...[...] |
->>>>>>> ab1f341a
+| rack.rb:120:14:120:32 | ...[...] |