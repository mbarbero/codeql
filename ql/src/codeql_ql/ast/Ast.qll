--- conflicted
+++ resolved
@@ -57,10 +57,9 @@
    */
   string getAPrimaryQlClass() { result = "???" }
 
-<<<<<<< HEAD
   /** Gets the QLDoc comment for this AST node, if any. */
   QLDoc getQLDoc() { none() }
-=======
+
   /**
    * Gets the predicate that contains this AST node.
    */
@@ -69,7 +68,6 @@
     not this instanceof Predicate and
     toGenerated(result) = toGenerated(this).getParent+()
   }
->>>>>>> 33ed98e8
 }
 
 /** A toplevel QL program, i.e. a file. */
