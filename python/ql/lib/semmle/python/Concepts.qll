/**
 * Provides abstract classes representing generic concepts such as file system
 * access or system command execution, for which individual framework libraries
 * provide concrete subclasses.
 */

private import python
private import semmle.python.dataflow.new.DataFlow
private import semmle.python.dataflow.new.RemoteFlowSources
private import semmle.python.dataflow.new.TaintTracking
private import semmle.python.Frameworks

/**
 * A data-flow node that executes an operating system command,
 * for instance by spawning a new process.
 *
 * Extend this class to refine existing API models. If you want to model new APIs,
 * extend `SystemCommandExecution::Range` instead.
 */
class SystemCommandExecution extends DataFlow::Node {
  SystemCommandExecution::Range range;

  SystemCommandExecution() { this = range }

  /** Gets the argument that specifies the command to be executed. */
  DataFlow::Node getCommand() { result = range.getCommand() }
}

/** Provides a class for modeling new system-command execution APIs. */
module SystemCommandExecution {
  /**
   * A data-flow node that executes an operating system command,
   * for instance by spawning a new process.
   *
   * Extend this class to model new APIs. If you want to refine existing API models,
   * extend `SystemCommandExecution` instead.
   */
  abstract class Range extends DataFlow::Node {
    /** Gets the argument that specifies the command to be executed. */
    abstract DataFlow::Node getCommand();
  }
}

/**
 * A data flow node that performs a file system access, including reading and writing data,
 * creating and deleting files and folders, checking and updating permissions, and so on.
 *
 * Extend this class to refine existing API models. If you want to model new APIs,
 * extend `FileSystemAccess::Range` instead.
 */
class FileSystemAccess extends DataFlow::Node {
  FileSystemAccess::Range range;

  FileSystemAccess() { this = range }

  /** Gets an argument to this file system access that is interpreted as a path. */
  DataFlow::Node getAPathArgument() { result = range.getAPathArgument() }
}

/** Provides a class for modeling new file system access APIs. */
module FileSystemAccess {
  /**
   * A data-flow node that performs a file system access, including reading and writing data,
   * creating and deleting files and folders, checking and updating permissions, and so on.
   *
   * Extend this class to model new APIs. If you want to refine existing API models,
   * extend `FileSystemAccess` instead.
   */
  abstract class Range extends DataFlow::Node {
    /** Gets an argument to this file system access that is interpreted as a path. */
    abstract DataFlow::Node getAPathArgument();
  }
}

/**
 * A data flow node that writes data to the file system access.
 *
 * Extend this class to refine existing API models. If you want to model new APIs,
 * extend `FileSystemWriteAccess::Range` instead.
 */
class FileSystemWriteAccess extends FileSystemAccess {
  override FileSystemWriteAccess::Range range;

  /**
   * Gets a node that represents data to be written to the file system (possibly with
   * some transformation happening before it is written, like JSON encoding).
   */
  DataFlow::Node getADataNode() { result = range.getADataNode() }
}

/** Provides a class for modeling new file system writes. */
module FileSystemWriteAccess {
  /**
   * A data flow node that writes data to the file system access.
   *
   * Extend this class to model new APIs. If you want to refine existing API models,
   * extend `FileSystemWriteAccess` instead.
   */
  abstract class Range extends FileSystemAccess::Range {
    /**
     * Gets a node that represents data to be written to the file system (possibly with
     * some transformation happening before it is written, like JSON encoding).
     */
    abstract DataFlow::Node getADataNode();
  }
}

/** Provides classes for modeling path-related APIs. */
module Path {
  /**
   * A data-flow node that performs path normalization. This is often needed in order
   * to safely access paths.
   */
  class PathNormalization extends DataFlow::Node {
    PathNormalization::Range range;

    PathNormalization() { this = range }

    /** Gets an argument to this path normalization that is interpreted as a path. */
    DataFlow::Node getPathArg() { result = range.getPathArg() }
  }

  /** Provides a class for modeling new path normalization APIs. */
  module PathNormalization {
    /**
     * A data-flow node that performs path normalization. This is often needed in order
     * to safely access paths.
     */
    abstract class Range extends DataFlow::Node {
      /** Gets an argument to this path normalization that is interpreted as a path. */
      abstract DataFlow::Node getPathArg();
    }
  }

  /** A data-flow node that checks that a path is safe to access. */
  class SafeAccessCheck extends DataFlow::BarrierGuard {
    SafeAccessCheck::Range range;

    SafeAccessCheck() { this = range }

    override predicate checks(ControlFlowNode node, boolean branch) { range.checks(node, branch) }
  }

  /** Provides a class for modeling new path safety checks. */
  module SafeAccessCheck {
    /** A data-flow node that checks that a path is safe to access. */
    abstract class Range extends DataFlow::BarrierGuard { }
  }
}

/**
 * A data-flow node that decodes data from a binary or textual format. This
 * is intended to include deserialization, unmarshalling, decoding, unpickling,
 * decompressing, decrypting, parsing etc.
 *
 * A decoding (automatically) preserves taint from input to output. However, it can
 * also be a problem in itself, for example if it allows code execution or could result
 * in denial-of-service.
 *
 * Extend this class to refine existing API models. If you want to model new APIs,
 * extend `Decoding::Range` instead.
 */
class Decoding extends DataFlow::Node {
  Decoding::Range range;

  Decoding() { this = range }

  /** Holds if this call may execute code embedded in its input. */
  predicate mayExecuteInput() { range.mayExecuteInput() }

  /** Gets an input that is decoded by this function. */
  DataFlow::Node getAnInput() { result = range.getAnInput() }

  /** Gets the output that contains the decoded data produced by this function. */
  DataFlow::Node getOutput() { result = range.getOutput() }

  /** Gets an identifier for the format this function decodes from, such as "JSON". */
  string getFormat() { result = range.getFormat() }
}

/** Provides a class for modeling new decoding mechanisms. */
module Decoding {
  /**
   * A data-flow node that decodes data from a binary or textual format. This
   * is intended to include deserialization, unmarshalling, decoding, unpickling,
   * decompressing, decrypting, parsing etc.
   *
   * A decoding (automatically) preserves taint from input to output. However, it can
   * also be a problem in itself, for example if it allows code execution or could result
   * in denial-of-service.
   *
   * Extend this class to model new APIs. If you want to refine existing API models,
   * extend `Decoding` instead.
   */
  abstract class Range extends DataFlow::Node {
    /** Holds if this call may execute code embedded in its input. */
    abstract predicate mayExecuteInput();

    /** Gets an input that is decoded by this function. */
    abstract DataFlow::Node getAnInput();

    /** Gets the output that contains the decoded data produced by this function. */
    abstract DataFlow::Node getOutput();

    /** Gets an identifier for the format this function decodes from, such as "JSON". */
    abstract string getFormat();
  }
}

private class DecodingAdditionalTaintStep extends TaintTracking::AdditionalTaintStep {
  override predicate step(DataFlow::Node nodeFrom, DataFlow::Node nodeTo) {
    exists(Decoding decoding |
      nodeFrom = decoding.getAnInput() and
      nodeTo = decoding.getOutput()
    )
  }
}

/**
 * A data-flow node that encodes data to a binary or textual format. This
 * is intended to include serialization, marshalling, encoding, pickling,
 * compressing, encrypting, etc.
 *
 * An encoding (automatically) preserves taint from input to output.
 *
 * Extend this class to refine existing API models. If you want to model new APIs,
 * extend `Encoding::Range` instead.
 */
class Encoding extends DataFlow::Node {
  Encoding::Range range;

  Encoding() { this = range }

  /** Gets an input that is encoded by this function. */
  DataFlow::Node getAnInput() { result = range.getAnInput() }

  /** Gets the output that contains the encoded data produced by this function. */
  DataFlow::Node getOutput() { result = range.getOutput() }

  /** Gets an identifier for the format this function decodes from, such as "JSON". */
  string getFormat() { result = range.getFormat() }
}

/** Provides a class for modeling new encoding mechanisms. */
module Encoding {
  /**
   * A data-flow node that encodes data to a binary or textual format. This
   * is intended to include serialization, marshalling, encoding, pickling,
   * compressing, encrypting, etc.
   *
   * An encoding (automatically) preserves taint from input to output.
   *
   * Extend this class to model new APIs. If you want to refine existing API models,
   * extend `Encoding` instead.
   */
  abstract class Range extends DataFlow::Node {
    /** Gets an input that is encoded by this function. */
    abstract DataFlow::Node getAnInput();

    /** Gets the output that contains the encoded data produced by this function. */
    abstract DataFlow::Node getOutput();

    /** Gets an identifier for the format this function decodes from, such as "JSON". */
    abstract string getFormat();
  }
}

private class EncodingAdditionalTaintStep extends TaintTracking::AdditionalTaintStep {
  override predicate step(DataFlow::Node nodeFrom, DataFlow::Node nodeTo) {
    exists(Encoding encoding |
      nodeFrom = encoding.getAnInput() and
      nodeTo = encoding.getOutput()
    )
  }
}

/**
 * A data-flow node that logs data.
 *
 * Extend this class to refine existing API models. If you want to model new APIs,
 * extend `Logging::Range` instead.
 */
class Logging extends DataFlow::Node {
  Logging::Range range;

  Logging() { this = range }

  /** Gets an input that is logged. */
  DataFlow::Node getAnInput() { result = range.getAnInput() }
}

/** Provides a class for modeling new logging mechanisms. */
module Logging {
  /**
   * A data-flow node that logs data.
   *
   * Extend this class to model new APIs. If you want to refine existing API models,
   * extend `Logging` instead.
   */
  abstract class Range extends DataFlow::Node {
    /** Gets an input that is logged. */
    abstract DataFlow::Node getAnInput();
  }
}

/**
 * A data-flow node that dynamically executes Python code.
 *
 * Extend this class to refine existing API models. If you want to model new APIs,
 * extend `CodeExecution::Range` instead.
 */
class CodeExecution extends DataFlow::Node {
  CodeExecution::Range range;

  CodeExecution() { this = range }

  /** Gets the argument that specifies the code to be executed. */
  DataFlow::Node getCode() { result = range.getCode() }
}

/** Provides a class for modeling new dynamic code execution APIs. */
module CodeExecution {
  /**
   * A data-flow node that dynamically executes Python code.
   *
   * Extend this class to model new APIs. If you want to refine existing API models,
   * extend `CodeExecution` instead.
   */
  abstract class Range extends DataFlow::Node {
    /** Gets the argument that specifies the code to be executed. */
    abstract DataFlow::Node getCode();
  }
}

/**
 * A data-flow node that constructs an SQL statement.
 *
 * Often, it is worthy of an alert if an SQL statement is constructed such that
 * executing it would be a security risk.
 *
 * If it is important that the SQL statement is indeed executed, then use `SQLExecution`.
 *
 * Extend this class to refine existing API models. If you want to model new APIs,
 * extend `SqlConstruction::Range` instead.
 */
class SqlConstruction extends DataFlow::Node {
  SqlConstruction::Range range;

  SqlConstruction() { this = range }

  /** Gets the argument that specifies the SQL statements to be constructed. */
  DataFlow::Node getSql() { result = range.getSql() }
}

/** Provides a class for modeling new SQL execution APIs. */
module SqlConstruction {
  /**
   * A data-flow node that constructs an SQL statement.
   *
   * Often, it is worthy of an alert if an SQL statement is constructed such that
   * executing it would be a security risk.
   *
   * If it is important that the SQL statement is indeed executed, then use `SQLExecution`.
   *
   * Extend this class to model new APIs. If you want to refine existing API models,
   * extend `SqlConstruction` instead.
   */
  abstract class Range extends DataFlow::Node {
    /** Gets the argument that specifies the SQL statements to be constructed. */
    abstract DataFlow::Node getSql();
  }
}

/**
 * A data-flow node that executes SQL statements.
 *
 * If the context of interest is such that merely constructing an SQL statement
 * would be valuabe to report, then consider using `SqlConstruction`.
 *
 * Extend this class to refine existing API models. If you want to model new APIs,
 * extend `SqlExecution::Range` instead.
 */
class SqlExecution extends DataFlow::Node {
  SqlExecution::Range range;

  SqlExecution() { this = range }

  /** Gets the argument that specifies the SQL statements to be executed. */
  DataFlow::Node getSql() { result = range.getSql() }
}

/** Provides a class for modeling new SQL execution APIs. */
module SqlExecution {
  /**
   * A data-flow node that executes SQL statements.
   *
   * If the context of interest is such that merely constructing an SQL statement
   * would be valuabe to report, then consider using `SqlConstruction`.
   *
   * Extend this class to model new APIs. If you want to refine existing API models,
   * extend `SqlExecution` instead.
   */
  abstract class Range extends DataFlow::Node {
    /** Gets the argument that specifies the SQL statements to be executed. */
    abstract DataFlow::Node getSql();
  }
}

/**
 * A data-flow node that executes a regular expression.
 *
 * Extend this class to refine existing API models. If you want to model new APIs,
 * extend `RegexExecution::Range` instead.
 */
class RegexExecution extends DataFlow::Node {
  RegexExecution::Range range;

  RegexExecution() { this = range }

  /** Gets the data flow node for the regex being executed by this node. */
  DataFlow::Node getRegex() { result = range.getRegex() }

  /** Gets a dataflow node for the string to be searched or matched against. */
  DataFlow::Node getString() { result = range.getString() }

  /**
   * Gets the name of this regex execution, typically the name of an executing method.
   * This is used for nice alert messages and should include the module if possible.
   */
  string getName() { result = range.getName() }
}

/** Provides classes for modeling new regular-expression execution APIs. */
module RegexExecution {
  /**
   * A data-flow node that executes a regular expression.
   *
   * Extend this class to model new APIs. If you want to refine existing API models,
   * extend `RegexExecution` instead.
   */
  abstract class Range extends DataFlow::Node {
    /** Gets the data flow node for the regex being executed by this node. */
    abstract DataFlow::Node getRegex();

    /** Gets a dataflow node for the string to be searched or matched against. */
    abstract DataFlow::Node getString();

    /**
     * Gets the name of this regex execution, typically the name of an executing method.
     * This is used for nice alert messages and should include the module if possible.
     */
    abstract string getName();
  }
}

<<<<<<< HEAD
/** Provides classes for modeling XML-related APIs. */
module XML {
  /**
   * A data-flow node that constructs an XPath expression.
   *
   * Often, it is worthy of an alert if an XPath expression is constructed such that
   * executing it would be a security risk.
   *
   * If it is important that the XPath expression is indeed executed, then use `XPathExecution`.
   *
   * Extend this class to refine existing API models. If you want to model new APIs,
   * extend `XPathConstruction::Range` instead.
   */
  class XPathConstruction extends DataFlow::Node {
    XPathConstruction::Range range;

    XPathConstruction() { this = range }

    /** Gets the argument that specifies the XPath expressions to be constructed. */
    DataFlow::Node getXPath() { result = range.getXPath() }

    /**
     * Gets the name of this XPath expression construction, typically the name of an executing method.
     * This is used for nice alert messages and should include the module if possible.
     */
    string getName() { result = range.getName() }
  }

  /** Provides a class for modeling new XPath construction APIs. */
  module XPathConstruction {
    /**
     * A data-flow node that constructs an XPath expression.
     *
     * Often, it is worthy of an alert if an XPath expression is constructed such that
     * executing it would be a security risk.
     *
     * Extend this class to model new APIs. If you want to refine existing API models,
     * extend `XPathConstruction` instead.
     */
    abstract class Range extends DataFlow::Node {
      /** Gets the argument that specifies the XPath expressions to be constructed. */
      abstract DataFlow::Node getXPath();

      /**
       * Gets the name of this XPath expression construction, typically the name of an executing method.
       * This is used for nice alert messages and should include the module if possible.
       */
      abstract string getName();
    }
  }

  /**
   * A data-flow node that executes a xpath expression.
   *
   * If the context of interest is such that merely constructing an XPath expression
   * would be valuabe to report, then consider using `XPathConstruction`.
   *
   * Extend this class to refine existing API models. If you want to model new APIs,
   * extend `XPathExecution::Range` instead.
   */
  class XPathExecution extends DataFlow::Node {
    XPathExecution::Range range;

    XPathExecution() { this = range }

    /** Gets the data flow node for the XPath expression being executed by this node. */
    DataFlow::Node getXPath() { result = range.getXPath() }

    /**
     * Gets the name of this XPath expression execution, typically the name of an executing method.
     * This is used for nice alert messages and should include the module if possible.
     */
    string getName() { result = range.getName() }
  }

  /** Provides classes for modeling new regular-expression execution APIs. */
  module XPathExecution {
    /**
     * A data-flow node that executes a XPath expression.
     *
     * If the context of interest is such that merely constructing an XPath expression
     * would be valuabe to report, then consider using `XPathConstruction`.
     *
     * Extend this class to model new APIs. If you want to refine existing API models,
     * extend `XPathExecution` instead.
     */
    abstract class Range extends DataFlow::Node {
      /** Gets the data flow node for the XPath expression being executed by this node. */
      abstract DataFlow::Node getXPath();

      /**
       * Gets the name of this xpath expression execution, typically the name of an executing method.
       * This is used for nice alert messages and should include the module if possible.
       */
      abstract string getName();
=======
/** Provides classes for modeling LDAP-related APIs. */
module LDAP {
  /**
   * A data-flow node that executes an LDAP query.
   *
   * Extend this class to refine existing API models. If you want to model new APIs,
   * extend `LDAPQuery::Range` instead.
   */
  class LdapExecution extends DataFlow::Node {
    LdapExecution::Range range;

    LdapExecution() { this = range }

    /** Gets the argument containing the filter string. */
    DataFlow::Node getFilter() { result = range.getFilter() }

    /** Gets the argument containing the base DN. */
    DataFlow::Node getBaseDn() { result = range.getBaseDn() }
  }

  /** Provides classes for modeling new LDAP query execution-related APIs. */
  module LdapExecution {
    /**
     * A data-flow node that executes an LDAP query.
     *
     * Extend this class to model new APIs. If you want to refine existing API models,
     * extend `LDAPQuery` instead.
     */
    abstract class Range extends DataFlow::Node {
      /** Gets the argument containing the filter string. */
      abstract DataFlow::Node getFilter();

      /** Gets the argument containing the base DN. */
      abstract DataFlow::Node getBaseDn();
>>>>>>> 3681a1b7
    }
  }
}

/**
 * A data-flow node that escapes meta-characters, which could be used to prevent
 * injection attacks.
 *
 * Extend this class to refine existing API models. If you want to model new APIs,
 * extend `Escaping::Range` instead.
 */
class Escaping extends DataFlow::Node {
  Escaping::Range range;

  Escaping() {
    this = range and
    // escapes that don't have _both_ input/output defined are not valid
    exists(range.getAnInput()) and
    exists(range.getOutput())
  }

  /** Gets an input that will be escaped. */
  DataFlow::Node getAnInput() { result = range.getAnInput() }

  /** Gets the output that contains the escaped data. */
  DataFlow::Node getOutput() { result = range.getOutput() }

  /**
   * Gets the context that this function escapes for, such as `html`, or `url`.
   */
  string getKind() { result = range.getKind() }
}

/** Provides a class for modeling new escaping APIs. */
module Escaping {
  /**
   * A data-flow node that escapes meta-characters, which could be used to prevent
   * injection attacks.
   *
   * Extend this class to model new APIs. If you want to refine existing API models,
   * extend `Escaping` instead.
   */
  abstract class Range extends DataFlow::Node {
    /** Gets an input that will be escaped. */
    abstract DataFlow::Node getAnInput();

    /** Gets the output that contains the escaped data. */
    abstract DataFlow::Node getOutput();

    /**
     * Gets the context that this function escapes for.
     *
     * While kinds are represented as strings, this should not be relied upon. Use the
     * predicates in  the `Escaping` module, such as `getHtmlKind`.
     */
    abstract string getKind();
  }

  /** Gets the escape-kind for escaping a string so it can safely be included in HTML. */
  string getHtmlKind() { result = "html" }

  /** Gets the escape-kind for escaping a string so it can safely be included in a regular expression. */
  string getRegexKind() { result = "regex" }

  /**
   * Gets the escape-kind for escaping a string so it can safely be used as a
   * distinguished name (DN) in an LDAP search.
   */
  string getLdapDnKind() { result = "ldap_dn" }

  /**
   * Gets the escape-kind for escaping a string so it can safely be used as a
   * filter in an LDAP search.
   */
  string getLdapFilterKind() { result = "ldap_filter" }
  // TODO: If adding an XML kind, update the modeling of the `MarkupSafe` PyPI package.
  //
  // Technically it claims to escape for both HTML and XML, but for now we don't have
  // anything that relies on XML escaping, so I'm going to defer deciding whether they
  // should be the same kind, or whether they deserve to be treated differently.
}

/**
 * An escape of a string so it can be safely included in
 * the body of an HTML element, for example, replacing `{}` in
 * `<p>{}</p>`.
 */
class HtmlEscaping extends Escaping {
  HtmlEscaping() { range.getKind() = Escaping::getHtmlKind() }
}

/**
 * An escape of a string so it can be safely included in
 * the body of a regex.
 */
class RegexEscaping extends Escaping {
  RegexEscaping() { range.getKind() = Escaping::getRegexKind() }
}

/**
 * An escape of a string so it can be safely used as a distinguished name (DN)
 * in an LDAP search.
 */
class LdapDnEscaping extends Escaping {
  LdapDnEscaping() { range.getKind() = Escaping::getLdapDnKind() }
}

/**
 * An escape of a string so it can be safely used as a filter in an LDAP search.
 */
class LdapFilterEscaping extends Escaping {
  LdapFilterEscaping() { range.getKind() = Escaping::getLdapFilterKind() }
}

/** Provides classes for modeling HTTP-related APIs. */
module HTTP {
  /** Gets an HTTP verb, in upper case */
  string httpVerb() { result in ["GET", "POST", "PUT", "PATCH", "DELETE", "OPTIONS", "HEAD"] }

  /** Gets an HTTP verb, in lower case */
  string httpVerbLower() { result = httpVerb().toLowerCase() }

  /** Provides classes for modeling HTTP servers. */
  module Server {
    /**
     * A data-flow node that sets up a route on a server.
     *
     * Extend this class to refine existing API models. If you want to model new APIs,
     * extend `RouteSetup::Range` instead.
     */
    class RouteSetup extends DataFlow::Node {
      RouteSetup::Range range;

      RouteSetup() { this = range }

      /** Gets the URL pattern for this route, if it can be statically determined. */
      string getUrlPattern() { result = range.getUrlPattern() }

      /**
       * Gets a function that will handle incoming requests for this route, if any.
       *
       * NOTE: This will be modified in the near future to have a `RequestHandler` result, instead of a `Function`.
       */
      Function getARequestHandler() { result = range.getARequestHandler() }

      /**
       * Gets a parameter that will receive parts of the url when handling incoming
       * requests for this route, if any. These automatically become a `RemoteFlowSource`.
       */
      Parameter getARoutedParameter() { result = range.getARoutedParameter() }

      /** Gets a string that identifies the framework used for this route setup. */
      string getFramework() { result = range.getFramework() }
    }

    /** Provides a class for modeling new HTTP routing APIs. */
    module RouteSetup {
      /**
       * A data-flow node that sets up a route on a server.
       *
       * Extend this class to model new APIs. If you want to refine existing API models,
       * extend `RouteSetup` instead.
       */
      abstract class Range extends DataFlow::Node {
        /** Gets the argument used to set the URL pattern. */
        abstract DataFlow::Node getUrlPatternArg();

        /** Gets the URL pattern for this route, if it can be statically determined. */
        string getUrlPattern() {
          exists(StrConst str |
            this.getUrlPatternArg().getALocalSource() = DataFlow::exprNode(str) and
            result = str.getText()
          )
        }

        /**
         * Gets a function that will handle incoming requests for this route, if any.
         *
         * NOTE: This will be modified in the near future to have a `RequestHandler` result, instead of a `Function`.
         */
        abstract Function getARequestHandler();

        /**
         * Gets a parameter that will receive parts of the url when handling incoming
         * requests for this route, if any. These automatically become a `RemoteFlowSource`.
         */
        abstract Parameter getARoutedParameter();

        /** Gets a string that identifies the framework used for this route setup. */
        abstract string getFramework();
      }
    }

    /**
     * A function that will handle incoming HTTP requests.
     *
     * Extend this class to refine existing API models. If you want to model new APIs,
     * extend `RequestHandler::Range` instead.
     */
    class RequestHandler extends Function {
      RequestHandler::Range range;

      RequestHandler() { this = range }

      /**
       * Gets a parameter that could receive parts of the url when handling incoming
       * requests, if any. These automatically become a `RemoteFlowSource`.
       */
      Parameter getARoutedParameter() { result = range.getARoutedParameter() }

      /** Gets a string that identifies the framework used for this route setup. */
      string getFramework() { result = range.getFramework() }
    }

    /** Provides a class for modeling new HTTP request handlers. */
    module RequestHandler {
      /**
       * A function that will handle incoming HTTP requests.
       *
       * Extend this class to model new APIs. If you want to refine existing API models,
       * extend `RequestHandler` instead.
       *
       * Only extend this class if you can't provide a `RouteSetup`, since we handle that case automatically.
       */
      abstract class Range extends Function {
        /**
         * Gets a parameter that could receive parts of the url when handling incoming
         * requests, if any. These automatically become a `RemoteFlowSource`.
         */
        abstract Parameter getARoutedParameter();

        /** Gets a string that identifies the framework used for this request handler. */
        abstract string getFramework();
      }
    }

    private class RequestHandlerFromRouteSetup extends RequestHandler::Range {
      RouteSetup rs;

      RequestHandlerFromRouteSetup() { this = rs.getARequestHandler() }

      override Parameter getARoutedParameter() {
        result = rs.getARoutedParameter() and
        result in [this.getArg(_), this.getArgByName(_)]
      }

      override string getFramework() { result = rs.getFramework() }
    }

    /** A parameter that will receive parts of the url when handling an incoming request. */
    private class RoutedParameter extends RemoteFlowSource::Range, DataFlow::ParameterNode {
      RequestHandler handler;

      RoutedParameter() { this.getParameter() = handler.getARoutedParameter() }

      override string getSourceType() { result = handler.getFramework() + " RoutedParameter" }
    }

    /**
     * A data-flow node that creates a HTTP response on a server.
     *
     * Note: we don't require that this response must be sent to a client (a kind of
     * "if a tree falls in a forest and nobody hears it" situation).
     *
     * Extend this class to refine existing API models. If you want to model new APIs,
     * extend `HttpResponse::Range` instead.
     */
    class HttpResponse extends DataFlow::Node {
      HttpResponse::Range range;

      HttpResponse() { this = range }

      /** Gets the data-flow node that specifies the body of this HTTP response. */
      DataFlow::Node getBody() { result = range.getBody() }

      /** Gets the mimetype of this HTTP response, if it can be statically determined. */
      string getMimetype() { result = range.getMimetype() }
    }

    /** Provides a class for modeling new HTTP response APIs. */
    module HttpResponse {
      /**
       * A data-flow node that creates a HTTP response on a server.
       *
       * Note: we don't require that this response must be sent to a client (a kind of
       * "if a tree falls in a forest and nobody hears it" situation).
       *
       * Extend this class to model new APIs. If you want to refine existing API models,
       * extend `HttpResponse` instead.
       */
      abstract class Range extends DataFlow::Node {
        /** Gets the data-flow node that specifies the body of this HTTP response. */
        abstract DataFlow::Node getBody();

        /** Gets the data-flow node that specifies the content-type/mimetype of this HTTP response, if any. */
        abstract DataFlow::Node getMimetypeOrContentTypeArg();

        /** Gets the default mimetype that should be used if `getMimetypeOrContentTypeArg` has no results. */
        abstract string getMimetypeDefault();

        /** Gets the mimetype of this HTTP response, if it can be statically determined. */
        string getMimetype() {
          exists(StrConst str |
            this.getMimetypeOrContentTypeArg().getALocalSource() = DataFlow::exprNode(str) and
            result = str.getText().splitAt(";", 0)
          )
          or
          not exists(this.getMimetypeOrContentTypeArg()) and
          result = this.getMimetypeDefault()
        }
      }
    }

    /**
     * A data-flow node that creates a HTTP redirect response on a server.
     *
     * Note: we don't require that this redirect must be sent to a client (a kind of
     * "if a tree falls in a forest and nobody hears it" situation).
     *
     * Extend this class to refine existing API models. If you want to model new APIs,
     * extend `HttpRedirectResponse::Range` instead.
     */
    class HttpRedirectResponse extends HttpResponse {
      override HttpRedirectResponse::Range range;

      HttpRedirectResponse() { this = range }

      /** Gets the data-flow node that specifies the location of this HTTP redirect response. */
      DataFlow::Node getRedirectLocation() { result = range.getRedirectLocation() }
    }

    /** Provides a class for modeling new HTTP redirect response APIs. */
    module HttpRedirectResponse {
      /**
       * A data-flow node that creates a HTTP redirect response on a server.
       *
       * Note: we don't require that this redirect must be sent to a client (a kind of
       * "if a tree falls in a forest and nobody hears it" situation).
       *
       * Extend this class to model new APIs. If you want to refine existing API models,
       * extend `HttpResponse` instead.
       */
      abstract class Range extends HTTP::Server::HttpResponse::Range {
        /** Gets the data-flow node that specifies the location of this HTTP redirect response. */
        abstract DataFlow::Node getRedirectLocation();
      }
    }

    /**
     * A data-flow node that sets a cookie in an HTTP response.
     *
     * Extend this class to refine existing API models. If you want to model new APIs,
     * extend `HTTP::CookieWrite::Range` instead.
     */
    class CookieWrite extends DataFlow::Node {
      CookieWrite::Range range;

      CookieWrite() { this = range }

      /**
       * Gets the argument, if any, specifying the raw cookie header.
       */
      DataFlow::Node getHeaderArg() { result = range.getHeaderArg() }

      /**
       * Gets the argument, if any, specifying the cookie name.
       */
      DataFlow::Node getNameArg() { result = range.getNameArg() }

      /**
       * Gets the argument, if any, specifying the cookie value.
       */
      DataFlow::Node getValueArg() { result = range.getValueArg() }
    }

    /** Provides a class for modeling new cookie writes on HTTP responses. */
    module CookieWrite {
      /**
       * A data-flow node that sets a cookie in an HTTP response.
       *
       * Note: we don't require that this redirect must be sent to a client (a kind of
       * "if a tree falls in a forest and nobody hears it" situation).
       *
       * Extend this class to model new APIs. If you want to refine existing API models,
       * extend `HttpResponse` instead.
       */
      abstract class Range extends DataFlow::Node {
        /**
         * Gets the argument, if any, specifying the raw cookie header.
         */
        abstract DataFlow::Node getHeaderArg();

        /**
         * Gets the argument, if any, specifying the cookie name.
         */
        abstract DataFlow::Node getNameArg();

        /**
         * Gets the argument, if any, specifying the cookie value.
         */
        abstract DataFlow::Node getValueArg();
      }
    }
  }

  /** Provides classes for modeling HTTP clients. */
  module Client {
    /**
     * A data-flow node that makes an outgoing HTTP request.
     *
     * Extend this class to refine existing API models. If you want to model new APIs,
     * extend `HTTP::Client::Request::Range` instead.
     */
    class Request extends DataFlow::Node instanceof Request::Range {
      /**
       * Gets a data-flow node that contributes to the URL of the request.
       * Depending on the framework, a request may have multiple nodes which contribute to the URL.
       */
      DataFlow::Node getAUrlPart() { result = super.getAUrlPart() }

      /** Gets a string that identifies the framework used for this request. */
      string getFramework() { result = super.getFramework() }

      /**
       * Holds if this request is made using a mode that disables SSL/TLS
       * certificate validation, where `disablingNode` represents the point at
       * which the validation was disabled, and `argumentOrigin` represents the origin
       * of the argument that disabled the validation (which could be the same node as
       * `disablingNode`).
       */
      predicate disablesCertificateValidation(
        DataFlow::Node disablingNode, DataFlow::Node argumentOrigin
      ) {
        super.disablesCertificateValidation(disablingNode, argumentOrigin)
      }
    }

    /** Provides a class for modeling new HTTP requests. */
    module Request {
      /**
       * A data-flow node that makes an outgoing HTTP request.
       *
       * Extend this class to model new APIs. If you want to refine existing API models,
       * extend `HTTP::Client::Request` instead.
       */
      abstract class Range extends DataFlow::Node {
        /**
         * Gets a data-flow node that contributes to the URL of the request.
         * Depending on the framework, a request may have multiple nodes which contribute to the URL.
         */
        abstract DataFlow::Node getAUrlPart();

        /** Gets a string that identifies the framework used for this request. */
        abstract string getFramework();

        /**
         * Holds if this request is made using a mode that disables SSL/TLS
         * certificate validation, where `disablingNode` represents the point at
         * which the validation was disabled, and `argumentOrigin` represents the origin
         * of the argument that disabled the validation (which could be the same node as
         * `disablingNode`).
         */
        abstract predicate disablesCertificateValidation(
          DataFlow::Node disablingNode, DataFlow::Node argumentOrigin
        );
      }
    }
    // TODO: investigate whether we should treat responses to client requests as
    // remote-flow-sources in general.
  }
}

/**
 * Provides models for cryptographic things.
 *
 * Note: The `CryptographicAlgorithm` class currently doesn't take weak keys into
 * consideration for the `isWeak` member predicate. So RSA is always considered
 * secure, although using a low number of bits will actually make it insecure. We plan
 * to improve our libraries in the future to more precisely capture this aspect.
 */
module Cryptography {
  /** Provides models for public-key cryptography, also called asymmetric cryptography. */
  module PublicKey {
    /**
     * A data-flow node that generates a new key-pair for use with public-key cryptography.
     *
     * Extend this class to refine existing API models. If you want to model new APIs,
     * extend `KeyGeneration::Range` instead.
     */
    class KeyGeneration extends DataFlow::Node {
      KeyGeneration::Range range;

      KeyGeneration() { this = range }

      /** Gets the name of the cryptographic algorithm (for example `"RSA"` or `"AES"`). */
      string getName() { result = range.getName() }

      /** Gets the argument that specifies the size of the key in bits, if available. */
      DataFlow::Node getKeySizeArg() { result = range.getKeySizeArg() }

      /**
       * Gets the size of the key generated (in bits), as well as the `origin` that
       * explains how we obtained this specific key size.
       */
      int getKeySizeWithOrigin(DataFlow::Node origin) {
        result = range.getKeySizeWithOrigin(origin)
      }

      /** Gets the minimum key size (in bits) for this algorithm to be considered secure. */
      int minimumSecureKeySize() { result = range.minimumSecureKeySize() }
    }

    /** Provides classes for modeling new key-pair generation APIs. */
    module KeyGeneration {
      /** Gets a back-reference to the keysize argument `arg` that was used to generate a new key-pair. */
      private DataFlow::TypeTrackingNode keysizeBacktracker(
        DataFlow::TypeBackTracker t, DataFlow::Node arg
      ) {
        t.start() and
        arg = any(KeyGeneration::Range r).getKeySizeArg() and
        result = arg.getALocalSource()
        or
        exists(DataFlow::TypeBackTracker t2 | result = keysizeBacktracker(t2, arg).backtrack(t2, t))
      }

      /** Gets a back-reference to the keysize argument `arg` that was used to generate a new key-pair. */
      DataFlow::LocalSourceNode keysizeBacktracker(DataFlow::Node arg) {
        result = keysizeBacktracker(DataFlow::TypeBackTracker::end(), arg)
      }

      /**
       * A data-flow node that generates a new key-pair for use with public-key cryptography.
       *
       * Extend this class to model new APIs. If you want to refine existing API models,
       * extend `KeyGeneration` instead.
       */
      abstract class Range extends DataFlow::Node {
        /** Gets the name of the cryptographic algorithm (for example `"RSA"`). */
        abstract string getName();

        /** Gets the argument that specifies the size of the key in bits, if available. */
        abstract DataFlow::Node getKeySizeArg();

        /**
         * Gets the size of the key generated (in bits), as well as the `origin` that
         * explains how we obtained this specific key size.
         */
        int getKeySizeWithOrigin(DataFlow::Node origin) {
          origin = keysizeBacktracker(this.getKeySizeArg()) and
          result = origin.asExpr().(IntegerLiteral).getValue()
        }

        /** Gets the minimum key size (in bits) for this algorithm to be considered secure. */
        abstract int minimumSecureKeySize();
      }

      /** A data-flow node that generates a new RSA key-pair. */
      abstract class RsaRange extends Range {
        final override string getName() { result = "RSA" }

        final override int minimumSecureKeySize() { result = 2048 }
      }

      /** A data-flow node that generates a new DSA key-pair. */
      abstract class DsaRange extends Range {
        final override string getName() { result = "DSA" }

        final override int minimumSecureKeySize() { result = 2048 }
      }

      /** A data-flow node that generates a new ECC key-pair. */
      abstract class EccRange extends Range {
        final override string getName() { result = "ECC" }

        final override int minimumSecureKeySize() { result = 224 }
      }
    }
  }

  import semmle.python.concepts.CryptoAlgorithms

  /**
   * A data-flow node that is an application of a cryptographic algorithm. For example,
   * encryption, decryption, signature-validation.
   *
   * Extend this class to refine existing API models. If you want to model new APIs,
   * extend `CryptographicOperation::Range` instead.
   */
  class CryptographicOperation extends DataFlow::Node {
    CryptographicOperation::Range range;

    CryptographicOperation() { this = range }

    /** Gets the algorithm used, if it matches a known `CryptographicAlgorithm`. */
    CryptographicAlgorithm getAlgorithm() { result = range.getAlgorithm() }

    /** Gets an input the algorithm is used on, for example the plain text input to be encrypted. */
    DataFlow::Node getAnInput() { result = range.getAnInput() }
  }

  /** Provides classes for modeling new applications of a cryptographic algorithms. */
  module CryptographicOperation {
    /**
     * A data-flow node that is an application of a cryptographic algorithm. For example,
     * encryption, decryption, signature-validation.
     *
     * Extend this class to model new APIs. If you want to refine existing API models,
     * extend `CryptographicOperation` instead.
     */
    abstract class Range extends DataFlow::Node {
      /** Gets the algorithm used, if it matches a known `CryptographicAlgorithm`. */
      abstract CryptographicAlgorithm getAlgorithm();

      /** Gets an input the algorithm is used on, for example the plain text input to be encrypted. */
      abstract DataFlow::Node getAnInput();
    }
  }
}<|MERGE_RESOLUTION|>--- conflicted
+++ resolved
@@ -453,7 +453,6 @@
   }
 }
 
-<<<<<<< HEAD
 /** Provides classes for modeling XML-related APIs. */
 module XML {
   /**
@@ -549,7 +548,10 @@
        * This is used for nice alert messages and should include the module if possible.
        */
       abstract string getName();
-=======
+    }
+  }
+}
+
 /** Provides classes for modeling LDAP-related APIs. */
 module LDAP {
   /**
@@ -584,7 +586,6 @@
 
       /** Gets the argument containing the base DN. */
       abstract DataFlow::Node getBaseDn();
->>>>>>> 3681a1b7
     }
   }
 }
