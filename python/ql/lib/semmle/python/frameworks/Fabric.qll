--- conflicted
+++ resolved
@@ -43,13 +43,7 @@
        * - https://docs.fabfile.org/en/1.14/api/core/operations.html#fabric.operations.run
        * - https://docs.fabfile.org/en/1.14/api/core/operations.html#fabric.operations.sudo
        */
-<<<<<<< HEAD
       private class FabricApiLocalRunSudoCall extends SystemCommandExecution::Range, API::CallNode {
-=======
-      private class FabricApiLocalRunSudoCall extends SystemCommandExecution::Range,
-        DataFlow::CallCfgNode
-      {
->>>>>>> 705691b0
         FabricApiLocalRunSudoCall() { this = api().getMember(["local", "run", "sudo"]).getACall() }
 
         override DataFlow::Node getCommand() {
