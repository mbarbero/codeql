--- conflicted
+++ resolved
@@ -374,13 +374,11 @@
 
     override string getName() { none() }
 
-<<<<<<< HEAD
     override predicate contextSensitiveCallee() { none() }
 
+    override predicate useOriginAsLegacyObject() { any() }
+
     override ObjectInternal getIterNext() { result = ObjectInternal::unknown() }
-=======
-    override predicate useOriginAsLegacyObject() { any() }
->>>>>>> 7a510f5d
 
 }
 
@@ -488,12 +486,10 @@
 
     override string getName() { none() }
 
-<<<<<<< HEAD
     override predicate contextSensitiveCallee() { none() }
 
+    override predicate useOriginAsLegacyObject() { any() }
+
     override ObjectInternal getIterNext() { result = ObjectInternal::unknown() }
-=======
-    override predicate useOriginAsLegacyObject() { any() }
->>>>>>> 7a510f5d
-
-}
+
+}
