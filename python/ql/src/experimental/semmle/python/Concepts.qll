/**
 * This version resides in the experimental area and provides a space for
 * external contributors to place new concepts, keeping to our preferred
 * structure while remaining in the experimental area.
 *
 * Provides abstract classes representing generic concepts such as file system
 * access or system command execution, for which individual framework libraries
 * provide concrete subclasses.
 */

private import python
private import semmle.python.dataflow.new.DataFlow
private import semmle.python.dataflow.new.RemoteFlowSources
private import semmle.python.dataflow.new.TaintTracking
private import experimental.semmle.python.Frameworks

<<<<<<< HEAD
=======
/** Provides classes for modeling copying file related APIs. */
module CopyFile {
  /**
   * A data flow node for copying file.
   *
   * Extend this class to model new APIs. If you want to refine existing API models,
   * extend `CopyFile` instead.
   */
  abstract class Range extends DataFlow::Node {
    /**
     * Gets the argument containing the path.
     */
    abstract DataFlow::Node getAPathArgument();

    /**
     * Gets fsrc argument.
     */
    abstract DataFlow::Node getfsrcArgument();
  }
}

/**
 * A data flow node for copying file.
 *
 * Extend this class to refine existing API models. If you want to model new APIs,
 * extend `CopyFile::Range` instead.
 */
class CopyFile extends DataFlow::Node {
  CopyFile::Range range;

  CopyFile() { this = range }

  DataFlow::Node getAPathArgument() { result = range.getAPathArgument() }

  DataFlow::Node getfsrcArgument() { result = range.getfsrcArgument() }
}

/** Provides classes for modeling log related APIs. */
module LogOutput {
  /**
   * A data flow node for log output.
   *
   * Extend this class to model new APIs. If you want to refine existing API models,
   * extend `LogOutput` instead.
   */
  abstract class Range extends DataFlow::Node {
    /**
     * Get the parameter value of the log output function.
     */
    abstract DataFlow::Node getAnInput();
  }
}

/**
 * A data flow node for log output.
 *
 * Extend this class to refine existing API models. If you want to model new APIs,
 * extend `LogOutput::Range` instead.
 */
class LogOutput extends DataFlow::Node {
  LogOutput::Range range;

  LogOutput() { this = range }

  DataFlow::Node getAnInput() { result = range.getAnInput() }
}

/**
 * Since there is both XML module in normal and experimental Concepts,
 * we have to rename the experimental module as this.
 */
module ExperimentalXML {
  /**
   * A kind of XML vulnerability.
   *
   * See https://pypi.org/project/defusedxml/#python-xml-libraries
   */
  class XMLVulnerabilityKind extends string {
    XMLVulnerabilityKind() {
      this in ["Billion Laughs", "Quadratic Blowup", "XXE", "DTD retrieval"]
    }

    /** Holds for Billion Laughs vulnerability kind. */
    predicate isBillionLaughs() { this = "Billion Laughs" }

    /** Holds for Quadratic Blowup vulnerability kind. */
    predicate isQuadraticBlowup() { this = "Quadratic Blowup" }

    /** Holds for XXE vulnerability kind. */
    predicate isXxe() { this = "XXE" }

    /** Holds for DTD retrieval vulnerability kind. */
    predicate isDtdRetrieval() { this = "DTD retrieval" }
  }

  /**
   * A data-flow node that parses XML.
   *
   * Extend this class to model new APIs. If you want to refine existing API models,
   * extend `XMLParsing` instead.
   */
  class XMLParsing extends DataFlow::Node instanceof XMLParsing::Range {
    /**
     * Gets the argument containing the content to parse.
     */
    DataFlow::Node getAnInput() { result = super.getAnInput() }

    /**
     * Holds if this XML parsing is vulnerable to `kind`.
     */
    predicate vulnerableTo(XMLVulnerabilityKind kind) { super.vulnerableTo(kind) }
  }

  /** Provides classes for modeling XML parsing APIs. */
  module XMLParsing {
    /**
     * A data-flow node that parses XML.
     *
     * Extend this class to model new APIs. If you want to refine existing API models,
     * extend `XMLParsing` instead.
     */
    abstract class Range extends DataFlow::Node {
      /**
       * Gets the argument containing the content to parse.
       */
      abstract DataFlow::Node getAnInput();

      /**
       * Holds if this XML parsing is vulnerable to `kind`.
       */
      abstract predicate vulnerableTo(XMLVulnerabilityKind kind);
    }
  }
}

>>>>>>> 3d109a40
/** Provides classes for modeling LDAP query execution-related APIs. */
module LdapQuery {
  /**
   * A data-flow node that collects methods executing a LDAP query.
   *
   * Extend this class to model new APIs. If you want to refine existing API models,
   * extend `LDAPQuery` instead.
   */
  abstract class Range extends DataFlow::Node {
    /**
     * Gets the argument containing the executed expression.
     */
    abstract DataFlow::Node getQuery();
  }
}

/** DEPRECATED: Alias for LdapQuery */
deprecated module LDAPQuery = LdapQuery;

/**
 * A data-flow node that collect methods executing a LDAP query.
 *
 * Extend this class to refine existing API models. If you want to model new APIs,
 * extend `LDAPQuery::Range` instead.
 */
class LdapQuery extends DataFlow::Node {
  LdapQuery::Range range;

  LdapQuery() { this = range }

  /**
   * Gets the argument containing the executed expression.
   */
  DataFlow::Node getQuery() { result = range.getQuery() }
}

/** DEPRECATED: Alias for LdapQuery */
deprecated class LDAPQuery = LdapQuery;

/** Provides classes for modeling LDAP components escape-related APIs. */
module LdapEscape {
  /**
   * A data-flow node that collects functions escaping LDAP components.
   *
   * Extend this class to model new APIs. If you want to refine existing API models,
   * extend `LDAPEscape` instead.
   */
  abstract class Range extends DataFlow::Node {
    /**
     * Gets the argument containing the escaped expression.
     */
    abstract DataFlow::Node getAnInput();
  }
}

/** DEPRECATED: Alias for LdapEscape */
deprecated module LDAPEscape = LdapEscape;

/**
 * A data-flow node that collects functions escaping LDAP components.
 *
 * Extend this class to refine existing API models. If you want to model new APIs,
 * extend `LDAPEscape::Range` instead.
 */
class LdapEscape extends DataFlow::Node {
  LdapEscape::Range range;

  LdapEscape() { this = range }

  /**
   * Gets the argument containing the escaped expression.
   */
  DataFlow::Node getAnInput() { result = range.getAnInput() }
}

/** DEPRECATED: Alias for LdapEscape */
deprecated class LDAPEscape = LdapEscape;

/** Provides classes for modeling LDAP bind-related APIs. */
module LdapBind {
  /**
   * A data-flow node that collects methods binding a LDAP connection.
   *
   * Extend this class to model new APIs. If you want to refine existing API models,
   * extend `LDAPBind` instead.
   */
  abstract class Range extends DataFlow::Node {
    /**
     * Gets the argument containing the binding host.
     */
    abstract DataFlow::Node getHost();

    /**
     * Gets the argument containing the binding expression.
     */
    abstract DataFlow::Node getPassword();

    /**
     * Holds if the binding process use SSL.
     */
    abstract predicate useSSL();
  }
}

/** DEPRECATED: Alias for LdapBind */
deprecated module LDAPBind = LdapBind;

/**
 * A data-flow node that collects methods binding a LDAP connection.
 *
 * Extend this class to refine existing API models. If you want to model new APIs,
 * extend `LDAPBind::Range` instead.
 */
class LdapBind extends DataFlow::Node {
  LdapBind::Range range;

  LdapBind() { this = range }

  /**
   * Gets the argument containing the binding host.
   */
  DataFlow::Node getHost() { result = range.getHost() }

  /**
   * Gets the argument containing the binding expression.
   */
  DataFlow::Node getPassword() { result = range.getPassword() }

  /**
   * Holds if the binding process use SSL.
   */
  predicate useSSL() { range.useSSL() }
}

/** DEPRECATED: Alias for LdapBind */
deprecated class LDAPBind = LdapBind;

/** Provides classes for modeling SQL sanitization libraries. */
module SqlEscape {
  /**
   * A data-flow node that collects functions that escape SQL statements.
   *
   * Extend this class to model new APIs. If you want to refine existing API models,
   * extend `SQLEscape` instead.
   */
  abstract class Range extends DataFlow::Node {
    /**
     * Gets the argument containing the raw SQL statement.
     */
    abstract DataFlow::Node getAnInput();
  }
}

/** DEPRECATED: Alias for SqlEscape */
deprecated module SQLEscape = SqlEscape;

/**
 * A data-flow node that collects functions escaping SQL statements.
 *
 * Extend this class to refine existing API models. If you want to model new APIs,
 * extend `SQLEscape::Range` instead.
 */
class SqlEscape extends DataFlow::Node {
  SqlEscape::Range range;

  SqlEscape() { this = range }

  /**
   * Gets the argument containing the raw SQL statement.
   */
  DataFlow::Node getAnInput() { result = range.getAnInput() }
}

/** DEPRECATED: Alias for SqlEscape */
deprecated class SQLEscape = SqlEscape;

/** Provides a class for modeling NoSql execution APIs. */
module NoSqlQuery {
  /**
   * A data-flow node that executes NoSQL queries.
   *
   * Extend this class to model new APIs. If you want to refine existing API models,
   * extend `NoSQLQuery` instead.
   */
  abstract class Range extends DataFlow::Node {
    /** Gets the argument that specifies the NoSql query to be executed. */
    abstract DataFlow::Node getQuery();
  }
}

/** DEPRECATED: Alias for NoSqlQuery */
deprecated module NoSQLQuery = NoSqlQuery;

/**
 * A data-flow node that executes NoSQL queries.
 *
 * Extend this class to refine existing API models. If you want to model new APIs,
 * extend `NoSQLQuery::Range` instead.
 */
class NoSqlQuery extends DataFlow::Node {
  NoSqlQuery::Range range;

  NoSqlQuery() { this = range }

  /** Gets the argument that specifies the NoSql query to be executed. */
  DataFlow::Node getQuery() { result = range.getQuery() }
}

/** DEPRECATED: Alias for NoSqlQuery */
deprecated class NoSQLQuery = NoSqlQuery;

/** Provides classes for modeling NoSql sanitization-related APIs. */
module NoSqlSanitizer {
  /**
   * A data-flow node that collects functions sanitizing NoSQL queries.
   *
   * Extend this class to model new APIs. If you want to refine existing API models,
   * extend `NoSQLSanitizer` instead.
   */
  abstract class Range extends DataFlow::Node {
    /** Gets the argument that specifies the NoSql query to be sanitized. */
    abstract DataFlow::Node getAnInput();
  }
}

/** DEPRECATED: Alias for NoSqlSanitizer */
deprecated module NoSQLSanitizer = NoSqlSanitizer;

/**
 * A data-flow node that collects functions sanitizing NoSQL queries.
 *
 * Extend this class to model new APIs. If you want to refine existing API models,
 * extend `NoSQLSanitizer::Range` instead.
 */
class NoSqlSanitizer extends DataFlow::Node {
  NoSqlSanitizer::Range range;

  NoSqlSanitizer() { this = range }

  /** Gets the argument that specifies the NoSql query to be sanitized. */
  DataFlow::Node getAnInput() { result = range.getAnInput() }
}

/** DEPRECATED: Alias for NoSqlSanitizer */
deprecated class NoSQLSanitizer = NoSqlSanitizer;

/** Provides classes for modeling HTTP Header APIs. */
module HeaderDeclaration {
  /**
   * A data-flow node that collects functions setting HTTP Headers.
   *
   * Extend this class to model new APIs. If you want to refine existing API models,
   * extend `HeaderDeclaration` instead.
   */
  abstract class Range extends DataFlow::Node {
    /**
     * Gets the argument containing the header name.
     */
    abstract DataFlow::Node getNameArg();

    /**
     * Gets the argument containing the header value.
     */
    abstract DataFlow::Node getValueArg();
  }
}

/**
 * A data-flow node that collects functions setting HTTP Headers.
 *
 * Extend this class to refine existing API models. If you want to model new APIs,
 * extend `HeaderDeclaration::Range` instead.
 */
class HeaderDeclaration extends DataFlow::Node {
  HeaderDeclaration::Range range;

  HeaderDeclaration() { this = range }

  /**
   * Gets the argument containing the header name.
   */
  DataFlow::Node getNameArg() { result = range.getNameArg() }

  /**
   * Gets the argument containing the header value.
   */
  DataFlow::Node getValueArg() { result = range.getValueArg() }
}

/** Provides classes for modeling JWT encoding-related APIs. */
module JwtEncoding {
  /**
   * A data-flow node that collects methods encoding a JWT token.
   *
   * Extend this class to model new APIs. If you want to refine existing API models,
   * extend `JWTEncoding` instead.
   */
  abstract class Range extends DataFlow::Node {
    /**
     * Gets the argument containing the encoding payload.
     */
    abstract DataFlow::Node getPayload();

    /**
     * Gets the argument containing the encoding key.
     */
    abstract DataFlow::Node getKey();

    /**
     * Gets the argument for the algorithm used in the encoding.
     */
    abstract DataFlow::Node getAlgorithm();

    /**
     * Gets a string representation of the algorithm used in the encoding.
     */
    abstract string getAlgorithmString();
  }
}

/** DEPRECATED: Alias for JwtEncoding */
deprecated module JWTEncoding = JwtEncoding;

/**
 * A data-flow node that collects methods encoding a JWT token.
 *
 * Extend this class to refine existing API models. If you want to model new APIs,
 * extend `JWTEncoding::Range` instead.
 */
class JwtEncoding extends DataFlow::Node instanceof JwtEncoding::Range {
  /**
   * Gets the argument containing the payload.
   */
  DataFlow::Node getPayload() { result = super.getPayload() }

  /**
   * Gets the argument containing the encoding key.
   */
  DataFlow::Node getKey() { result = super.getKey() }

  /**
   * Gets the argument for the algorithm used in the encoding.
   */
  DataFlow::Node getAlgorithm() { result = super.getAlgorithm() }

  /**
   * Gets a string representation of the algorithm used in the encoding.
   */
  string getAlgorithmString() { result = super.getAlgorithmString() }
}

/** DEPRECATED: Alias for JwtEncoding */
deprecated class JWTEncoding = JwtEncoding;

/** Provides classes for modeling JWT decoding-related APIs. */
module JwtDecoding {
  /**
   * A data-flow node that collects methods decoding a JWT token.
   *
   * Extend this class to model new APIs. If you want to refine existing API models,
   * extend `JWTDecoding` instead.
   */
  abstract class Range extends DataFlow::Node {
    /**
     * Gets the argument containing the encoding payload.
     */
    abstract DataFlow::Node getPayload();

    /**
     * Gets the argument containing the encoding key.
     */
    abstract DataFlow::Node getKey();

    /**
     * Gets the argument for the algorithm used in the encoding.
     */
    abstract DataFlow::Node getAlgorithm();

    /**
     * Gets a string representation of the algorithm used in the encoding.
     */
    abstract string getAlgorithmString();

    /**
     * Gets the options Node used in the encoding.
     */
    abstract DataFlow::Node getOptions();

    /**
     * Checks if the signature gets verified while decoding.
     */
    abstract predicate verifiesSignature();
  }
}

/** DEPRECATED: Alias for JwtDecoding */
deprecated module JWTDecoding = JwtDecoding;

/**
 * A data-flow node that collects methods encoding a JWT token.
 *
 * Extend this class to refine existing API models. If you want to model new APIs,
 * extend `JWTDecoding::Range` instead.
 */
class JwtDecoding extends DataFlow::Node instanceof JwtDecoding::Range {
  /**
   * Gets the argument containing the payload.
   */
  DataFlow::Node getPayload() { result = super.getPayload() }

  /**
   * Gets the argument containing the encoding key.
   */
  DataFlow::Node getKey() { result = super.getKey() }

  /**
   * Gets the argument for the algorithm used in the encoding.
   */
  DataFlow::Node getAlgorithm() { result = super.getAlgorithm() }

  /**
   * Gets a string representation of the algorithm used in the encoding.
   */
  string getAlgorithmString() { result = super.getAlgorithmString() }

  /**
   * Gets the options Node used in the encoding.
   */
  DataFlow::Node getOptions() { result = super.getOptions() }

  /**
   * Checks if the signature gets verified while decoding.
   */
  predicate verifiesSignature() { super.verifiesSignature() }
}

/** DEPRECATED: Alias for JwtDecoding */
deprecated class JWTDecoding = JwtDecoding;<|MERGE_RESOLUTION|>--- conflicted
+++ resolved
@@ -14,8 +14,6 @@
 private import semmle.python.dataflow.new.TaintTracking
 private import experimental.semmle.python.Frameworks
 
-<<<<<<< HEAD
-=======
 /** Provides classes for modeling copying file related APIs. */
 module CopyFile {
   /**
@@ -83,75 +81,6 @@
   DataFlow::Node getAnInput() { result = range.getAnInput() }
 }
 
-/**
- * Since there is both XML module in normal and experimental Concepts,
- * we have to rename the experimental module as this.
- */
-module ExperimentalXML {
-  /**
-   * A kind of XML vulnerability.
-   *
-   * See https://pypi.org/project/defusedxml/#python-xml-libraries
-   */
-  class XMLVulnerabilityKind extends string {
-    XMLVulnerabilityKind() {
-      this in ["Billion Laughs", "Quadratic Blowup", "XXE", "DTD retrieval"]
-    }
-
-    /** Holds for Billion Laughs vulnerability kind. */
-    predicate isBillionLaughs() { this = "Billion Laughs" }
-
-    /** Holds for Quadratic Blowup vulnerability kind. */
-    predicate isQuadraticBlowup() { this = "Quadratic Blowup" }
-
-    /** Holds for XXE vulnerability kind. */
-    predicate isXxe() { this = "XXE" }
-
-    /** Holds for DTD retrieval vulnerability kind. */
-    predicate isDtdRetrieval() { this = "DTD retrieval" }
-  }
-
-  /**
-   * A data-flow node that parses XML.
-   *
-   * Extend this class to model new APIs. If you want to refine existing API models,
-   * extend `XMLParsing` instead.
-   */
-  class XMLParsing extends DataFlow::Node instanceof XMLParsing::Range {
-    /**
-     * Gets the argument containing the content to parse.
-     */
-    DataFlow::Node getAnInput() { result = super.getAnInput() }
-
-    /**
-     * Holds if this XML parsing is vulnerable to `kind`.
-     */
-    predicate vulnerableTo(XMLVulnerabilityKind kind) { super.vulnerableTo(kind) }
-  }
-
-  /** Provides classes for modeling XML parsing APIs. */
-  module XMLParsing {
-    /**
-     * A data-flow node that parses XML.
-     *
-     * Extend this class to model new APIs. If you want to refine existing API models,
-     * extend `XMLParsing` instead.
-     */
-    abstract class Range extends DataFlow::Node {
-      /**
-       * Gets the argument containing the content to parse.
-       */
-      abstract DataFlow::Node getAnInput();
-
-      /**
-       * Holds if this XML parsing is vulnerable to `kind`.
-       */
-      abstract predicate vulnerableTo(XMLVulnerabilityKind kind);
-    }
-  }
-}
-
->>>>>>> 3d109a40
 /** Provides classes for modeling LDAP query execution-related APIs. */
 module LdapQuery {
   /**
