--- conflicted
+++ resolved
@@ -35,18 +35,12 @@
 | CallSensitivityFlow.cs:162:34:162:34 | o : Object | CallSensitivityFlow.cs:164:14:164:14 | access to parameter o |
 | CallSensitivityFlow.cs:167:44:167:44 | o : Object | CallSensitivityFlow.cs:169:14:169:14 | access to parameter o : Object |
 | CallSensitivityFlow.cs:169:14:169:14 | access to parameter o : Object | CallSensitivityFlow.cs:162:34:162:34 | o : Object |
-<<<<<<< HEAD
-| CallSensitivityFlow.cs:178:21:178:32 | object creation of type Object : Object | CallSensitivityFlow.cs:195:40:195:40 | o : Object |
-| CallSensitivityFlow.cs:181:21:181:32 | object creation of type Object : Object | CallSensitivityFlow.cs:167:44:167:44 | o : Object |
-| CallSensitivityFlow.cs:195:40:195:40 | o : Object | CallSensitivityFlow.cs:198:18:198:18 | access to parameter o |
-=======
 | CallSensitivityFlow.cs:172:37:172:48 | object creation of type Object : Object | CallSensitivityFlow.cs:174:45:174:53 | call to method MOut : Object |
 | CallSensitivityFlow.cs:174:45:174:53 | call to method MOut : Object | CallSensitivityFlow.cs:187:17:187:30 | call to method CallMOut : Object |
 | CallSensitivityFlow.cs:182:21:182:32 | object creation of type Object : Object | CallSensitivityFlow.cs:205:40:205:40 | o : Object |
 | CallSensitivityFlow.cs:185:21:185:32 | object creation of type Object : Object | CallSensitivityFlow.cs:167:44:167:44 | o : Object |
 | CallSensitivityFlow.cs:187:17:187:30 | call to method CallMOut : Object | CallSensitivityFlow.cs:188:14:188:14 | access to local variable o |
 | CallSensitivityFlow.cs:205:40:205:40 | o : Object | CallSensitivityFlow.cs:208:18:208:18 | access to parameter o |
->>>>>>> c9b50f3c
 nodes
 | CallSensitivityFlow.cs:7:38:7:38 | o : Object | semmle.label | o : Object |
 | CallSensitivityFlow.cs:7:38:7:38 | o : Object | semmle.label | o : Object |
@@ -95,12 +89,6 @@
 | CallSensitivityFlow.cs:164:14:164:14 | access to parameter o | semmle.label | access to parameter o |
 | CallSensitivityFlow.cs:167:44:167:44 | o : Object | semmle.label | o : Object |
 | CallSensitivityFlow.cs:169:14:169:14 | access to parameter o : Object | semmle.label | access to parameter o : Object |
-<<<<<<< HEAD
-| CallSensitivityFlow.cs:178:21:178:32 | object creation of type Object : Object | semmle.label | object creation of type Object : Object |
-| CallSensitivityFlow.cs:181:21:181:32 | object creation of type Object : Object | semmle.label | object creation of type Object : Object |
-| CallSensitivityFlow.cs:195:40:195:40 | o : Object | semmle.label | o : Object |
-| CallSensitivityFlow.cs:198:18:198:18 | access to parameter o | semmle.label | access to parameter o |
-=======
 | CallSensitivityFlow.cs:172:37:172:48 | object creation of type Object : Object | semmle.label | object creation of type Object : Object |
 | CallSensitivityFlow.cs:174:45:174:53 | call to method MOut : Object | semmle.label | call to method MOut : Object |
 | CallSensitivityFlow.cs:182:21:182:32 | object creation of type Object : Object | semmle.label | object creation of type Object : Object |
@@ -112,7 +100,6 @@
 subpaths
 | CallSensitivityFlow.cs:85:26:85:37 | object creation of type Object : Object | CallSensitivityFlow.cs:7:38:7:38 | o : Object | CallSensitivityFlow.cs:11:20:11:20 | access to parameter o : Object | CallSensitivityFlow.cs:85:14:85:44 | call to method FlowThrough : Object |
 | CallSensitivityFlow.cs:105:26:105:37 | object creation of type Object : Object | CallSensitivityFlow.cs:7:38:7:38 | o : Object | CallSensitivityFlow.cs:11:20:11:20 | access to parameter o : Object | CallSensitivityFlow.cs:105:14:105:41 | call to method FlowThrough : Object |
->>>>>>> c9b50f3c
 #select
 | CallSensitivityFlow.cs:78:24:78:35 | object creation of type Object : Object | CallSensitivityFlow.cs:78:24:78:35 | object creation of type Object : Object | CallSensitivityFlow.cs:23:18:23:18 | access to parameter o | $@ | CallSensitivityFlow.cs:23:18:23:18 | access to parameter o | access to parameter o |
 | CallSensitivityFlow.cs:79:25:79:36 | object creation of type Object : Object | CallSensitivityFlow.cs:79:25:79:36 | object creation of type Object : Object | CallSensitivityFlow.cs:31:18:31:18 | access to parameter o | $@ | CallSensitivityFlow.cs:31:18:31:18 | access to parameter o | access to parameter o |
@@ -131,11 +118,6 @@
 | CallSensitivityFlow.cs:117:26:117:37 | object creation of type Object : Object | CallSensitivityFlow.cs:117:26:117:37 | object creation of type Object : Object | CallSensitivityFlow.cs:128:22:128:22 | access to parameter o | $@ | CallSensitivityFlow.cs:128:22:128:22 | access to parameter o | access to parameter o |
 | CallSensitivityFlow.cs:118:27:118:38 | object creation of type Object : Object | CallSensitivityFlow.cs:118:27:118:38 | object creation of type Object : Object | CallSensitivityFlow.cs:136:22:136:22 | access to parameter o | $@ | CallSensitivityFlow.cs:136:22:136:22 | access to parameter o | access to parameter o |
 | CallSensitivityFlow.cs:119:32:119:43 | object creation of type Object : Object | CallSensitivityFlow.cs:119:32:119:43 | object creation of type Object : Object | CallSensitivityFlow.cs:150:18:150:19 | access to local variable o3 | $@ | CallSensitivityFlow.cs:150:18:150:19 | access to local variable o3 | access to local variable o3 |
-<<<<<<< HEAD
-| CallSensitivityFlow.cs:178:21:178:32 | object creation of type Object : Object | CallSensitivityFlow.cs:178:21:178:32 | object creation of type Object : Object | CallSensitivityFlow.cs:198:18:198:18 | access to parameter o | $@ | CallSensitivityFlow.cs:198:18:198:18 | access to parameter o | access to parameter o |
-| CallSensitivityFlow.cs:181:21:181:32 | object creation of type Object : Object | CallSensitivityFlow.cs:181:21:181:32 | object creation of type Object : Object | CallSensitivityFlow.cs:164:14:164:14 | access to parameter o | $@ | CallSensitivityFlow.cs:164:14:164:14 | access to parameter o | access to parameter o |
-=======
 | CallSensitivityFlow.cs:172:37:172:48 | object creation of type Object : Object | CallSensitivityFlow.cs:172:37:172:48 | object creation of type Object : Object | CallSensitivityFlow.cs:188:14:188:14 | access to local variable o | $@ | CallSensitivityFlow.cs:188:14:188:14 | access to local variable o | access to local variable o |
 | CallSensitivityFlow.cs:182:21:182:32 | object creation of type Object : Object | CallSensitivityFlow.cs:182:21:182:32 | object creation of type Object : Object | CallSensitivityFlow.cs:208:18:208:18 | access to parameter o | $@ | CallSensitivityFlow.cs:208:18:208:18 | access to parameter o | access to parameter o |
-| CallSensitivityFlow.cs:185:21:185:32 | object creation of type Object : Object | CallSensitivityFlow.cs:185:21:185:32 | object creation of type Object : Object | CallSensitivityFlow.cs:164:14:164:14 | access to parameter o | $@ | CallSensitivityFlow.cs:164:14:164:14 | access to parameter o | access to parameter o |
->>>>>>> c9b50f3c
+| CallSensitivityFlow.cs:185:21:185:32 | object creation of type Object : Object | CallSensitivityFlow.cs:185:21:185:32 | object creation of type Object : Object | CallSensitivityFlow.cs:164:14:164:14 | access to parameter o | $@ | CallSensitivityFlow.cs:164:14:164:14 | access to parameter o | access to parameter o |