--- conflicted
+++ resolved
@@ -33,13 +33,8 @@
 | CSharp7.cs:117:13:117:15 | m11 | int |
 | CSharp7.cs:120:16:120:18 | m12 | string |
 | CSharp7.cs:121:16:121:18 | m13 | string |
-<<<<<<< HEAD
-| CSharp7.cs:133:19:133:20 | f4 | Func<Int32> |
-| CSharp7.cs:137:24:137:25 | f5 | Func<Int32, Int32> |
-=======
 | CSharp7.cs:133:19:133:20 | f4 | Func<int> |
 | CSharp7.cs:137:24:137:25 | f5 | Func<int, int> |
->>>>>>> c9b50f3c
 | CSharp7.cs:149:16:149:16 | a | Action |
 | CSharp7.cs:175:16:175:18 | src | string |
 | CSharp7.cs:180:13:180:17 | sink1 | string |
@@ -63,13 +58,8 @@
 | CSharp7.cs:260:22:260:23 | i3 | int |
 | CSharp7.cs:263:25:263:26 | s2 | string |
 | CSharp7.cs:269:22:269:23 | v2 | object |
-<<<<<<< HEAD
-| CSharp7.cs:282:13:282:16 | dict | Dictionary<Int32, String> |
-| CSharp7.cs:283:13:283:16 | list | IEnumerable<(Int32,String)> |
-=======
 | CSharp7.cs:282:13:282:16 | dict | Dictionary<int, string> |
 | CSharp7.cs:283:13:283:16 | list | IEnumerable<(int, string)> |
->>>>>>> c9b50f3c
 | CSharp7.cs:285:23:285:23 | a | int |
 | CSharp7.cs:285:33:285:33 | b | string |
 | CSharp7.cs:287:23:287:23 | a | int |
