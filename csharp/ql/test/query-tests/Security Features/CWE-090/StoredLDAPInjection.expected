edges
| StoredLDAPInjection.cs:22:83:22:109 | call to method GetString : String | StoredLDAPInjection.cs:22:66:22:109 | ... + ... |
nodes
| StoredLDAPInjection.cs:22:66:22:109 | ... + ... | semmle.label | ... + ... |
| StoredLDAPInjection.cs:22:83:22:109 | call to method GetString : String | semmle.label | call to method GetString : String |
<<<<<<< HEAD
=======
subpaths
>>>>>>> c9b50f3c
#select
| StoredLDAPInjection.cs:22:66:22:109 | ... + ... | StoredLDAPInjection.cs:22:83:22:109 | call to method GetString : String | StoredLDAPInjection.cs:22:66:22:109 | ... + ... | $@ flows to here and is used in an LDAP query. | StoredLDAPInjection.cs:22:83:22:109 | call to method GetString | Stored user-provided value |<|MERGE_RESOLUTION|>--- conflicted
+++ resolved
@@ -3,9 +3,6 @@
 nodes
 | StoredLDAPInjection.cs:22:66:22:109 | ... + ... | semmle.label | ... + ... |
 | StoredLDAPInjection.cs:22:83:22:109 | call to method GetString : String | semmle.label | call to method GetString : String |
-<<<<<<< HEAD
-=======
 subpaths
->>>>>>> c9b50f3c
 #select
 | StoredLDAPInjection.cs:22:66:22:109 | ... + ... | StoredLDAPInjection.cs:22:83:22:109 | call to method GetString : String | StoredLDAPInjection.cs:22:66:22:109 | ... + ... | $@ flows to here and is used in an LDAP query. | StoredLDAPInjection.cs:22:83:22:109 | call to method GetString | Stored user-provided value |