--- conflicted
+++ resolved
@@ -551,19 +551,6 @@
     ppos.isImplicitCapturedParameterPosition(v) and
     apos.isImplicitCapturedArgumentPosition(v)
   )
-<<<<<<< HEAD
-=======
   or
   ppos.isDelegateSelf() and apos.isDelegateSelf()
-}
-
-/**
- * Holds if flow from `call`'s argument `arg` to parameter `p` is permissible.
- *
- * This is a temporary hook to support technical debt in the Go language; do not use.
- */
-pragma[inline]
-predicate golangSpecificParamArgFilter(DataFlowCall call, ParameterNode p, ArgumentNode arg) {
-  any()
->>>>>>> ae06040a
 }