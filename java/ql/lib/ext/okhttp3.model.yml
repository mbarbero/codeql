extensions:
  - addsTo:
      pack: codeql/java-all
      extensible: sinkModel
    data:
      - ["okhttp3", "OkHttpClient", True, "newCall", "(Request)", "", "Argument[0]", "request-forgery", "ai-manual"]
      - ["okhttp3", "OkHttpClient", True, "newWebSocket", "(Request,WebSocketListener)", "", "Argument[0]", "request-forgery", "ai-manual"]
      - ["okhttp3", "Request", True, "Request", "", "", "Argument[0]", "request-forgery", "manual"]
      - ["okhttp3", "Request$Builder", False, "get", "()", "", "Argument[undefined]", "request-forgery", "ai-manual"] # this creates a GET request
      - ["okhttp3", "Request$Builder", True, "url", "", "", "Argument[0]", "request-forgery", "manual"]
  - addsTo:
      pack: codeql/java-all
      extensible: summaryModel
    data:
      - ["okhttp3", "HttpUrl", False, "parse", "", "", "Argument[0]", "ReturnValue", "taint", "manual"]
      - ["okhttp3", "HttpUrl", False, "uri", "", "", "Argument[this]", "ReturnValue", "taint", "manual"]
      - ["okhttp3", "HttpUrl", False, "url", "", "", "Argument[this]", "ReturnValue", "taint", "manual"]
      - ["okhttp3", "HttpUrl$Builder", False, "addEncodedPathSegment", "", "", "Argument[this]", "ReturnValue", "value", "manual"]
      - ["okhttp3", "HttpUrl$Builder", False, "addEncodedPathSegment", "", "", "Argument[0]", "Argument[this]", "taint", "manual"]
      - ["okhttp3", "HttpUrl$Builder", False, "addEncodedPathSegments", "", "", "Argument[this]", "ReturnValue", "value", "manual"]
      - ["okhttp3", "HttpUrl$Builder", False, "addEncodedPathSegments", "", "", "Argument[0]", "Argument[this]", "taint", "manual"]
      - ["okhttp3", "HttpUrl$Builder", False, "addEncodedQueryParameter", "", "", "Argument[this]", "ReturnValue", "value", "manual"]
      - ["okhttp3", "HttpUrl$Builder", False, "addEncodedQueryParameter", "", "", "Argument[0]", "Argument[this]", "taint", "manual"]
      - ["okhttp3", "HttpUrl$Builder", False, "addPathSegment", "", "", "Argument[this]", "ReturnValue", "value", "manual"]
      - ["okhttp3", "HttpUrl$Builder", False, "addPathSegment", "", "", "Argument[0]", "Argument[this]", "taint", "manual"]
      - ["okhttp3", "HttpUrl$Builder", False, "addPathSegments", "", "", "Argument[this]", "ReturnValue", "value", "manual"]
      - ["okhttp3", "HttpUrl$Builder", False, "addPathSegments", "", "", "Argument[0]", "Argument[this]", "taint", "manual"]
      - ["okhttp3", "HttpUrl$Builder", False, "addQueryParameter", "", "", "Argument[this]", "ReturnValue", "value", "manual"]
      - ["okhttp3", "HttpUrl$Builder", False, "addQueryParameter", "", "", "Argument[0..1]", "Argument[this]", "taint", "manual"]
      - ["okhttp3", "HttpUrl$Builder", False, "build", "", "", "Argument[this]", "ReturnValue", "taint", "manual"]
      - ["okhttp3", "HttpUrl$Builder", False, "encodedFragment", "", "", "Argument[this]", "ReturnValue", "value", "manual"]
      - ["okhttp3", "HttpUrl$Builder", False, "encodedFragment", "", "", "Argument[0]", "Argument[this]", "taint", "manual"]
      - ["okhttp3", "HttpUrl$Builder", False, "encodedPassword", "", "", "Argument[this]", "ReturnValue", "value", "manual"]
      - ["okhttp3", "HttpUrl$Builder", False, "encodedPath", "", "", "Argument[this]", "ReturnValue", "value", "manual"]
      - ["okhttp3", "HttpUrl$Builder", False, "encodedPath", "", "", "Argument[0]", "Argument[this]", "taint", "manual"]
      - ["okhttp3", "HttpUrl$Builder", False, "encodedQuery", "", "", "Argument[this]", "ReturnValue", "value", "manual"]
      - ["okhttp3", "HttpUrl$Builder", False, "encodedQuery", "", "", "Argument[0]", "Argument[this]", "taint", "manual"]
      - ["okhttp3", "HttpUrl$Builder", False, "encodedUsername", "", "", "Argument[this]", "ReturnValue", "value", "manual"]
      - ["okhttp3", "HttpUrl$Builder", False, "fragment", "", "", "Argument[this]", "ReturnValue", "value", "manual"]
      - ["okhttp3", "HttpUrl$Builder", False, "fragment", "", "", "Argument[0]", "Argument[this]", "taint", "manual"]
      - ["okhttp3", "HttpUrl$Builder", False, "host", "", "", "Argument[this]", "ReturnValue", "value", "manual"]
      - ["okhttp3", "HttpUrl$Builder", False, "host", "", "", "Argument[0]", "Argument[this]", "taint", "manual"]
      - ["okhttp3", "HttpUrl$Builder", False, "password", "", "", "Argument[this]", "ReturnValue", "value", "manual"]
      - ["okhttp3", "HttpUrl$Builder", False, "port", "", "", "Argument[this]", "ReturnValue", "value", "manual"]
      - ["okhttp3", "HttpUrl$Builder", False, "port", "", "", "Argument[0]", "Argument[this]", "taint", "manual"]
      - ["okhttp3", "HttpUrl$Builder", False, "query", "", "", "Argument[this]", "ReturnValue", "value", "manual"]
      - ["okhttp3", "HttpUrl$Builder", False, "query", "", "", "Argument[0]", "Argument[this]", "taint", "manual"]
      - ["okhttp3", "HttpUrl$Builder", False, "removeAllEncodedQueryParameters", "", "", "Argument[this]", "ReturnValue", "value", "manual"]
      - ["okhttp3", "HttpUrl$Builder", False, "removeAllQueryParameters", "", "", "Argument[this]", "ReturnValue", "value", "manual"]
      - ["okhttp3", "HttpUrl$Builder", False, "removePathSegment", "", "", "Argument[this]", "ReturnValue", "value", "manual"]
      - ["okhttp3", "HttpUrl$Builder", False, "scheme", "", "", "Argument[this]", "ReturnValue", "value", "manual"]
      - ["okhttp3", "HttpUrl$Builder", False, "scheme", "", "", "Argument[0]", "Argument[this]", "taint", "manual"]
      - ["okhttp3", "HttpUrl$Builder", False, "setEncodedPathSegment", "", "", "Argument[this]", "ReturnValue", "value", "manual"]
      - ["okhttp3", "HttpUrl$Builder", False, "setEncodedPathSegment", "", "", "Argument[0]", "Argument[this]", "taint", "manual"]
      - ["okhttp3", "HttpUrl$Builder", False, "setEncodedQueryParameter", "", "", "Argument[this]", "ReturnValue", "value", "manual"]
      - ["okhttp3", "HttpUrl$Builder", False, "setEncodedQueryParameter", "", "", "Argument[0]", "Argument[this]", "taint", "manual"]
      - ["okhttp3", "HttpUrl$Builder", False, "setPathSegment", "", "", "Argument[this]", "ReturnValue", "value", "manual"]
      - ["okhttp3", "HttpUrl$Builder", False, "setPathSegment", "", "", "Argument[0]", "Argument[this]", "taint", "manual"]
      - ["okhttp3", "HttpUrl$Builder", False, "setQueryParameter", "", "", "Argument[this]", "ReturnValue", "value", "manual"]
      - ["okhttp3", "HttpUrl$Builder", False, "setQueryParameter", "", "", "Argument[0]", "Argument[this]", "taint", "manual"]
      - ["okhttp3", "HttpUrl$Builder", False, "username", "", "", "Argument[this]", "ReturnValue", "value", "manual"]
<<<<<<< HEAD
      - ["okhttp3", "Request$Builder", False, "get", "()", "", "Argument[undefined]", "ReturnValue", "taint", "ai-manual"] # this creates a GET request
      - ["okhttp3", "Request$Builder", False, "url", "(String)", "", "Argument[undefined]", "ReturnValue", "taint", "ai-manual"]
=======
      - ["okhttp3", "Request$Builder", True, "build", "()", "", "Argument[this]", "ReturnValue", "taint", "ai-manual"]
>>>>>>> cc45db7c
<|MERGE_RESOLUTION|>--- conflicted
+++ resolved
@@ -59,9 +59,6 @@
       - ["okhttp3", "HttpUrl$Builder", False, "setQueryParameter", "", "", "Argument[this]", "ReturnValue", "value", "manual"]
       - ["okhttp3", "HttpUrl$Builder", False, "setQueryParameter", "", "", "Argument[0]", "Argument[this]", "taint", "manual"]
       - ["okhttp3", "HttpUrl$Builder", False, "username", "", "", "Argument[this]", "ReturnValue", "value", "manual"]
-<<<<<<< HEAD
-      - ["okhttp3", "Request$Builder", False, "get", "()", "", "Argument[undefined]", "ReturnValue", "taint", "ai-manual"] # this creates a GET request
-      - ["okhttp3", "Request$Builder", False, "url", "(String)", "", "Argument[undefined]", "ReturnValue", "taint", "ai-manual"]
-=======
-      - ["okhttp3", "Request$Builder", True, "build", "()", "", "Argument[this]", "ReturnValue", "taint", "ai-manual"]
->>>>>>> cc45db7c
+      - ["okhttp3", "Request$Builder", False, "get", "()", "", "Argument[this]", "ReturnValue", "taint", "ai-manual"] # this creates a GET request
+      - ["okhttp3", "Request$Builder", False, "url", "(String)", "", "Argument[this]", "ReturnValue", "taint", "ai-manual"]
+      - ["okhttp3", "Request$Builder", True, "build", "()", "", "Argument[this]", "ReturnValue", "taint", "ai-manual"]